/*
 * Copyright (C) 2014 The Android Open Source Project
 *
 * Licensed under the Apache License, Version 2.0 (the "License"); you may not use this file except
 * in compliance with the License. You may obtain a copy of the License at
 *
 * http://www.apache.org/licenses/LICENSE-2.0
 *
 * Unless required by applicable law or agreed to in writing, software distributed under the License
 * is distributed on an "AS IS" BASIS, WITHOUT WARRANTIES OR CONDITIONS OF ANY KIND, either express
 * or implied. See the License for the specific language governing permissions and limitations under
 * the License.
 */

package android.graphics.drawable;

import android.content.res.ColorStateList;
import android.content.res.Resources;
import android.content.res.Resources.Theme;
import android.content.res.TypedArray;
import android.graphics.Canvas;
import android.graphics.Color;
import android.graphics.ColorFilter;
import android.graphics.Matrix;
import android.graphics.Paint;
import android.graphics.Path;
import android.graphics.PathMeasure;
import android.graphics.PixelFormat;
import android.graphics.PorterDuffColorFilter;
import android.graphics.Rect;
import android.graphics.Region;
import android.graphics.PorterDuff.Mode;
import android.util.ArrayMap;
import android.util.AttributeSet;
import android.util.Log;
import android.util.PathParser;
import android.util.Xml;

import com.android.internal.R;

import org.xmlpull.v1.XmlPullParser;
import org.xmlpull.v1.XmlPullParserException;
import org.xmlpull.v1.XmlPullParserFactory;

import java.io.IOException;
import java.util.ArrayList;
import java.util.Arrays;
import java.util.Stack;

/**
 * This lets you create a drawable based on an XML vector graphic It can be
 * defined in an XML file with the <code>&lt;vector></code> element.
 * <p/>
 * The vector drawable has the following elements:
 * <p/>
 * <dl>
 * <dt><code>&lt;vector></code></dt>
 * <dd>Used to defined a vector drawable</dd>
 * <dt><code>&lt;size></code></dt>
 * <dd>Used to defined the intrinsic Width Height size of the drawable using
 * <code>android:width</code> and <code>android:height</code></dd>
 * <dt><code>&lt;viewport></code></dt>
 * <dd>Used to defined the size of the virtual canvas the paths are drawn on.
 * The size is defined using the attributes <code>android:viewportHeight</code>
 * <code>android:viewportWidth</code></dd>
 * <dt><code>&lt;group></code></dt>
 * <dd>Defines a group of paths or subgroups, plus transformation information.
 * The transformations are defined in the same coordinates as the viewport.
 * And the transformations are applied in the order of scale, rotate then translate. </dd>
 * <dt><code>android:rotation</code>
 * <dd>The degrees of rotation of the group.</dd></dt>
 * <dt><code>android:pivotX</code>
 * <dd>The X coordinate of the pivot for the scale and rotation of the group</dd></dt>
 * <dt><code>android:pivotY</code>
 * <dd>The Y coordinate of the pivot for the scale and rotation of the group</dd></dt>
 * <dt><code>android:scaleX</code>
 * <dd>The amount of scale on the X Coordinate</dd></dt>
 * <dt><code>android:scaleY</code>
 * <dd>The amount of scale on the Y coordinate</dd></dt>
 * <dt><code>android:translateX</code>
 * <dd>The amount of translation on the X coordinate</dd></dt>
 * <dt><code>android:translateY</code>
 * <dd>The amount of translation on the Y coordinate</dd></dt>
 * <dt><code>&lt;path></code></dt>
 * <dd>Defines paths to be drawn.
 * <dl>
 * <dt><code>android:name</code>
 * <dd>Defines the name of the path.</dd></dt>
 * <dt><code>android:pathData</code>
 * <dd>Defines path string. This is using exactly same format as "d" attribute
 * in the SVG's path data</dd></dt>
 * <dt><code>android:fill</code>
 * <dd>Defines the color to fill the path (none if not present).</dd></dt>
 * <dt><code>android:stroke</code>
 * <dd>Defines the color to draw the path outline (none if not present).</dd>
 * </dt>
 * <dt><code>android:strokeWidth</code>
 * <dd>The width a path stroke</dd></dt>
 * <dt><code>android:strokeOpacity</code>
 * <dd>The opacity of a path stroke</dd></dt>
 * <dt><code>android:fillOpacity</code>
 * <dd>The opacity to fill the path with</dd></dt>
 * <dt><code>android:trimPathStart</code>
 * <dd>The fraction of the path to trim from the start from 0 to 1</dd></dt>
 * <dt><code>android:trimPathEnd</code>
 * <dd>The fraction of the path to trim from the end from 0 to 1</dd></dt>
 * <dt><code>android:trimPathOffset</code>
 * <dd>Shift trim region (allows showed region to include the start and end)
 * from 0 to 1</dd></dt>
 * <dt><code>android:clipToPath</code>
 * <dd>Path will set the clip path</dd></dt>
 * <dt><code>android:strokeLineCap</code>
 * <dd>Sets the linecap for a stroked path: butt, round, square</dd></dt>
 * <dt><code>android:strokeLineJoin</code>
 * <dd>Sets the lineJoin for a stroked path: miter,round,bevel</dd></dt>
 * <dt><code>android:strokeMiterLimit</code>
 * <dd>Sets the Miter limit for a stroked path</dd></dt>
 * </dl>
 * </dd>
 */
public class VectorDrawable extends Drawable {
    private static final String LOGTAG = VectorDrawable.class.getSimpleName();

    private static final String SHAPE_SIZE = "size";
    private static final String SHAPE_VIEWPORT = "viewport";
    private static final String SHAPE_GROUP = "group";
    private static final String SHAPE_PATH = "path";
    private static final String SHAPE_VECTOR = "vector";

    private static final int LINECAP_BUTT = 0;
    private static final int LINECAP_ROUND = 1;
    private static final int LINECAP_SQUARE = 2;

    private static final int LINEJOIN_MITER = 0;
    private static final int LINEJOIN_ROUND = 1;
    private static final int LINEJOIN_BEVEL = 2;

    private static final boolean DBG_VECTOR_DRAWABLE = false;

    private final VectorDrawableState mVectorState;

    private final ArrayMap<String, Object> mVGTargetsMap = new ArrayMap<String, Object>();

    private PorterDuffColorFilter mTintFilter;

    public VectorDrawable() {
        mVectorState = new VectorDrawableState(null);
    }

    private VectorDrawable(VectorDrawableState state, Resources res, Theme theme) {
        if (theme != null && state.canApplyTheme()) {
            // If we need to apply a theme, implicitly mutate.
            mVectorState = new VectorDrawableState(state);
            applyTheme(theme);
        } else {
            mVectorState = state;
        }

        mTintFilter = updateTintFilter(mTintFilter, state.mTint, state.mTintMode);
        mVectorState.mVPathRenderer.setColorFilter(mTintFilter);
    }

    Object getTargetByName(String name) {
        return mVGTargetsMap.get(name);
    }

    @Override
    public ConstantState getConstantState() {
        return mVectorState;
    }

    @Override
    public void draw(Canvas canvas) {
        final int saveCount = canvas.save();
        final Rect bounds = getBounds();
        canvas.translate(bounds.left, bounds.top);
        mVectorState.mVPathRenderer.draw(canvas, bounds.width(), bounds.height());
        canvas.restoreToCount(saveCount);
    }

    @Override
    public int getAlpha() {
        return mVectorState.mVPathRenderer.getRootAlpha();
    }

    @Override
    public void setAlpha(int alpha) {
        if (mVectorState.mVPathRenderer.getRootAlpha() != alpha) {
            mVectorState.mVPathRenderer.setRootAlpha(alpha);
            invalidateSelf();
        }
    }

    @Override
    public void setColorFilter(ColorFilter colorFilter) {
        final VectorDrawableState state = mVectorState;
        if (colorFilter != null) {
            // Color filter overrides tint.
            mTintFilter = null;
        } else if (state.mTint != null && state.mTintMode != null) {
            // Restore the tint filter, if we need one.
            final int color = state.mTint.getColorForState(getState(), Color.TRANSPARENT);
            mTintFilter = new PorterDuffColorFilter(color, state.mTintMode);
            colorFilter = mTintFilter;
        }

        state.mVPathRenderer.setColorFilter(colorFilter);
        invalidateSelf();
    }

    @Override
    public void setTint(ColorStateList tint, Mode tintMode) {
        final VectorDrawableState state = mVectorState;
        if (state.mTint != tint || state.mTintMode != tintMode) {
            state.mTint = tint;
            state.mTintMode = tintMode;

            mTintFilter = updateTintFilter(mTintFilter, tint, tintMode);
            mVectorState.mVPathRenderer.setColorFilter(mTintFilter);
            invalidateSelf();
        }
    }

    @Override
    protected boolean onStateChange(int[] stateSet) {
        final VectorDrawableState state = mVectorState;
        if (state.mTint != null && state.mTintMode != null) {
            mTintFilter = updateTintFilter(mTintFilter, state.mTint, state.mTintMode);
            mVectorState.mVPathRenderer.setColorFilter(mTintFilter);
            return true;
        }
        return false;
    }

    @Override
    public int getOpacity() {
        return PixelFormat.TRANSLUCENT;
    }

    @Override
    public int getIntrinsicWidth() {
        return (int) mVectorState.mVPathRenderer.mBaseWidth;
    }

    @Override
    public int getIntrinsicHeight() {
        return (int) mVectorState.mVPathRenderer.mBaseHeight;
    }

    @Override
<<<<<<< HEAD
    public boolean getPadding(Rect padding) {
        if (mVectorState.mPadding != null) {
            padding.set(mVectorState.mPadding);
            return true;
        } else {
            return super.getPadding(padding);
        }
=======
    public void inflate(Resources res, XmlPullParser parser, AttributeSet attrs, Theme theme)
            throws XmlPullParserException, IOException {
        final VPathRenderer p = inflateInternal(res, parser, attrs, theme);
        setPathRenderer(p);
>>>>>>> 7e7ea9da
    }

    @Override
    public boolean canApplyTheme() {
        return super.canApplyTheme() || mVectorState != null && mVectorState.canApplyTheme();
    }

    @Override
    public void applyTheme(Theme t) {
        super.applyTheme(t);

        final VectorDrawableState state = mVectorState;
        final VPathRenderer path = state.mVPathRenderer;
        if (path != null && path.canApplyTheme()) {
            path.applyTheme(t);
        }
    }

    /** @hide */
    public static VectorDrawable create(Resources resources, int rid) {
        try {
            final XmlPullParser xpp = resources.getXml(rid);
            final AttributeSet attrs = Xml.asAttributeSet(xpp);
            final XmlPullParserFactory factory = XmlPullParserFactory.newInstance();
            factory.setNamespaceAware(true);

            final VectorDrawable drawable = new VectorDrawable();
            drawable.inflate(resources, xpp, attrs);

            return drawable;
        } catch (XmlPullParserException e) {
            Log.e(LOGTAG, "parser error", e);
        } catch (IOException e) {
            Log.e(LOGTAG, "parser error", e);
        }
        return null;
    }

    private static int applyAlpha(int color, float alpha) {
        int alphaBytes = Color.alpha(color);
        color &= 0x00FFFFFF;
        color |= ((int) (alphaBytes * alpha)) << 24;
        return color;
    }


    @Override
    public void inflate(Resources res, XmlPullParser parser, AttributeSet attrs, Theme theme)
            throws XmlPullParserException, IOException {
        final TypedArray a = obtainAttributes(res, theme,  attrs,R.styleable.VectorDrawable);
        updateStateFromTypedArray(a);
        a.recycle();

        final VectorDrawableState state = mVectorState;
        state.mVPathRenderer = inflateInternal(res, parser, attrs, theme);

        mTintFilter = updateTintFilter(mTintFilter, state.mTint, state.mTintMode);
        state.mVPathRenderer.setColorFilter(mTintFilter);
    }

    private void updateStateFromTypedArray(TypedArray a) {
        final VectorDrawableState state = mVectorState;

        // Extract the theme attributes, if any.
        state.mThemeAttrs = a.extractThemeAttrs();

        final int tintMode = a.getInt(R.styleable.VectorDrawable_tintMode, -1);
        if (tintMode != -1) {
            state.mTintMode = Drawable.parseTintMode(tintMode, Mode.SRC_IN);
        }

        final ColorStateList tint = a.getColorStateList(R.styleable.VectorDrawable_tint);
        if (tint != null) {
            state.mTint = tint;
        }
    }

    private VPathRenderer inflateInternal(Resources res, XmlPullParser parser, AttributeSet attrs, Theme theme)
            throws XmlPullParserException, IOException {
        final VPathRenderer pathRenderer = new VPathRenderer();

        boolean noSizeTag = true;
        boolean noViewportTag = true;
        boolean noPathTag = true;

        // Use a stack to help to build the group tree.
        // The top of the stack is always the current group.
        final Stack<VGroup> groupStack = new Stack<VGroup>();
        groupStack.push(pathRenderer.mRootGroup);

        int eventType = parser.getEventType();
        while (eventType != XmlPullParser.END_DOCUMENT) {
            if (eventType == XmlPullParser.START_TAG) {
                final String tagName = parser.getName();
                final VGroup currentGroup = groupStack.peek();

                if (SHAPE_PATH.equals(tagName)) {
                    final VPath path = new VPath();
                    path.inflate(res, attrs, theme);
                    currentGroup.add(path);
                    if (path.getPathName() != null) {
                        mVGTargetsMap.put(path.getPathName(), path);
                    }
                    noPathTag = false;
                } else if (SHAPE_SIZE.equals(tagName)) {
                    pathRenderer.parseSize(res, attrs);
                    noSizeTag = false;
                } else if (SHAPE_VIEWPORT.equals(tagName)) {
                    pathRenderer.parseViewport(res, attrs);
                    noViewportTag = false;
                } else if (SHAPE_GROUP.equals(tagName)) {
                    VGroup newChildGroup = new VGroup();
                    newChildGroup.inflate(res, attrs, theme);
                    currentGroup.mChildGroupList.add(newChildGroup);
                    groupStack.push(newChildGroup);
                    if (newChildGroup.getGroupName() != null) {
                        mVGTargetsMap.put(newChildGroup.getGroupName(), newChildGroup);
                    }
                }
            } else if (eventType == XmlPullParser.END_TAG) {
                final String tagName = parser.getName();
                if (SHAPE_GROUP.equals(tagName)) {
                    groupStack.pop();
                }
            }
            eventType = parser.next();
        }

        // Print the tree out for debug.
        if (DBG_VECTOR_DRAWABLE) {
            printGroupTree(pathRenderer.mRootGroup, 0);
        }

        if (noSizeTag || noViewportTag || noPathTag) {
            final StringBuffer tag = new StringBuffer();

            if (noSizeTag) {
                tag.append(SHAPE_SIZE);
            }

            if (noViewportTag) {
                if (tag.length() > 0) {
                    tag.append(" & ");
                }
                tag.append(SHAPE_SIZE);
            }

            if (noPathTag) {
                if (tag.length() > 0) {
                    tag.append(" or ");
                }
                tag.append(SHAPE_PATH);
            }

            throw new XmlPullParserException("no " + tag + " defined");
        }

        return pathRenderer;
    }

    private void printGroupTree(VGroup currentGroup, int level) {
        String indent = "";
        for (int i = 0 ; i < level ; i++) {
            indent += "    ";
        }
        // Print the current node
        Log.v(LOGTAG, indent + "current group is :" +  currentGroup.getGroupName()
                + " rotation is " + currentGroup.mRotate);
        Log.v(LOGTAG, indent + "matrix is :" +  currentGroup.getLocalMatrix().toString());
        // Then print all the children
        for (int i = 0 ; i < currentGroup.mChildGroupList.size(); i++) {
            printGroupTree(currentGroup.mChildGroupList.get(i), level + 1);
        }
    }

    private static class VectorDrawableState extends ConstantState {
        int[] mThemeAttrs;
        int mChangingConfigurations;
        VPathRenderer mVPathRenderer;
        ColorStateList mTint;
        Mode mTintMode;

        public VectorDrawableState(VectorDrawableState copy) {
            if (copy != null) {
                mThemeAttrs = copy.mThemeAttrs;
                mChangingConfigurations = copy.mChangingConfigurations;
                // TODO: Make sure the constant state are handled correctly.
                mVPathRenderer = new VPathRenderer(copy.mVPathRenderer);
                mTint = copy.mTint;
                mTintMode = copy.mTintMode;
            }
        }

        @Override
        public Drawable newDrawable() {
            return new VectorDrawable(this, null, null);
        }

        @Override
        public Drawable newDrawable(Resources res) {
            return new VectorDrawable(this, res, null);
        }

        @Override
        public Drawable newDrawable(Resources res, Theme theme) {
            return new VectorDrawable(this, res, theme);
        }

        @Override
        public int getChangingConfigurations() {
            return mChangingConfigurations;
        }
    }

    private static class VPathRenderer {
        /* Right now the internal data structure is organized as a tree.
         * Each node can be a group node, or a path.
         * A group node can have groups or paths as children, but a path node has
         * no children.
         * One example can be:
         *                 Root Group
         *                /    |     \
         *           Group    Path    Group
         *          /     \             |
         *         Path   Path         Path
         *
         */
        private final VGroup mRootGroup;

        private final Path mPath = new Path();
        private final Path mRenderPath = new Path();
        private static final Matrix IDENTITY_MATRIX = new Matrix();

        private Paint mStrokePaint;
        private Paint mFillPaint;
        private ColorFilter mColorFilter;
        private PathMeasure mPathMeasure;

        private float mBaseWidth = 0;
        private float mBaseHeight = 0;
        private float mViewportWidth = 0;
        private float mViewportHeight = 0;
        private int mRootAlpha = 0xFF;

        private final Matrix mFinalPathMatrix = new Matrix();

        public VPathRenderer() {
            mRootGroup = new VGroup();
        }

        public void setRootAlpha(int alpha) {
            mRootAlpha = alpha;
        }

        public int getRootAlpha() {
            return mRootAlpha;
        }

        public VPathRenderer(VPathRenderer copy) {
            mRootGroup = copy.mRootGroup;
            mBaseWidth = copy.mBaseWidth;
            mBaseHeight = copy.mBaseHeight;
            mViewportWidth = copy.mViewportHeight;
            mViewportHeight = copy.mViewportHeight;
        }

        public boolean canApplyTheme() {
            // If one of the paths can apply theme, then return true;
            return recursiveCanApplyTheme(mRootGroup);
        }

        private boolean recursiveCanApplyTheme(VGroup currentGroup) {
            // We can do a tree traverse here, if there is one path return true,
            // then we return true for the whole tree.
            final ArrayList<VPath> paths = currentGroup.mPathList;
            for (int j = paths.size() - 1; j >= 0; j--) {
                final VPath path = paths.get(j);
                if (path.canApplyTheme()) {
                    return true;
                }
            }

            final ArrayList<VGroup> childGroups = currentGroup.mChildGroupList;

            for (int i = 0; i < childGroups.size(); i++) {
                VGroup childGroup = childGroups.get(i);
                if (childGroup.canApplyTheme()
                        || recursiveCanApplyTheme(childGroup)) {
                    return true;
                }
            }
            return false;
        }

        public void applyTheme(Theme t) {
            // Apply theme to every path of the tree.
            recursiveApplyTheme(mRootGroup, t);
        }

        private void recursiveApplyTheme(VGroup currentGroup, Theme t) {
            // We can do a tree traverse here, apply theme to all paths which
            // can apply theme.
            final ArrayList<VPath> paths = currentGroup.mPathList;
            for (int j = paths.size() - 1; j >= 0; j--) {
                final VPath path = paths.get(j);
                if (path.canApplyTheme()) {
                    path.applyTheme(t);
                }
            }

            final ArrayList<VGroup> childGroups = currentGroup.mChildGroupList;

            for (int i = 0; i < childGroups.size(); i++) {
                VGroup childGroup = childGroups.get(i);
                if (childGroup.canApplyTheme()) {
                    childGroup.applyTheme(t);
                }
                recursiveApplyTheme(childGroup, t);
            }

        }

        public void setColorFilter(ColorFilter colorFilter) {
            mColorFilter = colorFilter;

            if (mFillPaint != null) {
                mFillPaint.setColorFilter(colorFilter);
            }

            if (mStrokePaint != null) {
                mStrokePaint.setColorFilter(colorFilter);
            }

        }

        private void drawGroupTree(VGroup currentGroup, Matrix currentMatrix,
                float currentAlpha, Canvas canvas, int w, int h) {
            // Calculate current group's matrix by preConcat the parent's and
            // and the current one on the top of the stack.
            // Basically the Mfinal = Mviewport * M0 * M1 * M2;
            // Mi the local matrix at level i of the group tree.
            currentGroup.mStackedMatrix.set(currentMatrix);

            currentGroup.mStackedMatrix.preConcat(currentGroup.mLocalMatrix);

            float stackedAlpha = currentAlpha * currentGroup.mGroupAlpha;
            drawPath(currentGroup, stackedAlpha, canvas, w, h);
            // Draw the group tree in post order.
            for (int i = 0 ; i < currentGroup.mChildGroupList.size(); i++) {
                drawGroupTree(currentGroup.mChildGroupList.get(i),
                        currentGroup.mStackedMatrix, stackedAlpha, canvas, w, h);
            }
        }

        public void draw(Canvas canvas, int w, int h) {
            // Travese the tree in pre-order to draw.
            drawGroupTree(mRootGroup, IDENTITY_MATRIX, ((float) mRootAlpha) / 0xFF, canvas, w, h);
        }

        private void drawPath(VGroup vGroup, float stackedAlpha, Canvas canvas, int w, int h) {
            final float scale = Math.min(h / mViewportHeight, w / mViewportWidth);

            mFinalPathMatrix.set(vGroup.mStackedMatrix);
            mFinalPathMatrix.postScale(scale, scale, mViewportWidth / 2f, mViewportHeight / 2f);
            mFinalPathMatrix.postTranslate(w / 2f - mViewportWidth / 2f, h / 2f - mViewportHeight / 2f);

            ArrayList<VPath> paths = vGroup.getPaths();
            for (int i = 0; i < paths.size(); i++) {
                VPath vPath = paths.get(i);
                vPath.toPath(mPath);
                final Path path = mPath;

                if (vPath.mTrimPathStart != 0.0f || vPath.mTrimPathEnd != 1.0f) {
                    float start = (vPath.mTrimPathStart + vPath.mTrimPathOffset) % 1.0f;
                    float end = (vPath.mTrimPathEnd + vPath.mTrimPathOffset) % 1.0f;

                    if (mPathMeasure == null) {
                        mPathMeasure = new PathMeasure();
                    }
                    mPathMeasure.setPath(mPath, false);

                    float len = mPathMeasure.getLength();
                    start = start * len;
                    end = end * len;
                    path.reset();
                    if (start > end) {
                        mPathMeasure.getSegment(start, len, path, true);
                        mPathMeasure.getSegment(0f, end, path, true);
                    } else {
                        mPathMeasure.getSegment(start, end, path, true);
                    }
                    path.rLineTo(0, 0); // fix bug in measure
                }

                mRenderPath.reset();

                mRenderPath.addPath(path, mFinalPathMatrix);

                if (vPath.mClip) {
                    canvas.clipPath(mRenderPath, Region.Op.REPLACE);
                } else {
                   if (vPath.mFillColor != 0) {
                        if (mFillPaint == null) {
                            mFillPaint = new Paint();
                            mFillPaint.setColorFilter(mColorFilter);
                            mFillPaint.setStyle(Paint.Style.FILL);
                            mFillPaint.setAntiAlias(true);
                        }
                        mFillPaint.setColor(applyAlpha(vPath.mFillColor, stackedAlpha));
                        canvas.drawPath(mRenderPath, mFillPaint);
                    }

                    if (vPath.mStrokeColor != 0) {
                        if (mStrokePaint == null) {
                            mStrokePaint = new Paint();
                            mStrokePaint.setColorFilter(mColorFilter);
                            mStrokePaint.setStyle(Paint.Style.STROKE);
                            mStrokePaint.setAntiAlias(true);
                        }

                        final Paint strokePaint = mStrokePaint;
                        if (vPath.mStrokeLineJoin != null) {
                            strokePaint.setStrokeJoin(vPath.mStrokeLineJoin);
                        }

                        if (vPath.mStrokeLineCap != null) {
                            strokePaint.setStrokeCap(vPath.mStrokeLineCap);
                        }

                        strokePaint.setStrokeMiter(vPath.mStrokeMiterlimit * scale);

                        strokePaint.setColor(applyAlpha(vPath.mStrokeColor, stackedAlpha));
                        strokePaint.setStrokeWidth(vPath.mStrokeWidth * scale);
                        canvas.drawPath(mRenderPath, strokePaint);
                    }
                }
            }
        }

        private void parseViewport(Resources r, AttributeSet attrs)
                throws XmlPullParserException {
            final TypedArray a = r.obtainAttributes(attrs, R.styleable.VectorDrawableViewport);
            mViewportWidth = a.getFloat(R.styleable.VectorDrawableViewport_viewportWidth, mViewportWidth);
            mViewportHeight = a.getFloat(R.styleable.VectorDrawableViewport_viewportHeight, mViewportHeight);

            if (mViewportWidth <= 0) {
                throw new XmlPullParserException(a.getPositionDescription() +
                        "<viewport> tag requires viewportWidth > 0");
            } else if (mViewportHeight <= 0) {
                throw new XmlPullParserException(a.getPositionDescription() +
                        "<viewport> tag requires viewportHeight > 0");
            }

            a.recycle();
        }

        private void parseSize(Resources r, AttributeSet attrs)
                throws XmlPullParserException  {
            final TypedArray a = r.obtainAttributes(attrs, R.styleable.VectorDrawableSize);
            mBaseWidth = a.getDimension(R.styleable.VectorDrawableSize_width, mBaseWidth);
            mBaseHeight = a.getDimension(R.styleable.VectorDrawableSize_height, mBaseHeight);

            if (mBaseWidth <= 0) {
                throw new XmlPullParserException(a.getPositionDescription() +
                        "<size> tag requires width > 0");
            } else if (mBaseHeight <= 0) {
                throw new XmlPullParserException(a.getPositionDescription() +
                        "<size> tag requires height > 0");
            }

            a.recycle();
        }

    }

    static class VGroup {
        private final ArrayList<VPath> mPathList = new ArrayList<VPath>();
        private final ArrayList<VGroup> mChildGroupList = new ArrayList<VGroup>();

        private float mRotate = 0;
        private float mPivotX = 0;
        private float mPivotY = 0;
        private float mScaleX = 1;
        private float mScaleY = 1;
        private float mTranslateX = 0;
        private float mTranslateY = 0;
        private float mGroupAlpha = 1;

        // mLocalMatrix is parsed from the XML.
        private final Matrix mLocalMatrix = new Matrix();
        // mStackedMatrix is only used when drawing, it combines all the
        // parents' local matrices with the current one.
        private final Matrix mStackedMatrix = new Matrix();

        private int[] mThemeAttrs;

        private String mGroupName = null;

        /* Getter and Setter */
        public float getRotation() {
            return mRotate;
        }

        public void setRotation(float rotation) {
            if (rotation != mRotate) {
                mRotate = rotation;
                updateLocalMatrix();
            }
        }

        public float getPivotX() {
            return mPivotX;
        }

        public void setPivotX(float pivotX) {
            if (pivotX != mPivotX) {
                mPivotX = pivotX;
                updateLocalMatrix();
            }
        }

        public float getPivotY() {
            return mPivotY;
        }

        public void setPivotY(float pivotY) {
            if (pivotY != mPivotY) {
                mPivotY = pivotY;
                updateLocalMatrix();
            }
        }

        public float getScaleX() {
            return mScaleX;
        }

        public void setScaleX(float scaleX) {
            if (scaleX != mScaleX) {
                mScaleX = scaleX;
                updateLocalMatrix();
            }
        }

        public float getScaleY() {
            return mScaleY;
        }

        public void setScaleY(float scaleY) {
            if (scaleY != mScaleY) {
                mScaleY = scaleY;
                updateLocalMatrix();
            }
        }

        public float getTranslateX() {
            return mTranslateX;
        }

        public void setTranslateX(float translateX) {
            if (translateX != mTranslateX) {
                mTranslateX = translateX;
                updateLocalMatrix();
            }
        }

        public float getTranslateY() {
            return mTranslateY;
        }

        public void setTranslateY(float translateY) {
            if (translateY != mTranslateY) {
                mTranslateY = translateY;
                updateLocalMatrix();
            }
        }

        public float getAlpha() {
            return mGroupAlpha;
        }

        public void setAlpha(float groupAlpha) {
            if (groupAlpha != mGroupAlpha) {
                mGroupAlpha = groupAlpha;
            }
        }

        public String getGroupName() {
            return mGroupName;
        }

        public Matrix getLocalMatrix() {
            return mLocalMatrix;
        }

        public void add(VPath path) {
            mPathList.add(path);
         }

        public boolean canApplyTheme() {
            return mThemeAttrs != null;
        }

        public void applyTheme(Theme t) {
            if (mThemeAttrs == null) {
                return;
            }

            final TypedArray a = t.resolveAttributes(
                    mThemeAttrs, R.styleable.VectorDrawablePath);

            mRotate = a.getFloat(R.styleable.VectorDrawableGroup_rotation, mRotate);
            mPivotX = a.getFloat(R.styleable.VectorDrawableGroup_pivotX, mPivotX);
            mPivotY = a.getFloat(R.styleable.VectorDrawableGroup_pivotY, mPivotY);
            mScaleX = a.getFloat(R.styleable.VectorDrawableGroup_scaleX, mScaleX);
            mScaleY = a.getFloat(R.styleable.VectorDrawableGroup_scaleY, mScaleY);
            mTranslateX = a.getFloat(R.styleable.VectorDrawableGroup_translateX, mTranslateX);
            mTranslateY = a.getFloat(R.styleable.VectorDrawableGroup_translateY, mTranslateY);
            mGroupAlpha = a.getFloat(R.styleable.VectorDrawableGroup_alpha, mGroupAlpha);
            updateLocalMatrix();
            if (a.hasValue(R.styleable.VectorDrawableGroup_name)) {
                mGroupName = a.getString(R.styleable.VectorDrawableGroup_name);
            }
            a.recycle();
        }

        public void inflate(Resources res, AttributeSet attrs, Theme theme) {
            final TypedArray a = obtainAttributes(res, theme, attrs, R.styleable.VectorDrawableGroup);
            final int[] themeAttrs = a.extractThemeAttrs();

            mThemeAttrs = themeAttrs;
            // NOTE: The set of attributes loaded here MUST match the
            // set of attributes loaded in applyTheme.

            if (themeAttrs == null || themeAttrs[R.styleable.VectorDrawableGroup_rotation] == 0) {
                mRotate = a.getFloat(R.styleable.VectorDrawableGroup_rotation, mRotate);
            }

            if (themeAttrs == null || themeAttrs[R.styleable.VectorDrawableGroup_pivotX] == 0) {
                mPivotX = a.getFloat(R.styleable.VectorDrawableGroup_pivotX, mPivotX);
            }

            if (themeAttrs == null || themeAttrs[R.styleable.VectorDrawableGroup_pivotY] == 0) {
                mPivotY = a.getFloat(R.styleable.VectorDrawableGroup_pivotY, mPivotY);
            }

            if (themeAttrs == null || themeAttrs[R.styleable.VectorDrawableGroup_scaleX] == 0) {
                mScaleX = a.getFloat(R.styleable.VectorDrawableGroup_scaleX, mScaleX);
            }

            if (themeAttrs == null || themeAttrs[R.styleable.VectorDrawableGroup_scaleY] == 0) {
                mScaleY = a.getFloat(R.styleable.VectorDrawableGroup_scaleY, mScaleY);
            }

            if (themeAttrs == null || themeAttrs[R.styleable.VectorDrawableGroup_translateX] == 0) {
                mTranslateX = a.getFloat(R.styleable.VectorDrawableGroup_translateX, mTranslateX);
            }

            if (themeAttrs == null || themeAttrs[R.styleable.VectorDrawableGroup_translateY] == 0) {
                mTranslateY = a.getFloat(R.styleable.VectorDrawableGroup_translateY, mTranslateY);
            }

            if (themeAttrs == null || themeAttrs[R.styleable.VectorDrawableGroup_name] == 0) {
                mGroupName = a.getString(R.styleable.VectorDrawableGroup_name);
            }

            if (themeAttrs == null || themeAttrs[R.styleable.VectorDrawableGroup_alpha] == 0) {
                mGroupAlpha = a.getFloat(R.styleable.VectorDrawableGroup_alpha, mGroupAlpha);
            }

            updateLocalMatrix();
            a.recycle();
        }

        private void updateLocalMatrix() {
            // The order we apply is the same as the
            // RenderNode.cpp::applyViewPropertyTransforms().
            mLocalMatrix.reset();
            mLocalMatrix.postTranslate(-mPivotX, -mPivotY);
            mLocalMatrix.postScale(mScaleX, mScaleY);
            mLocalMatrix.postRotate(mRotate, 0, 0);
            mLocalMatrix.postTranslate(mTranslateX + mPivotX, mTranslateY + mPivotY);
        }

        /**
         * Must return in order of adding
         * @return ordered list of paths
         */
        public ArrayList<VPath> getPaths() {
            return mPathList;
        }

    }

    private static class VPath {
        private int[] mThemeAttrs;

        int mStrokeColor = 0;
        float mStrokeWidth = 0;
        float mStrokeOpacity = Float.NaN;
        int mFillColor = Color.BLACK;
        int mFillRule;
        float mFillOpacity = Float.NaN;
        float mTrimPathStart = 0;
        float mTrimPathEnd = 1;
        float mTrimPathOffset = 0;

        boolean mClip = false;
        Paint.Cap mStrokeLineCap = Paint.Cap.BUTT;
        Paint.Join mStrokeLineJoin = Paint.Join.MITER;
        float mStrokeMiterlimit = 4;

        private PathParser.PathDataNode[] mNode = null;
        private String mPathName;

        public VPath() {
            // Empty constructor.
        }

        public void toPath(Path path) {
            path.reset();
            if (mNode != null) {
                PathParser.PathDataNode.nodesToPath(mNode, path);
            }
        }

        public String getPathName() {
            return mPathName;
        }

        private Paint.Cap getStrokeLineCap(int id, Paint.Cap defValue) {
            switch (id) {
                case LINECAP_BUTT:
                    return Paint.Cap.BUTT;
                case LINECAP_ROUND:
                    return Paint.Cap.ROUND;
                case LINECAP_SQUARE:
                    return Paint.Cap.SQUARE;
                default:
                    return defValue;
            }
        }

        private Paint.Join getStrokeLineJoin(int id, Paint.Join defValue) {
            switch (id) {
                case LINEJOIN_MITER:
                    return Paint.Join.MITER;
                case LINEJOIN_ROUND:
                    return Paint.Join.ROUND;
                case LINEJOIN_BEVEL:
                    return Paint.Join.BEVEL;
                default:
                    return defValue;
            }
        }

        /* Setters and Getters, mostly used by animator from AnimatedVectorDrawable. */
        @SuppressWarnings("unused")
        public PathParser.PathDataNode[] getPathData() {
            return mNode;
        }

        @SuppressWarnings("unused")
        public void setPathData(PathParser.PathDataNode[] node) {
            if (!PathParser.canMorph(mNode, node)) {
                // This should not happen in the middle of animation.
                mNode = PathParser.deepCopyNodes(node);
            } else {
                PathParser.updateNodes(mNode, node);
            }
        }

        @SuppressWarnings("unused")
        int getStroke() {
            return mStrokeColor;
        }

        @SuppressWarnings("unused")
        void setStroke(int strokeColor) {
            mStrokeColor = strokeColor;
        }

        @SuppressWarnings("unused")
        float getStrokeWidth() {
            return mStrokeWidth;
        }

        @SuppressWarnings("unused")
        void setStrokeWidth(float strokeWidth) {
            mStrokeWidth = strokeWidth;
        }

        @SuppressWarnings("unused")
        float getStrokeOpacity() {
            return mStrokeOpacity;
        }

        @SuppressWarnings("unused")
        void setStrokeOpacity(float strokeOpacity) {
            mStrokeOpacity = strokeOpacity;
        }

        @SuppressWarnings("unused")
        int getFill() {
            return mFillColor;
        }

        @SuppressWarnings("unused")
        void setFill(int fillColor) {
            mFillColor = fillColor;
        }

        @SuppressWarnings("unused")
        float getFillOpacity() {
            return mFillOpacity;
        }

        @SuppressWarnings("unused")
        void setFillOpacity(float fillOpacity) {
            mFillOpacity = fillOpacity;
        }

        @SuppressWarnings("unused")
        float getTrimPathStart() {
            return mTrimPathStart;
        }

        @SuppressWarnings("unused")
        void setTrimPathStart(float trimPathStart) {
            mTrimPathStart = trimPathStart;
        }

        @SuppressWarnings("unused")
        float getTrimPathEnd() {
            return mTrimPathEnd;
        }

        @SuppressWarnings("unused")
        void setTrimPathEnd(float trimPathEnd) {
            mTrimPathEnd = trimPathEnd;
        }

        @SuppressWarnings("unused")
        float getTrimPathOffset() {
            return mTrimPathOffset;
        }

        @SuppressWarnings("unused")
        void setTrimPathOffset(float trimPathOffset) {
            mTrimPathOffset = trimPathOffset;
        }

        public void inflate(Resources r, AttributeSet attrs, Theme theme) {
            final TypedArray a = obtainAttributes(r, theme, attrs, R.styleable.VectorDrawablePath);
            final int[] themeAttrs = a.extractThemeAttrs();
            mThemeAttrs = themeAttrs;

            // NOTE: The set of attributes loaded here MUST match the
            // set of attributes loaded in applyTheme.
            if (themeAttrs == null || themeAttrs[R.styleable.VectorDrawablePath_clipToPath] == 0) {
                mClip = a.getBoolean(R.styleable.VectorDrawablePath_clipToPath, mClip);
            }

            if (themeAttrs == null || themeAttrs[R.styleable.VectorDrawablePath_name] == 0) {
                mPathName = a.getString(R.styleable.VectorDrawablePath_name);
            }

            if (themeAttrs == null || themeAttrs[R.styleable.VectorDrawablePath_pathData] == 0) {
                mNode = PathParser.createNodesFromPathData(a.getString(
                        R.styleable.VectorDrawablePath_pathData));
            }

            if (themeAttrs == null || themeAttrs[R.styleable.VectorDrawablePath_fill] == 0) {
                mFillColor = a.getColor(R.styleable.VectorDrawablePath_fill, mFillColor);
            }

            if (themeAttrs == null || themeAttrs[R.styleable.VectorDrawablePath_fillOpacity] == 0) {
                mFillOpacity = a.getFloat(R.styleable.VectorDrawablePath_fillOpacity, mFillOpacity);
            }

            if (themeAttrs == null
                    || themeAttrs[R.styleable.VectorDrawablePath_strokeLineCap] == 0) {
                mStrokeLineCap = getStrokeLineCap(
                        a.getInt(R.styleable.VectorDrawablePath_strokeLineCap, -1), mStrokeLineCap);
            }

            if (themeAttrs == null
                    || themeAttrs[R.styleable.VectorDrawablePath_strokeLineJoin] == 0) {
                mStrokeLineJoin = getStrokeLineJoin(
                        a.getInt(R.styleable.VectorDrawablePath_strokeLineJoin, -1), mStrokeLineJoin);
            }

            if (themeAttrs == null
                    || themeAttrs[R.styleable.VectorDrawablePath_strokeMiterLimit] == 0) {
                mStrokeMiterlimit = a.getFloat(
                        R.styleable.VectorDrawablePath_strokeMiterLimit, mStrokeMiterlimit);
            }

            if (themeAttrs == null || themeAttrs[R.styleable.VectorDrawablePath_stroke] == 0) {
                mStrokeColor = a.getColor(R.styleable.VectorDrawablePath_stroke, mStrokeColor);
            }

            if (themeAttrs == null
                    || themeAttrs[R.styleable.VectorDrawablePath_strokeOpacity] == 0) {
                mStrokeOpacity = a.getFloat(
                        R.styleable.VectorDrawablePath_strokeOpacity, mStrokeOpacity);
            }

            if (themeAttrs == null || themeAttrs[R.styleable.VectorDrawablePath_strokeWidth] == 0) {
                mStrokeWidth = a.getFloat(R.styleable.VectorDrawablePath_strokeWidth, mStrokeWidth);
            }

            if (themeAttrs == null || themeAttrs[R.styleable.VectorDrawablePath_trimPathEnd] == 0) {
                mTrimPathEnd = a.getFloat(R.styleable.VectorDrawablePath_trimPathEnd, mTrimPathEnd);
            }

            if (themeAttrs == null
                    || themeAttrs[R.styleable.VectorDrawablePath_trimPathOffset] == 0) {
                mTrimPathOffset = a.getFloat(
                        R.styleable.VectorDrawablePath_trimPathOffset, mTrimPathOffset);
            }

            if (themeAttrs == null
                    || themeAttrs[R.styleable.VectorDrawablePath_trimPathStart] == 0) {
                mTrimPathStart = a.getFloat(
                        R.styleable.VectorDrawablePath_trimPathStart, mTrimPathStart);
            }

            updateColorAlphas();

            a.recycle();
        }

        public boolean canApplyTheme() {
            return mThemeAttrs != null;
        }

        public void applyTheme(Theme t) {
            if (mThemeAttrs == null) {
                return;
            }

            final TypedArray a = t.resolveAttributes(
                    mThemeAttrs, R.styleable.VectorDrawablePath);

            mClip = a.getBoolean(R.styleable.VectorDrawablePath_clipToPath, mClip);

            if (a.hasValue(R.styleable.VectorDrawablePath_name)) {
                mPathName = a.getString(R.styleable.VectorDrawablePath_name);
            }

            if (a.hasValue(R.styleable.VectorDrawablePath_pathData)) {
                mNode = PathParser.createNodesFromPathData(a.getString(
                        R.styleable.VectorDrawablePath_pathData));
            }

            mFillColor = a.getColor(R.styleable.VectorDrawablePath_fill, mFillColor);
            mFillOpacity = a.getFloat(R.styleable.VectorDrawablePath_fillOpacity, mFillOpacity);

            mStrokeLineCap = getStrokeLineCap(a.getInt(
                    R.styleable.VectorDrawablePath_strokeLineCap, -1), mStrokeLineCap);
            mStrokeLineJoin = getStrokeLineJoin(a.getInt(
                    R.styleable.VectorDrawablePath_strokeLineJoin, -1), mStrokeLineJoin);
            mStrokeMiterlimit = a.getFloat(
                    R.styleable.VectorDrawablePath_strokeMiterLimit, mStrokeMiterlimit);
            mStrokeColor = a.getColor(R.styleable.VectorDrawablePath_stroke, mStrokeColor);
            mStrokeOpacity = a.getFloat(
                    R.styleable.VectorDrawablePath_strokeOpacity, mStrokeOpacity);
            mStrokeWidth = a.getFloat(R.styleable.VectorDrawablePath_strokeWidth, mStrokeWidth);

            mTrimPathEnd = a.getFloat(R.styleable.VectorDrawablePath_trimPathEnd, mTrimPathEnd);
            mTrimPathOffset = a.getFloat(
                    R.styleable.VectorDrawablePath_trimPathOffset, mTrimPathOffset);
            mTrimPathStart = a.getFloat(
                    R.styleable.VectorDrawablePath_trimPathStart, mTrimPathStart);

            updateColorAlphas();
            a.recycle();
        }

        private void updateColorAlphas() {
            if (!Float.isNaN(mFillOpacity)) {
                mFillColor = applyAlpha(mFillColor, mFillOpacity);
            }

            if (!Float.isNaN(mStrokeOpacity)) {
                mStrokeColor = applyAlpha(mStrokeColor, mStrokeOpacity);
            }
        }
    }
}<|MERGE_RESOLUTION|>--- conflicted
+++ resolved
@@ -248,23 +248,6 @@
     }
 
     @Override
-<<<<<<< HEAD
-    public boolean getPadding(Rect padding) {
-        if (mVectorState.mPadding != null) {
-            padding.set(mVectorState.mPadding);
-            return true;
-        } else {
-            return super.getPadding(padding);
-        }
-=======
-    public void inflate(Resources res, XmlPullParser parser, AttributeSet attrs, Theme theme)
-            throws XmlPullParserException, IOException {
-        final VPathRenderer p = inflateInternal(res, parser, attrs, theme);
-        setPathRenderer(p);
->>>>>>> 7e7ea9da
-    }
-
-    @Override
     public boolean canApplyTheme() {
         return super.canApplyTheme() || mVectorState != null && mVectorState.canApplyTheme();
     }
