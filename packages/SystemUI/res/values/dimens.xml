<?xml version="1.0" encoding="utf-8"?>
<!--
 * Copyright (c) 2006, The Android Open Source Project
 *
 * Licensed under the Apache License, Version 2.0 (the "License");
 * you may not use this file except in compliance with the License.
 * You may obtain a copy of the License at
 *
 *     http://www.apache.org/licenses/LICENSE-2.0
 *
 * Unless required by applicable law or agreed to in writing, software
 * distributed under the License is distributed on an "AS IS" BASIS,
 * WITHOUT WARRANTIES OR CONDITIONS OF ANY KIND, either express or implied.
 * See the License for the specific language governing permissions and
 * limitations under the License.
*/
-->
<resources>
    <!-- Margin at the edge of the screen to ignore touch events for in the windowshade. -->
    <dimen name="status_bar_edge_ignore">5dp</dimen>

    <!-- Recent Applications parameters -->
    <!-- Upper width limit for application icon -->
    <dimen name="status_bar_recents_app_icon_max_width">48dp</dimen>
    <!-- Upper height limit for application icon -->
    <dimen name="status_bar_recents_app_icon_max_height">48dp</dimen>

    <!-- Size of application thumbnail -->
    <dimen name="status_bar_recents_thumbnail_width">164dp</dimen>
    <dimen name="status_bar_recents_thumbnail_height">145dp</dimen>
    <dimen name="status_bar_recents_thumbnail_bg_padding">4dp</dimen>

    <!-- Size of application label text -->
    <dimen name="status_bar_recents_app_label_text_size">14dip</dimen>
    <!-- Size of application description text -->
    <dimen name="status_bar_recents_app_description_text_size">14dip</dimen>
    <!-- Size of fading edge for text -->
    <dimen name="status_bar_recents_text_fading_edge_length">20dip</dimen>
    <!-- Size of fading edge for scrolling -->
    <dimen name="status_bar_recents_scroll_fading_edge_length">10dip</dimen>
    <!-- Margin between recents container and glow on the right -->
    <dimen name="status_bar_recents_right_glow_margin">100dip</dimen>
    <!-- How far the thumbnail for a recent app appears from left edge -->
    <dimen name="status_bar_recents_thumbnail_left_margin">20dp</dimen>
    <!-- Padding for text descriptions -->
    <dimen name="status_bar_recents_text_description_padding">8dp</dimen>
    <!-- Width of application label text -->
    <dimen name="status_bar_recents_app_label_width">88dip</dimen>
    <!-- Left margin of application label text -->
    <dimen name="status_bar_recents_app_label_left_margin">0dip</dimen>
    <!-- Padding between recents items -->
    <dimen name="status_bar_recents_item_padding">0dip</dimen>
    <!-- When recents first appears, how far the icon and label of the primary activity
         travel -->
    <dimen name="status_bar_recents_app_icon_translate_distance">35dip</dimen>

    <!-- Where to place the app icon over the thumbnail -->
    <dimen name="status_bar_recents_app_icon_left_margin">0dp</dimen>
    <dimen name="status_bar_recents_app_icon_top_margin">8dp</dimen>

    <!-- Amount to offset bottom of notification peek window from top of status bar. -->
    <dimen name="peek_window_y_offset">-12dp</dimen>

    <!-- thickness (height) of the navigation bar on phones that require it -->
    <dimen name="navigation_bar_size">@*android:dimen/navigation_bar_height</dimen>

    <!-- thickness (height) of the dead zone at the top of the navigation bar,
         reducing false presses on navbar buttons; approx 2mm -->
    <dimen name="navigation_bar_deadzone_size">12dp</dimen>
    <!-- size of the dead zone when touches have recently occurred elsewhere on screen -->
    <dimen name="navigation_bar_deadzone_size_max">32dp</dimen>

    <!-- Height of notification icons in the status bar -->
    <dimen name="status_bar_icon_size">@*android:dimen/status_bar_icon_size</dimen>

    <!-- Height of a small notification in the status bar -->
    <dimen name="notification_min_height">64dp</dimen>

    <!-- Height of a large notification in the status bar -->
    <dimen name="notification_max_height">256dp</dimen>

    <!-- Height of a small notification in the status bar plus glow, padding, etc -->
    <dimen name="notification_row_min_height">70dp</dimen>

    <!-- Height of a large notification in the status bar plus glow, padding, etc -->
    <dimen name="notification_row_max_height">260dp</dimen>

    <!-- size at which Notification icons will be drawn in the status bar -->
    <dimen name="status_bar_icon_drawing_size">18dip</dimen>

    <!-- opacity at which Notification icons will be drawn in the status bar -->
    <item type="dimen" name="status_bar_icon_drawing_alpha">65%</item>

    <!-- gap on either side of status bar notification icons -->
    <dimen name="status_bar_icon_padding">0dp</dimen>

    <!-- half the distance between notifications in the panel -->
    <dimen name="notification_divider_height">3dp</dimen>

    <!-- Notification drawer tuning parameters (phone UI) -->
    <!-- Initial velocity of the shade when expanding on its own -->
    <dimen name="self_expand_velocity">2000dp</dimen>
    <!-- Initial velocity of the shade when collapsing on its own -->
    <dimen name="self_collapse_velocity">2000dp</dimen>
    <!-- Minimum final velocity of gestures interpreted as expand requests -->
    <dimen name="fling_expand_min_velocity">100dp</dimen>
    <!-- Minimum final velocity of gestures interpreted as collapse requests -->
    <dimen name="fling_collapse_min_velocity">100dp</dimen>
    <!-- Cap on contribution of x dimension of gesture to overall velocity -->
    <dimen name="fling_gesture_max_x_velocity">200dp</dimen>
    <!-- Cap on overall resulting fling speed (s^-1) -->
    <dimen name="fling_gesture_max_output_velocity">3000dp</dimen>

    <!-- Minimum distance a fling must travel (anti-jitter) -->
    <dimen name="fling_gesture_min_dist">20dp</dimen>

    <!-- Minimum fraction of the display a gesture must travel, at any velocity, to qualify as a
         collapse request -->
    <item type="dimen" name="collapse_min_display_fraction">10%</item>
    <!-- Minimum fraction of the display a gesture must travel to qualify as an expand request -->
    <item type="dimen" name="expand_min_display_fraction">50%</item>

    <!-- Initial acceleration of an expand animation after fling -->
    <dimen name="expand_accel">2000dp</dimen>
    <!-- Initial acceleration of an collapse animation after fling -->
    <dimen name="collapse_accel">2000dp</dimen>

    <!-- The padding on the global screenshot background image -->
    <dimen name="global_screenshot_bg_padding">20dp</dimen>

    <!-- The width of the view containing non-menu status bar icons -->
    <dimen name="navigation_key_width">80dip</dimen>

    <!-- The width of the view containing the menu status bar icon -->
    <dimen name="navigation_menu_key_width">40dip</dimen>

    <!-- Default distance beyond which snaps to the matching target -->
    <dimen name="navbar_search_snap_margin">40dip</dimen>

    <!-- Diameter of outer shape drawable shown in navbar search-->
    <dimen name="navbar_search_outerring_diameter">340dp</dimen>

    <!-- Diameter of outer shape drawable shown in navbar search. Should be 1/2 of above value -->
    <dimen name="navbar_search_outerring_radius">170dp</dimen>

    <!-- Threshold for swipe-up gesture to activate search dialog -->
    <dimen name="navbar_search_up_threshhold">40dip</dimen>

    <!-- Height of search panel including navigation bar height -->
    <dimen name="navbar_search_panel_height">230dip</dimen>

    <!-- Height of the draggable handle at the bottom of the phone notification panel -->
    <dimen name="close_handle_height">36dp</dimen>

    <!-- Amount of close_handle that will NOT overlap the notification list -->
    <dimen name="close_handle_underlap">32dp</dimen>

    <!-- Height of the notification panel header bar -->
    <dimen name="notification_panel_header_height">48dp</dimen>

    <!-- Extra space above the panel -->
    <dimen name="notification_panel_padding_top">0dp</dimen>

    <!-- Extra space above the clock in the panel -->
    <dimen name="notification_panel_header_padding_top">0dp</dimen>

    <!-- Layout parameters for the notification panel -->
    <dimen name="notification_panel_margin_bottom">0dp</dimen>
    <dimen name="notification_panel_margin_left">0dp</dimen>

    <!-- Gravity for the notification & quick settings panels -->
    <!-- 0x37 = fill_horizontal|top -->
    <integer name="notification_panel_layout_gravity">0x37</integer>
    <integer name="settings_panel_layout_gravity">0x37</integer>

    <!-- Fraction of the status bar that, when dragged, will produce the quick settings panel
         instead of the notification panel. See also @dimen/settings_panel_dragzone_min.
         If zero, the settings panel will not be directly draggable from the status bar. -->
    <item type="dimen" name="settings_panel_dragzone_fraction">0%</item>

    <!-- Quick settings dragzone, if used, should be at least this big (may be zero). -->
    <dimen name="settings_panel_dragzone_min">100dp</dimen>

    <!-- Height of the carrier/wifi name label -->
    <dimen name="carrier_label_height">24dp</dimen>

    <!-- The distance you can pull a notification before it pops open -->
    <dimen name="one_finger_pop_limit">32dp</dimen>

    <!-- The fixed height of each tile -->
    <dimen name="quick_settings_cell_height">110dp</dimen>

    <!-- The padding between each tile within the QuickSettings layout -->
    <dimen name="quick_settings_cell_gap">4dp</dimen>

    <!-- The fixed height of each row of toggles -->
    <dimen name="toggle_row_height">38dp</dimen>

    <!-- The fixed width of traditional toggles -->
    <dimen name="toggle_traditional_width">64dp</dimen>

     <!-- The fixed height of traditional toggles -->
    <dimen name="toggle_traditional_height">64dp</dimen>

    <!-- The fixed height of traditional toggles -->
    <dimen name="toggle_traditional_padding">6dp</dimen>

    <!-- Minimum fraction of the screen that should be taken up by the notification panel.
         Not used at this screen size. -->
    <item type="dimen" name="notification_panel_min_height_frac">0%</item>

    <dimen name="blinds_pop_threshold">32dp</dimen>

    <!-- The size of the gesture span needed to activate the "pull" notification expansion -->
    <dimen name="pull_span_min">25dp</dimen>

    <!-- How far to slide the panel out when you touch it -->
    <!-- For phones, this is close_handle_height + header_height -->
    <dimen name="peek_height">84dp</dimen>

<<<<<<< HEAD
    <!--  Tablet UI Stuff -->
    <!-- The minimum height of the notification panel window -->
    <dimen name="notification_panel_min_height">300dp</dimen>
    <!-- Bottom margin (from display edge) for status bar panels -->
    <dimen name="panel_float">10dp</dimen>
    <!-- The width of the ticker, including the icon -->
    <dimen name="notification_ticker_width">280dp</dimen>
    <!-- The width of the notification panel window -->
    <dimen name="notification_panel_width">300dp</dimen>
    <!-- The height of the notification panel title -->
    <dimen name="notification_panel_title_height">130dp</dimen>
    <!--  Amount of Margin to offset NavRing in Portrait Mode -->
    <dimen name="navring_left_margin_port">-600dp</dimen>
    <!--  Amount of Margin to offset NavRing in Landscape Mode -->
    <dimen name="navring_left_margin_land">-800dp</dimen>
    <!--  Height of NavRing in Tablet Mode Landscape -->
    <dimen name="navring_height_tablet_landscape">300dp</dimen>
    <!--  Height of NavRing in Tablet Mode Portrait -->
    <dimen name="navring_height_tablet_portrait">250dp</dimen>
    <!--  Radius of NavRing in Tablet Mode Landscape -->
    <dimen name="navring_radius_tablet_landscape">300dp</dimen>
    <!--  Radius of NavRing in Tablet Mode Landscape -->
    <dimen name="navring_radius_tablet_portrait">300dp</dimen>

    <!-- Constant for hidden navbar drag handle -->
    <dimen name="drag_handle_height">10dp</dimen>

    <!-- Constant for hidden ribbon drag handle -->
    <dimen name="ribbon_drag_handle_height">25dp</dimen>

=======
    <!-- Quick Settings tile geometry: top interior margin, above icon -->
    <dimen name="qs_tile_margin_above_icon">27dp</dimen>
    <!-- Quick Settings tile geometry: gap between icon and text -->
    <dimen name="qs_tile_margin_below_icon">17dp</dimen>
    <!-- Quick Settings tile geometry: icon size -->
    <dimen name="qs_tile_icon_size">32dp</dimen>
>>>>>>> a34a64d2
</resources><|MERGE_RESOLUTION|>--- conflicted
+++ resolved
@@ -218,7 +218,13 @@
     <!-- For phones, this is close_handle_height + header_height -->
     <dimen name="peek_height">84dp</dimen>
 
-<<<<<<< HEAD
+    <!-- Quick Settings tile geometry: top interior margin, above icon -->
+    <dimen name="qs_tile_margin_above_icon">27dp</dimen>
+    <!-- Quick Settings tile geometry: gap between icon and text -->
+    <dimen name="qs_tile_margin_below_icon">17dp</dimen>
+    <!-- Quick Settings tile geometry: icon size -->
+    <dimen name="qs_tile_icon_size">32dp</dimen>
+
     <!--  Tablet UI Stuff -->
     <!-- The minimum height of the notification panel window -->
     <dimen name="notification_panel_min_height">300dp</dimen>
@@ -249,12 +255,4 @@
     <!-- Constant for hidden ribbon drag handle -->
     <dimen name="ribbon_drag_handle_height">25dp</dimen>
 
-=======
-    <!-- Quick Settings tile geometry: top interior margin, above icon -->
-    <dimen name="qs_tile_margin_above_icon">27dp</dimen>
-    <!-- Quick Settings tile geometry: gap between icon and text -->
-    <dimen name="qs_tile_margin_below_icon">17dp</dimen>
-    <!-- Quick Settings tile geometry: icon size -->
-    <dimen name="qs_tile_icon_size">32dp</dimen>
->>>>>>> a34a64d2
 </resources>