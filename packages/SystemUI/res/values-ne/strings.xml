--- conflicted
+++ resolved
@@ -353,13 +353,8 @@
     <string name="description_target_search" msgid="3091587249776033139">"खोज्नुहोस्"</string>
     <string name="description_direction_up" msgid="7169032478259485180">"<xliff:g id="TARGET_DESCRIPTION">%s</xliff:g>को लागि माथि धिसार्नुहोस्"</string>
     <string name="description_direction_left" msgid="7207478719805562165">"स्लाइड <xliff:g id="TARGET_DESCRIPTION">%s</xliff:g>को लागि बायाँ।"</string>
-<<<<<<< HEAD
-    <string name="zen_priority_introduction" msgid="7577965386868311310">"तपाईंलाई अलार्म, रिमाइन्डर, कार्यक्रम र तपाईंले निर्दिष्ट गर्नुभएका कलरहरू बाहेकका ध्वनि र कम्पनहरूले बाधा पुऱ्याउने छैनन्। तपाईंले अझै संगीत, भिडियो र खेलहरू लगायत आफूले प्ले गर्न छनौट गरेका जुनसुकै कुरा सुन्न सक्नुहुन्छ।"</string>
-    <string name="zen_alarms_introduction" msgid="7034415210361973827">"तपाईंलाई अलार्म बाहेकका ध्वनि र कम्पनहरूले बाधा पुऱ्याउने छैनन्। तपाईंले अझै संगीत, भिडियो र खेलहरू लगायत आफूले प्ले गर्न छनौट गरेका जुनसुकै कुरा पनि सुन्न सक्नुहुन्छ।"</string>
-=======
     <string name="zen_priority_introduction" msgid="1149025108714420281">"तपाईंलाई अलार्म, रिमाइन्डर, कार्यक्रम र तपाईंले निर्दिष्ट गर्नुभएका कलरहरू बाहेकका ध्वनि र कम्पनहरूले बाधा पुऱ्याउने छैनन्। तपाईंले अझै संगीत, भिडियो र खेलहरू लगायत आफूले प्ले गर्न छनौट गरेका जुनसुकै कुरा सुन्न सक्नुहुनेछ।"</string>
     <string name="zen_alarms_introduction" msgid="4934328096749380201">"तपाईंलाई अलार्महरू बाहेकका ध्वनि र कम्पनहरूले बाधा पुऱ्याउने छैनन्। तपाईंले अझै संगीत, भिडियो र खेलहरू लगायत आफूले प्ले गर्न छनौट गरेका जुनसुकै कुरा सुन्न सक्नुहुनेछ।"</string>
->>>>>>> 98e12851
     <string name="zen_priority_customize_button" msgid="7948043278226955063">"आफू अनुकूल बनाउनुहोस्"</string>
     <string name="zen_silence_introduction_voice" msgid="3948778066295728085">"यसले अलार्म, संगीत, भिडियो, र खेलहरू लगायत सबैका ध्वनि र कम्पनहरूमाथि रोक लगाउँछ। तपाईं अझै पनि फोन कलहरू गर्न सक्नुहुनेछ।"</string>
     <string name="zen_silence_introduction" msgid="3137882381093271568">"यसले अलार्म, संगीत, भिडियोहरू र खेलहरूसहित सबै ध्वनिहरू र कम्पनहरूलाई रोक्छ।"</string>
@@ -733,11 +728,7 @@
     <string name="pip_phone_dismiss_hint" msgid="6351678169095923899">"खारेज गर्न तल तान्नुहोस्"</string>
     <string name="pip_menu_title" msgid="3328510504196964712">"तस्बिर मेनुमा तस्बिर"</string>
     <string name="pip_notification_title" msgid="3204024940158161322">"<xliff:g id="NAME">%s</xliff:g> Picture-in-picture मा छ"</string>
-<<<<<<< HEAD
-    <string name="pip_notification_message" msgid="4171698133469539591">"तपाईं <xliff:g id="NAME">%s</xliff:g> ले यो सुविधा प्रयोग नगरोस् भन्ने चाहनुहुन्छ भने ट्याप गरेर सेटिङहरू खोल्नुहोस् र यसलाई निष्क्रिय पार्नुहोस्।"</string>
-=======
     <string name="pip_notification_message" msgid="5619512781514343311">"तपाईं <xliff:g id="NAME">%s</xliff:g> ले सुविधा प्रयोग नगरोस् भन्ने चाहनुहुन्छ भने ट्याप गरेर सेटिङहरू खोल्नुहोस् र यसलाई निष्क्रिय पार्नुहोस्।"</string>
->>>>>>> 98e12851
     <string name="pip_play" msgid="1417176722760265888">"प्ले गर्नुहोस्"</string>
     <string name="pip_pause" msgid="8881063404466476571">"पज गर्नुहोस्"</string>
     <string name="pip_skip_to_next" msgid="1948440006726306284">"अर्कोमा जानुहोस्"</string>
@@ -782,5 +773,4 @@
     <string name="qs_dnd_replace" msgid="8019520786644276623">"प्रतिस्थापन गर्नुहोस्"</string>
     <string name="running_foreground_services_title" msgid="381024150898615683">"पृष्ठभूमिमा चल्ने अनुप्रयोगहरू"</string>
     <string name="running_foreground_services_msg" msgid="6326247670075574355">"ब्याट्री र डेटाका प्रयोग सम्बन्धी विवरणहरूका लागि ट्याप गर्नुहोस्"</string>
-    <string name="data_usage_disable_mobile" msgid="5116269981510015864">"मोबाइल डेटा निष्क्रिय पार्ने हो?"</string>
 </resources>