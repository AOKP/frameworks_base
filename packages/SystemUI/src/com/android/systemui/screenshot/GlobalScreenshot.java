/*
 * Copyright (C) 2011 The Android Open Source Project
 *
 * Licensed under the Apache License, Version 2.0 (the "License");
 * you may not use this file except in compliance with the License.
 * You may obtain a copy of the License at
 *
 *      http://www.apache.org/licenses/LICENSE-2.0
 *
 * Unless required by applicable law or agreed to in writing, software
 * distributed under the License is distributed on an "AS IS" BASIS,
 * WITHOUT WARRANTIES OR CONDITIONS OF ANY KIND, either express or implied.
 * See the License for the specific language governing permissions and
 * limitations under the License.
 */

package com.android.systemui.screenshot;

import android.animation.Animator;
import android.animation.AnimatorListenerAdapter;
import android.animation.AnimatorSet;
import android.animation.ValueAnimator;
import android.animation.ValueAnimator.AnimatorUpdateListener;
import android.app.Notification;
import android.app.Notification.BigPictureStyle;
import android.app.NotificationManager;
import android.app.PendingIntent;
import android.content.ContentResolver;
import android.content.ContentValues;
import android.content.Context;
import android.content.Intent;
import android.content.res.Resources;
import android.graphics.Bitmap;
import android.graphics.Canvas;
import android.graphics.ColorMatrix;
import android.graphics.ColorMatrixColorFilter;
import android.graphics.Matrix;
import android.graphics.Paint;
import android.graphics.PixelFormat;
import android.graphics.PointF;
import android.media.MediaActionSound;
import android.net.Uri;
import android.os.AsyncTask;
import android.os.Environment;
import android.os.Process;
import android.provider.MediaStore;
import android.util.DisplayMetrics;
import android.util.Log;
import android.view.Display;
import android.view.LayoutInflater;
import android.view.MotionEvent;
import android.view.Surface;
import android.view.SurfaceControl;
import android.view.View;
import android.view.ViewGroup;
import android.view.WindowManager;
import android.view.animation.Interpolator;
import android.widget.ImageView;

import com.android.systemui.R;

import java.io.File;
import java.io.IOException;
import java.io.OutputStream;
import java.text.SimpleDateFormat;
import java.util.Date;

/**
 * POD used in the AsyncTask which saves an image in the background.
 */
class SaveImageInBackgroundData {
    Context context;
    Bitmap image;
    Uri imageUri;
    Runnable finisher;
    int iconSize;
    int result;

    void clearImage() {
        image = null;
        imageUri = null;
        iconSize = 0;
    }
    void clearContext() {
        context = null;
    }
}

/**
 * An AsyncTask that saves an image to the media store in the background.
 */
class SaveImageInBackgroundTask extends AsyncTask<SaveImageInBackgroundData, Void,
        SaveImageInBackgroundData> {
    private static final String TAG = "SaveImageInBackgroundTask";

    private static final String SCREENSHOTS_DIR_NAME = "Screenshots";
    private static final String SCREENSHOT_FILE_NAME_TEMPLATE = "Screenshot_%s.png";
    private static final String SCREENSHOT_SHARE_SUBJECT_TEMPLATE = "Screenshot (%s)";

    private final int mNotificationId;
    private final NotificationManager mNotificationManager;
    private final Notification.Builder mNotificationBuilder;
    private final File mScreenshotDir;
    private final String mImageFileName;
    private final String mImageFilePath;
    private final long mImageTime;
    private final BigPictureStyle mNotificationStyle;
    private final int mImageWidth;
    private final int mImageHeight;

    // WORKAROUND: We want the same notification across screenshots that we update so that we don't
    // spam a user's notification drawer.  However, we only show the ticker for the saving state
    // and if the ticker text is the same as the previous notification, then it will not show. So
    // for now, we just add and remove a space from the ticker text to trigger the animation when
    // necessary.
    private static boolean mTickerAddSpace;

    SaveImageInBackgroundTask(Context context, SaveImageInBackgroundData data,
            NotificationManager nManager, int nId) {
        Resources r = context.getResources();

        // Prepare all the output metadata
        mImageTime = System.currentTimeMillis();
        String imageDate = new SimpleDateFormat("yyyy-MM-dd-HH-mm-ss").format(new Date(mImageTime));
        mImageFileName = String.format(SCREENSHOT_FILE_NAME_TEMPLATE, imageDate);

        mScreenshotDir = new File(Environment.getExternalStoragePublicDirectory(
                Environment.DIRECTORY_PICTURES), SCREENSHOTS_DIR_NAME);
        mImageFilePath = new File(mScreenshotDir, mImageFileName).getAbsolutePath();

        // Create the large notification icon
        mImageWidth = data.image.getWidth();
        mImageHeight = data.image.getHeight();
        int iconSize = data.iconSize;

        final int shortSide = mImageWidth < mImageHeight ? mImageWidth : mImageHeight;
        Bitmap preview = Bitmap.createBitmap(shortSide, shortSide, data.image.getConfig());
        Canvas c = new Canvas(preview);
        Paint paint = new Paint();
        ColorMatrix desat = new ColorMatrix();
        desat.setSaturation(0.25f);
        paint.setColorFilter(new ColorMatrixColorFilter(desat));
        Matrix matrix = new Matrix();
        matrix.postTranslate((shortSide - mImageWidth) / 2,
                            (shortSide - mImageHeight) / 2);
        c.drawBitmap(data.image, matrix, paint);
        c.drawColor(0x40FFFFFF);
        c.setBitmap(null);

        Bitmap croppedIcon = Bitmap.createScaledBitmap(preview, iconSize, iconSize, true);

        // Show the intermediate notification
        mTickerAddSpace = !mTickerAddSpace;
        mNotificationId = nId;
        mNotificationManager = nManager;
        mNotificationBuilder = new Notification.Builder(context)
            .setTicker(r.getString(R.string.screenshot_saving_ticker)
                    + (mTickerAddSpace ? " " : ""))
            .setContentTitle(r.getString(R.string.screenshot_saving_title))
            .setContentText(r.getString(R.string.screenshot_saving_text))
            .setSmallIcon(R.drawable.stat_notify_image)
            .setWhen(System.currentTimeMillis());

        mNotificationStyle = new Notification.BigPictureStyle()
            .bigPicture(preview);
        mNotificationBuilder.setStyle(mNotificationStyle);

        Notification n = mNotificationBuilder.build();
        n.flags |= Notification.FLAG_NO_CLEAR;
        mNotificationManager.notify(nId, n);

        // On the tablet, the large icon makes the notification appear as if it is clickable (and
        // on small devices, the large icon is not shown) so defer showing the large icon until
        // we compose the final post-save notification below.
        mNotificationBuilder.setLargeIcon(croppedIcon);
        // But we still don't set it for the expanded view, allowing the smallIcon to show here.
        mNotificationStyle.bigLargeIcon(null);
    }

    @Override
    protected SaveImageInBackgroundData doInBackground(SaveImageInBackgroundData... params) {
        if (params.length != 1) return null;
        if (isCancelled()) {
            params[0].clearImage();
            params[0].clearContext();
            return null;
        }

        // By default, AsyncTask sets the worker thread to have background thread priority, so
        // give highest possible priority to worker thread
        Process.setThreadPriority(Process.THREAD_PRIORITY_URGENT_DISPLAY);

        Context context = params[0].context;
        Bitmap image = params[0].image;
        Resources r = context.getResources();
        OutputStream outStream = null;
        try {
            // Create screenshot directory if it doesn't exist
            mScreenshotDir.mkdirs();

            // Save the screenshot to the MediaStore
            ContentValues values = new ContentValues();
            ContentResolver resolver = context.getContentResolver();
            values.put(MediaStore.Images.ImageColumns.DATA, mImageFilePath);
            values.put(MediaStore.Images.ImageColumns.TITLE, mImageFileName);
            values.put(MediaStore.Images.ImageColumns.DISPLAY_NAME, mImageFileName);
            values.put(MediaStore.Images.ImageColumns.DATE_TAKEN, mImageTime);
            values.put(MediaStore.Images.ImageColumns.DATE_ADDED, mImageTime);
            values.put(MediaStore.Images.ImageColumns.DATE_MODIFIED, mImageTime);
            values.put(MediaStore.Images.ImageColumns.MIME_TYPE, "image/png");
            values.put(MediaStore.Images.ImageColumns.WIDTH, mImageWidth);
            values.put(MediaStore.Images.ImageColumns.HEIGHT, mImageHeight);
            Uri uri = resolver.insert(MediaStore.Images.Media.EXTERNAL_CONTENT_URI, values);

            String subjectDate = new SimpleDateFormat("hh:mma, MMM dd, yyyy")
                .format(new Date(mImageTime));
            String subject = String.format(SCREENSHOT_SHARE_SUBJECT_TEMPLATE, subjectDate);
            Intent sharingIntent = new Intent(Intent.ACTION_SEND);
            sharingIntent.setType("image/png");
            sharingIntent.putExtra(Intent.EXTRA_STREAM, uri);
            sharingIntent.putExtra(Intent.EXTRA_SUBJECT, subject);

            Intent chooserIntent = Intent.createChooser(sharingIntent, null);
            chooserIntent.addFlags(Intent.FLAG_ACTIVITY_CLEAR_TASK 
                    | Intent.FLAG_ACTIVITY_NEW_TASK);

            mNotificationBuilder.addAction(R.drawable.ic_menu_share,
                     r.getString(com.android.internal.R.string.share),
                     PendingIntent.getActivity(context, 0, chooserIntent, 
                             PendingIntent.FLAG_CANCEL_CURRENT));

            outStream = resolver.openOutputStream(uri);
            image.compress(Bitmap.CompressFormat.PNG, 100, outStream);

            // update file size in the database
            values.clear();
            values.put(MediaStore.Images.ImageColumns.SIZE, new File(mImageFilePath).length());
            resolver.update(uri, values, null, null);

            params[0].imageUri = uri;
            params[0].image = null;
            params[0].result = 0;
<<<<<<< HEAD
        } catch (IOException e) {
            // may be thrown if external storage is not mounted
            params[0].result = 1;
        } catch (UnsupportedOperationException noOperation) {
            // may be thrown if external storage is not mounted
=======
        } catch (Exception e) {
            // IOException/UnsupportedOperationException may be thrown if external storage is not
            // mounted
            params[0].clearImage();
>>>>>>> a34a64d2
            params[0].result = 1;
        } finally {
            if (outStream != null) {
                try {
                    outStream.flush();
                    outStream.close();
                } catch (IOException ioe) {
                    // let it go
                }
            }
        }
<<<<<<< HEAD
=======

        // Recycle the bitmap data
        if (image != null) {
            image.recycle();
        }

>>>>>>> a34a64d2
        return params[0];
    }

    @Override
    protected void onPostExecute(SaveImageInBackgroundData params) {
        if (isCancelled()) {
            params.finisher.run();
            params.clearImage();
            params.clearContext();
            return;
        }

        if (params.result > 0) {
            // Show a message that we've failed to save the image to disk
            GlobalScreenshot.notifyScreenshotError(params.context, mNotificationManager);
        } else {
            // Show the final notification to indicate screenshot saved
            Resources r = params.context.getResources();

            // Create the intent to show the screenshot in gallery
            Intent launchIntent = new Intent(Intent.ACTION_VIEW);
            launchIntent.setDataAndType(params.imageUri, "image/png");
            launchIntent.setFlags(Intent.FLAG_ACTIVITY_NEW_TASK);

            mNotificationBuilder
                .setContentTitle(r.getString(R.string.screenshot_saved_title))
                .setContentText(r.getString(R.string.screenshot_saved_text))
                .setContentIntent(PendingIntent.getActivity(params.context, 0, launchIntent, 0))
                .setWhen(System.currentTimeMillis())
                .setAutoCancel(true);

            Notification n = mNotificationBuilder.build();
            n.flags &= ~Notification.FLAG_NO_CLEAR;
            mNotificationManager.notify(mNotificationId, n);
        }
        params.finisher.run();
        params.clearContext();
    }
}

/**
 * TODO:
 *   - Performance when over gl surfaces? Ie. Gallery
 *   - what do we say in the Toast? Which icon do we get if the user uses another
 *     type of gallery?
 */
class GlobalScreenshot {
    private static final String TAG = "GlobalScreenshot";

    private static final int SCREENSHOT_NOTIFICATION_ID = 789;
    private static final int SCREENSHOT_FLASH_TO_PEAK_DURATION = 130;
    private static final int SCREENSHOT_DROP_IN_DURATION = 430;
    private static final int SCREENSHOT_DROP_OUT_DELAY = 500;
    private static final int SCREENSHOT_DROP_OUT_DURATION = 430;
    private static final int SCREENSHOT_DROP_OUT_SCALE_DURATION = 370;
    private static final int SCREENSHOT_FAST_DROP_OUT_DURATION = 320;
    private static final float BACKGROUND_ALPHA = 0.5f;
    private static final float SCREENSHOT_SCALE = 1f;
    private static final float SCREENSHOT_DROP_IN_MIN_SCALE = SCREENSHOT_SCALE * 0.725f;
    private static final float SCREENSHOT_DROP_OUT_MIN_SCALE = SCREENSHOT_SCALE * 0.45f;
    private static final float SCREENSHOT_FAST_DROP_OUT_MIN_SCALE = SCREENSHOT_SCALE * 0.6f;
    private static final float SCREENSHOT_DROP_OUT_MIN_SCALE_OFFSET = 0f;

    private Context mContext;
    private WindowManager mWindowManager;
    private WindowManager.LayoutParams mWindowLayoutParams;
    private NotificationManager mNotificationManager;
    private Display mDisplay;
    private DisplayMetrics mDisplayMetrics;
    private Matrix mDisplayMatrix;

    private Bitmap mScreenBitmap;
    private View mScreenshotLayout;
    private ImageView mBackgroundView;
    private ImageView mScreenshotView;
    private ImageView mScreenshotFlash;

    private AnimatorSet mScreenshotAnimation;

    private int mNotificationIconSize;
    private float mBgPadding;
    private float mBgPaddingScale;

    private AsyncTask<SaveImageInBackgroundData, Void, SaveImageInBackgroundData> mSaveInBgTask;

    private MediaActionSound mCameraSound;


    /**
     * @param context everything needs a context :(
     */
    public GlobalScreenshot(Context context) {
        Resources r = context.getResources();
        mContext = context;
        LayoutInflater layoutInflater = (LayoutInflater)
                context.getSystemService(Context.LAYOUT_INFLATER_SERVICE);

        // Inflate the screenshot layout
        mDisplayMatrix = new Matrix();
        mScreenshotLayout = layoutInflater.inflate(R.layout.global_screenshot, null);
        mBackgroundView = (ImageView) mScreenshotLayout.findViewById(R.id.global_screenshot_background);
        mScreenshotView = (ImageView) mScreenshotLayout.findViewById(R.id.global_screenshot);
        mScreenshotFlash = (ImageView) mScreenshotLayout.findViewById(R.id.global_screenshot_flash);
        mScreenshotLayout.setFocusable(true);
        mScreenshotLayout.setOnTouchListener(new View.OnTouchListener() {
            @Override
            public boolean onTouch(View v, MotionEvent event) {
                // Intercept and ignore all touch events
                return true;
            }
        });

        // Setup the window that we are going to use
        mWindowLayoutParams = new WindowManager.LayoutParams(
                ViewGroup.LayoutParams.MATCH_PARENT, ViewGroup.LayoutParams.MATCH_PARENT, 0, 0,
                WindowManager.LayoutParams.TYPE_SECURE_SYSTEM_OVERLAY,
                WindowManager.LayoutParams.FLAG_FULLSCREEN
                    | WindowManager.LayoutParams.FLAG_HARDWARE_ACCELERATED
                    | WindowManager.LayoutParams.FLAG_LAYOUT_IN_SCREEN
                    | WindowManager.LayoutParams.FLAG_SHOW_WHEN_LOCKED,
                PixelFormat.TRANSLUCENT);
        mWindowLayoutParams.setTitle("ScreenshotAnimation");
        mWindowManager = (WindowManager) context.getSystemService(Context.WINDOW_SERVICE);
        mNotificationManager =
            (NotificationManager) context.getSystemService(Context.NOTIFICATION_SERVICE);
        mDisplay = mWindowManager.getDefaultDisplay();
        mDisplayMetrics = new DisplayMetrics();
        mDisplay.getRealMetrics(mDisplayMetrics);

        // Get the various target sizes
        mNotificationIconSize =
            r.getDimensionPixelSize(android.R.dimen.notification_large_icon_height);

        // Scale has to account for both sides of the bg
        mBgPadding = (float) r.getDimensionPixelSize(R.dimen.global_screenshot_bg_padding);
        mBgPaddingScale = mBgPadding /  mDisplayMetrics.widthPixels;

        // Setup the Camera shutter sound
        mCameraSound = new MediaActionSound();
        mCameraSound.load(MediaActionSound.SHUTTER_CLICK);
    }

    /**
     * Creates a new worker thread and saves the screenshot to the media store.
     */
    private void saveScreenshotInWorkerThread(Runnable finisher) {
        SaveImageInBackgroundData data = new SaveImageInBackgroundData();
        data.context = mContext;
        data.image = mScreenBitmap;
        data.iconSize = mNotificationIconSize;
        data.finisher = finisher;
        if (mSaveInBgTask != null) {
            mSaveInBgTask.cancel(false);
        }
        mSaveInBgTask = new SaveImageInBackgroundTask(mContext, data, mNotificationManager,
                SCREENSHOT_NOTIFICATION_ID).execute(data);
    }

    /**
     * @return the current display rotation in degrees
     */
    private float getDegreesForRotation(int value) {
        switch (value) {
        case Surface.ROTATION_90:
            return 360f - 90f;
        case Surface.ROTATION_180:
            return 360f - 180f;
        case Surface.ROTATION_270:
            return 360f - 270f;
        }
        return 0f;
    }

    /**
     * Takes a screenshot of the current display and shows an animation.
     */
    void takeScreenshot(Runnable finisher, boolean statusBarVisible, boolean navBarVisible) {
        // We need to orient the screenshot correctly (and the Surface api seems to take screenshots
        // only in the natural orientation of the device :!)
        mDisplay.getRealMetrics(mDisplayMetrics);
        float[] dims = {mDisplayMetrics.widthPixels, mDisplayMetrics.heightPixels};
        float degrees = getDegreesForRotation(mDisplay.getRotation());
        boolean requiresRotation = (degrees > 0);
        if (requiresRotation) {
            // Get the dimensions of the device in its native orientation
            mDisplayMatrix.reset();
            mDisplayMatrix.preRotate(-degrees);
            mDisplayMatrix.mapPoints(dims);
            dims[0] = Math.abs(dims[0]);
            dims[1] = Math.abs(dims[1]);
        }

        // Take the screenshot
        mScreenBitmap = SurfaceControl.screenshot((int) dims[0], (int) dims[1]);
        if (mScreenBitmap == null) {
            notifyScreenshotError(mContext, mNotificationManager);
            finisher.run();
            return;
        }

        if (requiresRotation) {
            // Rotate the screenshot to the current orientation
            Bitmap ss = Bitmap.createBitmap(mDisplayMetrics.widthPixels,
                    mDisplayMetrics.heightPixels, Bitmap.Config.ARGB_8888);
            Canvas c = new Canvas(ss);
            c.translate(ss.getWidth() / 2, ss.getHeight() / 2);
            c.rotate(degrees);
            c.translate(-dims[0] / 2, -dims[1] / 2);
            c.drawBitmap(mScreenBitmap, 0, 0, null);
            c.setBitmap(null);
            // Recycle the previous bitmap
            mScreenBitmap.recycle();
            mScreenBitmap = ss;
        }

        // Optimizations
        mScreenBitmap.setHasAlpha(false);
        mScreenBitmap.prepareToDraw();

        // Start the post-screenshot animation
        startAnimation(finisher, mDisplayMetrics.widthPixels, mDisplayMetrics.heightPixels,
                statusBarVisible, navBarVisible);
    }


    /**
     * Starts the animation after taking the screenshot
     */
    private void startAnimation(final Runnable finisher, int w, int h, boolean statusBarVisible,
            boolean navBarVisible) {
        // Add the view for the animation
        mScreenshotView.setImageBitmap(mScreenBitmap);
        mScreenshotLayout.requestFocus();

        // Setup the animation with the screenshot just taken
        if (mScreenshotAnimation != null) {
            mScreenshotAnimation.end();
            mScreenshotAnimation.removeAllListeners();
        }

        mWindowManager.addView(mScreenshotLayout, mWindowLayoutParams);
        ValueAnimator screenshotDropInAnim = createScreenshotDropInAnimation();
        ValueAnimator screenshotFadeOutAnim = createScreenshotDropOutAnimation(w, h,
                statusBarVisible, navBarVisible);
        mScreenshotAnimation = new AnimatorSet();
        mScreenshotAnimation.playSequentially(screenshotDropInAnim, screenshotFadeOutAnim);
        mScreenshotAnimation.addListener(new AnimatorListenerAdapter() {
            @Override
            public void onAnimationEnd(Animator animation) {
                // Save the screenshot once we have a bit of time now
                saveScreenshotInWorkerThread(finisher);
                mWindowManager.removeView(mScreenshotLayout);

                // Clear any references to the bitmap
                mScreenBitmap = null;
                mScreenshotView.setImageBitmap(null);
            }
        });
        mScreenshotLayout.post(new Runnable() {
            @Override
            public void run() {
                // Play the shutter sound to notify that we've taken a screenshot
                mCameraSound.play(MediaActionSound.SHUTTER_CLICK);

                mScreenshotView.setLayerType(View.LAYER_TYPE_HARDWARE, null);
                mScreenshotView.buildLayer();
                mScreenshotAnimation.start();
            }
        });
    }
    private ValueAnimator createScreenshotDropInAnimation() {
        final float flashPeakDurationPct = ((float) (SCREENSHOT_FLASH_TO_PEAK_DURATION)
                / SCREENSHOT_DROP_IN_DURATION);
        final float flashDurationPct = 2f * flashPeakDurationPct;
        final Interpolator flashAlphaInterpolator = new Interpolator() {
            @Override
            public float getInterpolation(float x) {
                // Flash the flash view in and out quickly
                if (x <= flashDurationPct) {
                    return (float) Math.sin(Math.PI * (x / flashDurationPct));
                }
                return 0;
            }
        };
        final Interpolator scaleInterpolator = new Interpolator() {
            @Override
            public float getInterpolation(float x) {
                // We start scaling when the flash is at it's peak
                if (x < flashPeakDurationPct) {
                    return 0;
                }
                return (x - flashDurationPct) / (1f - flashDurationPct);
            }
        };
        ValueAnimator anim = ValueAnimator.ofFloat(0f, 1f);
        anim.setDuration(SCREENSHOT_DROP_IN_DURATION);
        anim.addListener(new AnimatorListenerAdapter() {
            @Override
            public void onAnimationStart(Animator animation) {
                mBackgroundView.setAlpha(0f);
                mBackgroundView.setVisibility(View.VISIBLE);
                mScreenshotView.setAlpha(0f);
                mScreenshotView.setTranslationX(0f);
                mScreenshotView.setTranslationY(0f);
                mScreenshotView.setScaleX(SCREENSHOT_SCALE + mBgPaddingScale);
                mScreenshotView.setScaleY(SCREENSHOT_SCALE + mBgPaddingScale);
                mScreenshotView.setVisibility(View.VISIBLE);
                mScreenshotFlash.setAlpha(0f);
                mScreenshotFlash.setVisibility(View.VISIBLE);
            }
            @Override
            public void onAnimationEnd(android.animation.Animator animation) {
                mScreenshotFlash.setVisibility(View.GONE);
            }
        });
        anim.addUpdateListener(new AnimatorUpdateListener() {
            @Override
            public void onAnimationUpdate(ValueAnimator animation) {
                float t = (Float) animation.getAnimatedValue();
                float scaleT = (SCREENSHOT_SCALE + mBgPaddingScale)
                    - scaleInterpolator.getInterpolation(t)
                        * (SCREENSHOT_SCALE - SCREENSHOT_DROP_IN_MIN_SCALE);
                mBackgroundView.setAlpha(scaleInterpolator.getInterpolation(t) * BACKGROUND_ALPHA);
                mScreenshotView.setAlpha(t);
                mScreenshotView.setScaleX(scaleT);
                mScreenshotView.setScaleY(scaleT);
                mScreenshotFlash.setAlpha(flashAlphaInterpolator.getInterpolation(t));
            }
        });
        return anim;
    }
    private ValueAnimator createScreenshotDropOutAnimation(int w, int h, boolean statusBarVisible,
            boolean navBarVisible) {
        ValueAnimator anim = ValueAnimator.ofFloat(0f, 1f);
        anim.setStartDelay(SCREENSHOT_DROP_OUT_DELAY);
        anim.addListener(new AnimatorListenerAdapter() {
            @Override
            public void onAnimationEnd(Animator animation) {
                mBackgroundView.setVisibility(View.GONE);
                mScreenshotView.setVisibility(View.GONE);
                mScreenshotView.setLayerType(View.LAYER_TYPE_NONE, null);
            }
        });

        if (!statusBarVisible || !navBarVisible) {
            // There is no status bar/nav bar, so just fade the screenshot away in place
            anim.setDuration(SCREENSHOT_FAST_DROP_OUT_DURATION);
            anim.addUpdateListener(new AnimatorUpdateListener() {
                @Override
                public void onAnimationUpdate(ValueAnimator animation) {
                    float t = (Float) animation.getAnimatedValue();
                    float scaleT = (SCREENSHOT_DROP_IN_MIN_SCALE + mBgPaddingScale)
                            - t * (SCREENSHOT_DROP_IN_MIN_SCALE - SCREENSHOT_FAST_DROP_OUT_MIN_SCALE);
                    mBackgroundView.setAlpha((1f - t) * BACKGROUND_ALPHA);
                    mScreenshotView.setAlpha(1f - t);
                    mScreenshotView.setScaleX(scaleT);
                    mScreenshotView.setScaleY(scaleT);
                }
            });
        } else {
            // In the case where there is a status bar, animate to the origin of the bar (top-left)
            final float scaleDurationPct = (float) SCREENSHOT_DROP_OUT_SCALE_DURATION
                    / SCREENSHOT_DROP_OUT_DURATION;
            final Interpolator scaleInterpolator = new Interpolator() {
                @Override
                public float getInterpolation(float x) {
                    if (x < scaleDurationPct) {
                        // Decelerate, and scale the input accordingly
                        return (float) (1f - Math.pow(1f - (x / scaleDurationPct), 2f));
                    }
                    return 1f;
                }
            };

            // Determine the bounds of how to scale
            float halfScreenWidth = (w - 2f * mBgPadding) / 2f;
            float halfScreenHeight = (h - 2f * mBgPadding) / 2f;
            final float offsetPct = SCREENSHOT_DROP_OUT_MIN_SCALE_OFFSET;
            final PointF finalPos = new PointF(
                -halfScreenWidth + (SCREENSHOT_DROP_OUT_MIN_SCALE + offsetPct) * halfScreenWidth,
                -halfScreenHeight + (SCREENSHOT_DROP_OUT_MIN_SCALE + offsetPct) * halfScreenHeight);

            // Animate the screenshot to the status bar
            anim.setDuration(SCREENSHOT_DROP_OUT_DURATION);
            anim.addUpdateListener(new AnimatorUpdateListener() {
                @Override
                public void onAnimationUpdate(ValueAnimator animation) {
                    float t = (Float) animation.getAnimatedValue();
                    float scaleT = (SCREENSHOT_DROP_IN_MIN_SCALE + mBgPaddingScale)
                        - scaleInterpolator.getInterpolation(t)
                            * (SCREENSHOT_DROP_IN_MIN_SCALE - SCREENSHOT_DROP_OUT_MIN_SCALE);
                    mBackgroundView.setAlpha((1f - t) * BACKGROUND_ALPHA);
                    mScreenshotView.setAlpha(1f - scaleInterpolator.getInterpolation(t));
                    mScreenshotView.setScaleX(scaleT);
                    mScreenshotView.setScaleY(scaleT);
                    mScreenshotView.setTranslationX(t * finalPos.x);
                    mScreenshotView.setTranslationY(t * finalPos.y);
                }
            });
        }
        return anim;
    }

    static void notifyScreenshotError(Context context, NotificationManager nManager) {
        Resources r = context.getResources();

        // Clear all existing notification, compose the new notification and show it
        Notification.Builder b = new Notification.Builder(context)
            .setTicker(r.getString(R.string.screenshot_failed_title))
            .setContentTitle(r.getString(R.string.screenshot_failed_title))
            .setContentText(r.getString(R.string.screenshot_failed_text))
            .setSmallIcon(R.drawable.stat_notify_image_error)
            .setWhen(System.currentTimeMillis())
            .setAutoCancel(true);
        Notification n =
            new Notification.BigTextStyle(b)
                .bigText(r.getString(R.string.screenshot_failed_text))
                .build();
        nManager.notify(SCREENSHOT_NOTIFICATION_ID, n);
    }
}<|MERGE_RESOLUTION|>--- conflicted
+++ resolved
@@ -240,18 +240,13 @@
             params[0].imageUri = uri;
             params[0].image = null;
             params[0].result = 0;
-<<<<<<< HEAD
         } catch (IOException e) {
             // may be thrown if external storage is not mounted
+            params[0].clearImage();
             params[0].result = 1;
         } catch (UnsupportedOperationException noOperation) {
             // may be thrown if external storage is not mounted
-=======
-        } catch (Exception e) {
-            // IOException/UnsupportedOperationException may be thrown if external storage is not
-            // mounted
             params[0].clearImage();
->>>>>>> a34a64d2
             params[0].result = 1;
         } finally {
             if (outStream != null) {
@@ -263,15 +258,12 @@
                 }
             }
         }
-<<<<<<< HEAD
-=======
 
         // Recycle the bitmap data
         if (image != null) {
             image.recycle();
         }
 
->>>>>>> a34a64d2
         return params[0];
     }
 
