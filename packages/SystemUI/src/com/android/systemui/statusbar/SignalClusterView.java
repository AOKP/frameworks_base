--- conflicted
+++ resolved
@@ -514,7 +514,6 @@
 
         public boolean apply(boolean isSecondaryIcon) {
             if (mMobileVisible && !mIsAirplaneMode) {
-<<<<<<< HEAD
                 mMobile.setImageResource(mMobileStrengthId);
                 Drawable mobileDrawable = mMobile.getDrawable();
                 if (mobileDrawable instanceof Animatable) {
@@ -534,18 +533,6 @@
                 }
 
                 mMobileType.setImageResource(mMobileTypeId);
-=======
-                if (mLastMobileStrengthId != mMobileStrengthId) {
-                    updateAnimatableIcon(mMobile, mMobileStrengthId);
-                    updateAnimatableIcon(mMobileDark, mMobileStrengthId);
-                    mLastMobileStrengthId = mMobileStrengthId;
-                }
-
-                if (mLastMobileTypeId != mMobileTypeId) {
-                    mMobileType.setImageResource(mMobileTypeId);
-                    mLastMobileTypeId = mMobileTypeId;
-                }
->>>>>>> 7f6a0c2e
                 mMobileGroup.setContentDescription(mMobileTypeDescription
                         + " " + mMobileDescription);
                 mMobileGroup.setVisibility(View.VISIBLE);
