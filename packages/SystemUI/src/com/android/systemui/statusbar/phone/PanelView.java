--- conflicted
+++ resolved
@@ -685,116 +685,6 @@
         }
     }
 
-<<<<<<< HEAD
-	private void setPropFactor() {
-		Display display = getDisplay();
-		if(display == null)
-			return;
-
-		Point outSize = new Point();
-		display.getSize(outSize);
-		mPropFactor = Float.valueOf(android.os.PowerManager.BRIGHTNESS_ON)
-				/ Float.valueOf(outSize.x);
-	}
-
-	Runnable mChangeBrightnessRunnable = new Runnable() {
-		@Override
-		public void run() {
-			if(autoBrightnessEnabled()) {
-				// do nothing if auto brightness is enabled
-			} else if(mShouldReactToBrightnessSlider) {
-				if(lastBrightnessChanged != mBrightnessValue) {
-					// only change the brightness if it's different
-					try {
-						IPowerManager pw = IPowerManager.Stub
-								.asInterface(ServiceManager.getService("power"));
-						if (pw != null && mBrightnessValue != null && mTracking) {
-							pw.setTemporaryScreenBrightnessSettingOverride(mBrightnessValue);
-						}
-					} catch (RemoteException e1) {
-					}
-					lastBrightnessChanged = mBrightnessValue;
-				}
-			}
-		}
-	};
-
-	Runnable mSetShouldReact = new Runnable() {
-		@Override
-		public void run() {
-			mShouldReactToBrightnessSlider = true;
-		}
-	};
-
-	Runnable mOnStopChangingBrightnessRunnable = new Runnable() {
-		@Override
-		public void run() {
-			mHandler.removeCallbacks(mSetShouldReact);
-			if(autoBrightnessEnabled()) {
-				// eat the auto brightness!
-			} else {
-				// don't really care what happened, but auto brightness is disabled; save the value!
-				try {
-					Settings.System.putInt(mContext.getContentResolver(),
-							Settings.System.SCREEN_BRIGHTNESS, mBrightnessValue);
-				} catch (NullPointerException e2) {
-				}
-			}
-		}
-	};
-
-	private void changeBrightness() {
-		if(mShouldReactToBrightnessSlider) {
-			mHandler.removeCallbacks(mOnStopChangingBrightnessRunnable);
-			mHandler.postDelayed(mOnStopChangingBrightnessRunnable, 500);
-			mHandler.post(mChangeBrightnessRunnable);
-		}
-	}
-
-	private int checkMinMax(int brightness) {
-        int min = 0;
-        int max = 255;
-
-        if (min > brightness) // brightness < 0x1E
-            return min;
-        else if (max < brightness) { // brightness > 0xFF
-            return max;
-        }
-
-        return brightness;
-    }
-
-	private boolean autoBrightnessEnabled() {
-        return Settings.System.getInt(mContext.getContentResolver(),
-                Settings.System.SCREEN_BRIGHTNESS_MODE,
-                Settings.System.SCREEN_BRIGHTNESS_MODE_MANUAL) == Settings.System.SCREEN_BRIGHTNESS_MODE_AUTOMATIC;
-    }
-
-	class SettingsObserver extends ContentObserver {
-        SettingsObserver(Handler handler) {
-            super(handler);
-        }
-
-        void observe() {
-            ContentResolver resolver = mContext.getContentResolver();
-            resolver.registerContentObserver(Settings.System
-                    .getUriFor(Settings.System.STATUSBAR_BRIGHTNESS_SLIDER),
-                    false, this);
-            updateSettings();
-        }
-
-        @Override
-        public void onChange(boolean selfChange) {
-            updateSettings();
-        }
-    }
-
-	private void updateSettings() {
-	    ContentResolver cr = mContext.getContentResolver();
-	    mBrightnessSliderEnabled = Settings.System.getBoolean(cr,
-	            Settings.System.STATUSBAR_BRIGHTNESS_SLIDER, true);
-	}
-=======
     public void dump(FileDescriptor fd, PrintWriter pw, String[] args) {
         pw.println(String.format("[PanelView(%s): expandedHeight=%f fullHeight=%f closing=%s"
                 + " tracking=%s rubberbanding=%s justPeeked=%s peekAnim=%s%s timeAnim=%s%s"
@@ -810,5 +700,113 @@
                 mTimeAnimator, ((mTimeAnimator!=null && mTimeAnimator.isStarted())?" (started)":"")
         ));
     }
->>>>>>> a34a64d2
+
+    private void setPropFactor() {
+        Display display = getDisplay();
+        if(display == null)
+            return;
+
+        Point outSize = new Point();
+        display.getSize(outSize);
+        mPropFactor = Float.valueOf(android.os.PowerManager.BRIGHTNESS_ON)
+                / Float.valueOf(outSize.x);
+    }
+
+    Runnable mChangeBrightnessRunnable = new Runnable() {
+        @Override
+        public void run() {
+            if(autoBrightnessEnabled()) {
+                // do nothing if auto brightness is enabled
+            } else if(mShouldReactToBrightnessSlider) {
+                if(lastBrightnessChanged != mBrightnessValue) {
+                    // only change the brightness if it's different
+                    try {
+                        IPowerManager pw = IPowerManager.Stub
+                                .asInterface(ServiceManager.getService("power"));
+                        if (pw != null && mBrightnessValue != null && mTracking) {
+                            pw.setTemporaryScreenBrightnessSettingOverride(mBrightnessValue);
+                        }
+                    } catch (RemoteException e1) {
+                    }
+                    lastBrightnessChanged = mBrightnessValue;
+                }
+            }
+        }
+    };
+
+    Runnable mSetShouldReact = new Runnable() {
+        @Override
+        public void run() {
+            mShouldReactToBrightnessSlider = true;
+        }
+    };
+
+    Runnable mOnStopChangingBrightnessRunnable = new Runnable() {
+        @Override
+        public void run() {
+            mHandler.removeCallbacks(mSetShouldReact);
+            if(autoBrightnessEnabled()) {
+                // eat the auto brightness!
+            } else {
+                // don't really care what happened, but auto brightness is disabled; save the value!
+                try {
+                    Settings.System.putInt(mContext.getContentResolver(),
+                            Settings.System.SCREEN_BRIGHTNESS, mBrightnessValue);
+                } catch (NullPointerException e2) {
+                }
+            }
+        }
+    };
+
+    private void changeBrightness() {
+        if(mShouldReactToBrightnessSlider) {
+            mHandler.removeCallbacks(mOnStopChangingBrightnessRunnable);
+            mHandler.postDelayed(mOnStopChangingBrightnessRunnable, 500);
+            mHandler.post(mChangeBrightnessRunnable);
+        }
+    }
+
+    private int checkMinMax(int brightness) {
+        int min = 0;
+        int max = 255;
+
+        if (min > brightness) // brightness < 0x1E
+            return min;
+        else if (max < brightness) { // brightness > 0xFF
+            return max;
+        }
+
+        return brightness;
+    }
+
+    private boolean autoBrightnessEnabled() {
+        return Settings.System.getInt(mContext.getContentResolver(),
+                Settings.System.SCREEN_BRIGHTNESS_MODE,
+                Settings.System.SCREEN_BRIGHTNESS_MODE_MANUAL) == Settings.System.SCREEN_BRIGHTNESS_MODE_AUTOMATIC;
+    }
+
+    class SettingsObserver extends ContentObserver {
+        SettingsObserver(Handler handler) {
+            super(handler);
+        }
+
+        void observe() {
+            ContentResolver resolver = mContext.getContentResolver();
+            resolver.registerContentObserver(Settings.System
+                    .getUriFor(Settings.System.STATUSBAR_BRIGHTNESS_SLIDER),
+                    false, this);
+            updateSettings();
+        }
+
+        @Override
+        public void onChange(boolean selfChange) {
+            updateSettings();
+        }
+    }
+
+    private void updateSettings() {
+        ContentResolver cr = mContext.getContentResolver();
+        mBrightnessSliderEnabled = Settings.System.getBoolean(cr,
+                Settings.System.STATUSBAR_BRIGHTNESS_SLIDER, true);
+    }
 }