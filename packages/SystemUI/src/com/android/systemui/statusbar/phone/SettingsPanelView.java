--- conflicted
+++ resolved
@@ -21,16 +21,10 @@
 import android.graphics.Canvas;
 import android.graphics.drawable.Drawable;
 import android.util.AttributeSet;
-<<<<<<< HEAD
-import android.view.View;
-=======
 import android.util.EventLog;
-import android.view.LayoutInflater;
 import android.view.MotionEvent;
 import android.view.View;
-import android.view.ViewGroup;
 import android.view.accessibility.AccessibilityEvent;
->>>>>>> a34a64d2
 
 import com.android.systemui.EventLogTags;
 import com.android.systemui.R;
@@ -60,36 +54,6 @@
         mHandleBarHeight = resources.getDimensionPixelSize(R.dimen.close_handle_height);
         mHandleView = findViewById(R.id.handle);
     }
-<<<<<<< HEAD
-=======
-
-    public void setQuickSettings(QuickSettings qs) {
-        mQS = qs;
-    }
-
-    @Override
-    public void setBar(PanelBar panelBar) {
-        super.setBar(panelBar);
-
-        if (mQS != null) {
-            mQS.setBar(panelBar);
-        }
-    }
-
-    public void setImeWindowStatus(boolean visible) {
-        if (mQS != null) {
-            mQS.setImeWindowStatus(visible);
-        }
-    }
-
-    public void setup(NetworkController networkController, BluetoothController bluetoothController,
-            BatteryController batteryController, LocationController locationController) {
-        if (mQS != null) {
-            mQS.setup(networkController, bluetoothController, batteryController,
-                    locationController);
-        }
-    }
->>>>>>> a34a64d2
 
     void updateResources() {
         if (mQSContainer != null) {
@@ -109,14 +73,6 @@
         super.fling(vel, always);
     }
 
-<<<<<<< HEAD
-=======
-    public void setService(PhoneStatusBar phoneStatusBar) {
-        if (mQS != null) {
-            mQS.setService(phoneStatusBar);
-        }
-    }
-
     @Override
     public boolean dispatchPopulateAccessibilityEvent(AccessibilityEvent event) {
         if (event.getEventType() == AccessibilityEvent.TYPE_WINDOW_STATE_CHANGED) {
@@ -128,7 +84,6 @@
         return super.dispatchPopulateAccessibilityEvent(event);
     }
 
->>>>>>> a34a64d2
     // We draw the handle ourselves so that it's always glued to the bottom of the window.
     @Override
     protected void onLayout(boolean changed, int left, int top, int right, int bottom) {
