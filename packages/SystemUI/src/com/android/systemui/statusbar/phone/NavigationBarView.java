/*
 * Copyright (C) 2008 The Android Open Source Project
 *
 * Licensed under the Apache License, Version 2.0 (the "License");
 * you may not use this file except in compliance with the License.
 * You may obtain a copy of the License at
 *
 *      http://www.apache.org/licenses/LICENSE-2.0
 *
 * Unless required by applicable law or agreed to in writing, software
 * distributed under the License is distributed on an "AS IS" BASIS,
 * WITHOUT WARRANTIES OR CONDITIONS OF ANY KIND, either express or implied.
 * See the License for the specific language governing permissions and
 * limitations under the License.
 */

package com.android.systemui.statusbar.phone;

import android.animation.LayoutTransition;
import android.animation.LayoutTransition.TransitionListener;
import android.animation.ObjectAnimator;
import android.animation.TimeInterpolator;
import android.animation.ValueAnimator;
import android.annotation.DrawableRes;
import android.app.ActivityManager;
import android.app.StatusBarManager;
import android.content.Context;
import android.content.res.Configuration;
import android.graphics.Point;
import android.graphics.Rect;
import android.os.Handler;
import android.os.Message;
import android.os.RemoteException;
import android.util.AttributeSet;
import android.util.Log;
import android.util.SparseArray;
import android.view.ContextThemeWrapper;
import android.view.Display;
import android.view.MotionEvent;
import android.view.Surface;
import android.view.View;
import android.view.ViewGroup;
import android.view.WindowManager;
import android.view.inputmethod.InputMethodManager;
import android.widget.FrameLayout;

import com.android.settingslib.Utils;
import com.android.systemui.Dependency;
import com.android.systemui.DockedStackExistsListener;
import com.android.systemui.R;
import com.android.systemui.RecentsComponent;
import com.android.systemui.plugins.PluginListener;
import com.android.systemui.plugins.PluginManager;
import com.android.systemui.plugins.statusbar.phone.NavGesture;
import com.android.systemui.plugins.statusbar.phone.NavGesture.GestureHelper;
import com.android.systemui.stackdivider.Divider;
import com.android.systemui.statusbar.policy.DeadZone;
import com.android.systemui.statusbar.policy.KeyButtonDrawable;

import java.io.FileDescriptor;
import java.io.PrintWriter;
import java.util.function.Consumer;

public class NavigationBarView extends FrameLayout implements PluginListener<NavGesture> {
    final static boolean DEBUG = false;
    final static String TAG = "StatusBar/NavBarView";

    // slippery nav bar when everything is disabled, e.g. during setup
    final static boolean SLIPPERY_WHEN_DISABLED = true;

    final static boolean ALTERNATE_CAR_MODE_UI = false;

    final Display mDisplay;
    View mCurrentView = null;
    View[] mRotatedViews = new View[4];

    boolean mVertical;
    private int mCurrentRotation = -1;

    boolean mShowMenu;
    boolean mShowAccessibilityButton;
    boolean mLongClickableAccessibilityButton;
    int mDisabledFlags = 0;
    int mNavigationIconHints = 0;

    private KeyButtonDrawable mBackIcon, mBackLandIcon, mBackAltIcon, mBackAltLandIcon;
    private KeyButtonDrawable mBackCarModeIcon, mBackLandCarModeIcon;
    private KeyButtonDrawable mBackAltCarModeIcon, mBackAltLandCarModeIcon;
    private KeyButtonDrawable mHomeDefaultIcon, mHomeCarModeIcon;
    private KeyButtonDrawable mRecentIcon;
    private KeyButtonDrawable mDockedIcon;
    private KeyButtonDrawable mImeIcon;
    private KeyButtonDrawable mMenuIcon;
    private KeyButtonDrawable mAccessibilityIcon;

    private GestureHelper mGestureHelper;
    private DeadZone mDeadZone;
    private final NavigationBarTransitions mBarTransitions;

    // workaround for LayoutTransitions leaving the nav buttons in a weird state (bug 5549288)
    final static boolean WORKAROUND_INVALID_LAYOUT = true;
    final static int MSG_CHECK_INVALID_LAYOUT = 8686;

    // performs manual animation in sync with layout transitions
    private final NavTransitionListener mTransitionListener = new NavTransitionListener();

    private OnVerticalChangedListener mOnVerticalChangedListener;
    private boolean mLayoutTransitionsEnabled = true;
    private boolean mWakeAndUnlocking;
    private boolean mUseCarModeUi = false;
    private boolean mInCarMode = false;
    private boolean mDockedStackExists;

    private final SparseArray<ButtonDispatcher> mButtonDispatchers = new SparseArray<>();
    private Configuration mConfiguration;

    private NavigationBarInflaterView mNavigationInflaterView;
    private RecentsComponent mRecentsComponent;
    private Divider mDivider;

    private class NavTransitionListener implements TransitionListener {
        private boolean mBackTransitioning;
        private boolean mHomeAppearing;
        private long mStartDelay;
        private long mDuration;
        private TimeInterpolator mInterpolator;

        @Override
        public void startTransition(LayoutTransition transition, ViewGroup container,
                View view, int transitionType) {
            if (view.getId() == R.id.back) {
                mBackTransitioning = true;
            } else if (view.getId() == R.id.home && transitionType == LayoutTransition.APPEARING) {
                mHomeAppearing = true;
                mStartDelay = transition.getStartDelay(transitionType);
                mDuration = transition.getDuration(transitionType);
                mInterpolator = transition.getInterpolator(transitionType);
            }
        }

        @Override
        public void endTransition(LayoutTransition transition, ViewGroup container,
                View view, int transitionType) {
            if (view.getId() == R.id.back) {
                mBackTransitioning = false;
            } else if (view.getId() == R.id.home && transitionType == LayoutTransition.APPEARING) {
                mHomeAppearing = false;
            }
        }

        public void onBackAltCleared() {
            ButtonDispatcher backButton = getBackButton();

            // When dismissing ime during unlock, force the back button to run the same appearance
            // animation as home (if we catch this condition early enough).
            if (!mBackTransitioning && backButton.getVisibility() == VISIBLE
                    && mHomeAppearing && getHomeButton().getAlpha() == 0) {
                getBackButton().setAlpha(0);
                ValueAnimator a = ObjectAnimator.ofFloat(backButton, "alpha", 0, 1);
                a.setStartDelay(mStartDelay);
                a.setDuration(mDuration);
                a.setInterpolator(mInterpolator);
                a.start();
            }
        }
    }

    private final OnClickListener mImeSwitcherClickListener = new OnClickListener() {
        @Override
        public void onClick(View view) {
            mContext.getSystemService(InputMethodManager.class)
                    .showInputMethodPicker(true /* showAuxiliarySubtypes */);
        }
    };

    private class H extends Handler {
        public void handleMessage(Message m) {
            switch (m.what) {
                case MSG_CHECK_INVALID_LAYOUT:
                    final String how = "" + m.obj;
                    final int w = getWidth();
                    final int h = getHeight();
                    final int vw = getCurrentView().getWidth();
                    final int vh = getCurrentView().getHeight();

                    if (h != vh || w != vw) {
                        Log.w(TAG, String.format(
                            "*** Invalid layout in navigation bar (%s this=%dx%d cur=%dx%d)",
                            how, w, h, vw, vh));
                        if (WORKAROUND_INVALID_LAYOUT) {
                            requestLayout();
                        }
                    }
                    break;
            }
        }
    }

    public NavigationBarView(Context context, AttributeSet attrs) {
        super(context, attrs);

        mDisplay = ((WindowManager) context.getSystemService(
                Context.WINDOW_SERVICE)).getDefaultDisplay();

        mVertical = false;
        mShowMenu = false;

        mShowAccessibilityButton = false;
        mLongClickableAccessibilityButton = false;

        mConfiguration = new Configuration();
        mConfiguration.updateFrom(context.getResources().getConfiguration());
        updateIcons(context, Configuration.EMPTY, mConfiguration);

        mBarTransitions = new NavigationBarTransitions(this);

        mButtonDispatchers.put(R.id.back, new ButtonDispatcher(R.id.back));
        mButtonDispatchers.put(R.id.home, new ButtonDispatcher(R.id.home));
        mButtonDispatchers.put(R.id.recent_apps, new ButtonDispatcher(R.id.recent_apps));
        mButtonDispatchers.put(R.id.menu, new ButtonDispatcher(R.id.menu));
        mButtonDispatchers.put(R.id.ime_switcher, new ButtonDispatcher(R.id.ime_switcher));
        mButtonDispatchers.put(R.id.accessibility_button,
                new ButtonDispatcher(R.id.accessibility_button));
    }

    public BarTransitions getBarTransitions() {
        return mBarTransitions;
    }

    public LightBarTransitionsController getLightTransitionsController() {
        return mBarTransitions.getLightTransitionsController();
    }

    public void setComponents(RecentsComponent recentsComponent, Divider divider) {
        mRecentsComponent = recentsComponent;
        mDivider = divider;
        if (mGestureHelper instanceof NavigationBarGestureHelper) {
            ((NavigationBarGestureHelper) mGestureHelper).setComponents(
                    recentsComponent, divider, this);
        }
    }

    public void setOnVerticalChangedListener(OnVerticalChangedListener onVerticalChangedListener) {
        mOnVerticalChangedListener = onVerticalChangedListener;
        notifyVerticalChangedListener(mVertical);
    }

    @Override
    public boolean onTouchEvent(MotionEvent event) {
        if (mGestureHelper.onTouchEvent(event)) {
            return true;
        }
        return super.onTouchEvent(event);
    }

    @Override
    public boolean onInterceptTouchEvent(MotionEvent event) {
        return mGestureHelper.onInterceptTouchEvent(event);
    }

    public void abortCurrentGesture() {
        getHomeButton().abortCurrentGesture();
    }

    private H mHandler = new H();

    public View getCurrentView() {
        return mCurrentView;
    }

    public View[] getAllViews() {
        return mRotatedViews;
    }

    public ButtonDispatcher getRecentsButton() {
        return mButtonDispatchers.get(R.id.recent_apps);
    }

    public ButtonDispatcher getMenuButton() {
        return mButtonDispatchers.get(R.id.menu);
    }

    public ButtonDispatcher getBackButton() {
        return mButtonDispatchers.get(R.id.back);
    }

    public ButtonDispatcher getHomeButton() {
        return mButtonDispatchers.get(R.id.home);
    }

    public ButtonDispatcher getImeSwitchButton() {
        return mButtonDispatchers.get(R.id.ime_switcher);
    }

    public ButtonDispatcher getAccessibilityButton() {
        return mButtonDispatchers.get(R.id.accessibility_button);
    }

    public SparseArray<ButtonDispatcher> getButtonDispatchers() {
        return mButtonDispatchers;
    }

    private void updateCarModeIcons(Context ctx) {
        mBackCarModeIcon = getDrawable(ctx,
                R.drawable.ic_sysbar_back_carmode, R.drawable.ic_sysbar_back_carmode);
        mBackLandCarModeIcon = mBackCarModeIcon;
        mBackAltCarModeIcon = getDrawable(ctx,
                R.drawable.ic_sysbar_back_ime_carmode, R.drawable.ic_sysbar_back_ime_carmode);
        mBackAltLandCarModeIcon = mBackAltCarModeIcon;
        mHomeCarModeIcon = getDrawable(ctx,
                R.drawable.ic_sysbar_home_carmode, R.drawable.ic_sysbar_home_carmode);
    }

    private void updateIcons(Context ctx, Configuration oldConfig, Configuration newConfig) {
        if (oldConfig.orientation != newConfig.orientation
                || oldConfig.densityDpi != newConfig.densityDpi) {
            mDockedIcon = getDrawable(ctx,
                    R.drawable.ic_sysbar_docked, R.drawable.ic_sysbar_docked_dark);
        }
        if (oldConfig.densityDpi != newConfig.densityDpi
                || oldConfig.getLayoutDirection() != newConfig.getLayoutDirection()) {
            mBackIcon = getDrawable(ctx, R.drawable.ic_sysbar_back, R.drawable.ic_sysbar_back_dark);
            mBackLandIcon = mBackIcon;
            mBackAltIcon = getDrawable(ctx,
                    R.drawable.ic_sysbar_back_ime, R.drawable.ic_sysbar_back_ime_dark);
            mBackAltLandIcon = mBackAltIcon;

            mHomeDefaultIcon = getDrawable(ctx,
                    R.drawable.ic_sysbar_home, R.drawable.ic_sysbar_home_dark);
            mRecentIcon = getDrawable(ctx,
                    R.drawable.ic_sysbar_recent, R.drawable.ic_sysbar_recent_dark);
            mMenuIcon = getDrawable(ctx, R.drawable.ic_sysbar_menu, R.drawable.ic_sysbar_menu_dark);
            mAccessibilityIcon = getDrawable(ctx, R.drawable.ic_sysbar_accessibility_button,
                    R.drawable.ic_sysbar_accessibility_button_dark);

            int dualToneDarkTheme = Utils.getThemeAttr(ctx, R.attr.darkIconTheme);
            int dualToneLightTheme = Utils.getThemeAttr(ctx, R.attr.lightIconTheme);
            Context darkContext = new ContextThemeWrapper(ctx, dualToneDarkTheme);
            Context lightContext = new ContextThemeWrapper(ctx, dualToneLightTheme);
            mImeIcon = getDrawable(darkContext, lightContext,
                    R.drawable.ic_ime_switcher_default, R.drawable.ic_ime_switcher_default);

            if (ALTERNATE_CAR_MODE_UI) {
                updateCarModeIcons(ctx);
            }
        }
    }

    private KeyButtonDrawable getDrawable(Context ctx, @DrawableRes int lightIcon,
            @DrawableRes int darkIcon) {
        return getDrawable(ctx, ctx, lightIcon, darkIcon);
    }

    private KeyButtonDrawable getDrawable(Context darkContext, Context lightContext,
            @DrawableRes int lightIcon, @DrawableRes int darkIcon) {
        return KeyButtonDrawable.create(lightContext.getDrawable(lightIcon),
                darkContext.getDrawable(darkIcon));
    }

    @Override
    public void setLayoutDirection(int layoutDirection) {
        // Reload all the icons
        updateIcons(getContext(), Configuration.EMPTY, mConfiguration);

        super.setLayoutDirection(layoutDirection);
    }

    public void notifyScreenOn() {
        setDisabledFlags(mDisabledFlags, true);
    }

    public void setNavigationIconHints(int hints) {
        setNavigationIconHints(hints, false);
    }

    private KeyButtonDrawable getBackIconWithAlt(boolean carMode, boolean landscape) {
        return landscape
                ? carMode ? mBackAltLandCarModeIcon : mBackAltLandIcon
                : carMode ? mBackAltCarModeIcon : mBackAltIcon;
    }

    private KeyButtonDrawable getBackIcon(boolean carMode, boolean landscape) {
        return landscape
                ? carMode ? mBackLandCarModeIcon : mBackLandIcon
                : carMode ? mBackCarModeIcon : mBackIcon;
    }

    public void setNavigationIconHints(int hints, boolean force) {
        if (!force && hints == mNavigationIconHints) return;
        final boolean backAlt = (hints & StatusBarManager.NAVIGATION_HINT_BACK_ALT) != 0;
        if ((mNavigationIconHints & StatusBarManager.NAVIGATION_HINT_BACK_ALT) != 0 && !backAlt) {
            mTransitionListener.onBackAltCleared();
        }
        if (DEBUG) {
            android.widget.Toast.makeText(getContext(),
                "Navigation icon hints = " + hints,
                500).show();
        }

        mNavigationIconHints = hints;

        // We have to replace or restore the back and home button icons when exiting or entering
        // carmode, respectively. Recents are not available in CarMode in nav bar so change
        // to recent icon is not required.
        KeyButtonDrawable backIcon = (backAlt)
                ? getBackIconWithAlt(mUseCarModeUi, mVertical)
                : getBackIcon(mUseCarModeUi, mVertical);

        getBackButton().setImageDrawable(backIcon);

        updateRecentsIcon();

        if (mUseCarModeUi) {
            getHomeButton().setImageDrawable(mHomeCarModeIcon);
        } else {
            getHomeButton().setImageDrawable(mHomeDefaultIcon);
        }

        // The Accessibility button always overrides the appearance of the IME switcher
        final boolean showImeButton =
                !mShowAccessibilityButton && ((hints & StatusBarManager.NAVIGATION_HINT_IME_SHOWN)
                        != 0);
        getImeSwitchButton().setVisibility(showImeButton ? View.VISIBLE : View.INVISIBLE);
        getImeSwitchButton().setImageDrawable(mImeIcon);

        // Update menu button in case the IME state has changed.
        setMenuVisibility(mShowMenu, true);
        getMenuButton().setImageDrawable(mMenuIcon);

        setAccessibilityButtonState(mShowAccessibilityButton, mLongClickableAccessibilityButton);
        getAccessibilityButton().setImageDrawable(mAccessibilityIcon);

        setDisabledFlags(mDisabledFlags, true);

        mBarTransitions.reapplyDarkIntensity();
    }

    public void setDisabledFlags(int disabledFlags) {
        setDisabledFlags(disabledFlags, false);
    }

    public void setDisabledFlags(int disabledFlags, boolean force) {
        if (!force && mDisabledFlags == disabledFlags) return;

        mDisabledFlags = disabledFlags;

        final boolean disableHome = ((disabledFlags & View.STATUS_BAR_DISABLE_HOME) != 0);

        // Always disable recents when alternate car mode UI is active.
        boolean disableRecent = mUseCarModeUi
                        || ((disabledFlags & View.STATUS_BAR_DISABLE_RECENT) != 0);
        final boolean disableBack = ((disabledFlags & View.STATUS_BAR_DISABLE_BACK) != 0)
                && ((mNavigationIconHints & StatusBarManager.NAVIGATION_HINT_BACK_ALT) == 0);

        ViewGroup navButtons = (ViewGroup) getCurrentView().findViewById(R.id.nav_buttons);
        if (navButtons != null) {
            LayoutTransition lt = navButtons.getLayoutTransition();
            if (lt != null) {
                if (!lt.getTransitionListeners().contains(mTransitionListener)) {
                    lt.addTransitionListener(mTransitionListener);
                }
            }
        }
        if (inLockTask() && disableRecent && !disableHome) {
            // Don't hide recents when in lock task, it is used for exiting.
            // Unless home is hidden, then in DPM locked mode and no exit available.
            disableRecent = false;
        }

        getBackButton().setVisibility(disableBack      ? View.INVISIBLE : View.VISIBLE);
        getHomeButton().setVisibility(disableHome      ? View.INVISIBLE : View.VISIBLE);
        getRecentsButton().setVisibility(disableRecent ? View.INVISIBLE : View.VISIBLE);
    }

    private boolean inLockTask() {
        try {
            return ActivityManager.getService().isInLockTaskMode();
        } catch (RemoteException e) {
            return false;
        }
    }

    public void setLayoutTransitionsEnabled(boolean enabled) {
        mLayoutTransitionsEnabled = enabled;
        updateLayoutTransitionsEnabled();
    }

    public void setWakeAndUnlocking(boolean wakeAndUnlocking) {
        setUseFadingAnimations(wakeAndUnlocking);
        mWakeAndUnlocking = wakeAndUnlocking;
        updateLayoutTransitionsEnabled();
    }

    private void updateLayoutTransitionsEnabled() {
        boolean enabled = !mWakeAndUnlocking && mLayoutTransitionsEnabled;
        ViewGroup navButtons = (ViewGroup) getCurrentView().findViewById(R.id.nav_buttons);
        LayoutTransition lt = navButtons.getLayoutTransition();
        if (lt != null) {
            if (enabled) {
                lt.enableTransitionType(LayoutTransition.APPEARING);
                lt.enableTransitionType(LayoutTransition.DISAPPEARING);
                lt.enableTransitionType(LayoutTransition.CHANGE_APPEARING);
                lt.enableTransitionType(LayoutTransition.CHANGE_DISAPPEARING);
            } else {
                lt.disableTransitionType(LayoutTransition.APPEARING);
                lt.disableTransitionType(LayoutTransition.DISAPPEARING);
                lt.disableTransitionType(LayoutTransition.CHANGE_APPEARING);
                lt.disableTransitionType(LayoutTransition.CHANGE_DISAPPEARING);
            }
        }
    }

    private void setUseFadingAnimations(boolean useFadingAnimations) {
        WindowManager.LayoutParams lp = (WindowManager.LayoutParams) ((ViewGroup) getParent())
                .getLayoutParams();
        if (lp != null) {
            boolean old = lp.windowAnimations != 0;
            if (!old && useFadingAnimations) {
                lp.windowAnimations = R.style.Animation_NavigationBarFadeIn;
            } else if (old && !useFadingAnimations) {
                lp.windowAnimations = 0;
            } else {
                return;
            }
            WindowManager wm = (WindowManager)getContext().getSystemService(Context.WINDOW_SERVICE);
            wm.updateViewLayout((View) getParent(), lp);
        }
    }

    public void setMenuVisibility(final boolean show) {
        setMenuVisibility(show, false);
    }

    public void setMenuVisibility(final boolean show, final boolean force) {
        if (!force && mShowMenu == show) return;

        mShowMenu = show;

        // Only show Menu if IME switcher and Accessibility button not shown.
        final boolean shouldShow = mShowMenu && !mShowAccessibilityButton &&
                ((mNavigationIconHints & StatusBarManager.NAVIGATION_HINT_IME_SHOWN) == 0);

        getMenuButton().setVisibility(shouldShow ? View.VISIBLE : View.INVISIBLE);
    }

    public void setAccessibilityButtonState(final boolean visible, final boolean longClickable) {
        mShowAccessibilityButton = visible;
        mLongClickableAccessibilityButton = longClickable;
        if (visible) {
            // Accessibility button overrides Menu and IME switcher buttons.
            setMenuVisibility(false, true);
            getImeSwitchButton().setVisibility(View.INVISIBLE);
        }

        getAccessibilityButton().setVisibility(visible ? View.VISIBLE : View.INVISIBLE);
        getAccessibilityButton().setLongClickable(longClickable);
    }

    @Override
    public void onFinishInflate() {
        mNavigationInflaterView = (NavigationBarInflaterView) findViewById(
                R.id.navigation_inflater);
        mNavigationInflaterView.setButtonDispatchers(mButtonDispatchers);

        getImeSwitchButton().setOnClickListener(mImeSwitcherClickListener);

<<<<<<< HEAD
        DockedStackExistsListener.register(exists -> mHandler.post(() -> {
            mDockedStackExists = exists;
            updateRecentsIcon();
        }));
        updateRotatedViews();
=======
        DockedStackExistsListener.register(mDockedListener);
>>>>>>> 148db9df
    }

    private void updateRotatedViews() {
        mRotatedViews[Surface.ROTATION_0] =
                mRotatedViews[Surface.ROTATION_180] = findViewById(R.id.rot0);
        mRotatedViews[Surface.ROTATION_270] =
                mRotatedViews[Surface.ROTATION_90] = findViewById(R.id.rot90);
    }

    public boolean needsReorient(int rotation) {
        return mCurrentRotation != rotation;
    }

    private boolean updateCurrentView() {
        final int rot = mDisplay.getRotation();
        if (rot == mCurrentRotation) return false;
        for (int i=0; i<4; i++) {
            mRotatedViews[i].setVisibility(View.GONE);
        }
        mCurrentView = mRotatedViews[rot];
        mCurrentView.setVisibility(View.VISIBLE);
        mNavigationInflaterView.setAlternativeOrder(rot == Surface.ROTATION_90);
        for (int i = 0; i < mButtonDispatchers.size(); i++) {
            mButtonDispatchers.valueAt(i).setCurrentView(mCurrentView);
        }
        updateLayoutTransitionsEnabled();
        mCurrentRotation = rot;
        return true;
    }

    private void updateRecentsIcon() {
        getRecentsButton().setImageDrawable(mDockedStackExists ? mDockedIcon : mRecentIcon);
        mBarTransitions.reapplyDarkIntensity();
    }

    public boolean isVertical() {
        return mVertical;
    }

    public void reorient() {
        if (!updateCurrentView()) {
            return;
        }

        mDeadZone = (DeadZone) mCurrentView.findViewById(R.id.deadzone);

        ((NavigationBarFrame) getRootView()).setDeadZone(mDeadZone);

        mDeadZone.setDisplayRotation(mCurrentRotation);

        // force the low profile & disabled states into compliance
        mBarTransitions.init();
        setDisabledFlags(mDisabledFlags, true /* force */);
        setMenuVisibility(mShowMenu, true /* force */);

        if (DEBUG) {
            Log.d(TAG, "reorient(): rot=" + mCurrentRotation);
        }

        updateTaskSwitchHelper();
        setNavigationIconHints(mNavigationIconHints, true);

        getHomeButton().setVertical(mVertical);
    }

    private void updateTaskSwitchHelper() {
        if (mGestureHelper == null) return;
        boolean isRtl = (getLayoutDirection() == View.LAYOUT_DIRECTION_RTL);
        mGestureHelper.setBarState(mVertical, isRtl);
    }

    @Override
    protected void onSizeChanged(int w, int h, int oldw, int oldh) {
        if (DEBUG) Log.d(TAG, String.format(
                    "onSizeChanged: (%dx%d) old: (%dx%d)", w, h, oldw, oldh));

        final boolean newVertical = w > 0 && h > w;
        if (newVertical != mVertical) {
            mVertical = newVertical;
            //Log.v(TAG, String.format("onSizeChanged: h=%d, w=%d, vert=%s", h, w, mVertical?"y":"n"));
            reorient();
            getHomeButton().setVertical(mVertical);
            notifyVerticalChangedListener(newVertical);
        }

        postCheckForInvalidLayout("sizeChanged");
        super.onSizeChanged(w, h, oldw, oldh);
    }

    private void notifyVerticalChangedListener(boolean newVertical) {
        if (mOnVerticalChangedListener != null) {
            mOnVerticalChangedListener.onVerticalChanged(newVertical);
        }
    }

    @Override
    protected void onConfigurationChanged(Configuration newConfig) {
        super.onConfigurationChanged(newConfig);
        boolean uiCarModeChanged = updateCarMode(newConfig);
        updateTaskSwitchHelper();
        updateIcons(getContext(), mConfiguration, newConfig);
        updateRecentsIcon();
        if (uiCarModeChanged || mConfiguration.densityDpi != newConfig.densityDpi
                || mConfiguration.getLayoutDirection() != newConfig.getLayoutDirection()) {
            // If car mode or density changes, we need to reset the icons.
            setNavigationIconHints(mNavigationIconHints, true);
        }
        mConfiguration.updateFrom(newConfig);
    }

    /**
     * If the configuration changed, update the carmode and return that it was updated.
     */
    private boolean updateCarMode(Configuration newConfig) {
        boolean uiCarModeChanged = false;
        if (newConfig != null) {
            int uiMode = newConfig.uiMode & Configuration.UI_MODE_TYPE_MASK;
            final boolean isCarMode = (uiMode == Configuration.UI_MODE_TYPE_CAR);

            if (isCarMode != mInCarMode) {
                mInCarMode = isCarMode;
                getHomeButton().setCarMode(isCarMode);

                if (ALTERNATE_CAR_MODE_UI) {
                    mUseCarModeUi = isCarMode;
                    uiCarModeChanged = true;
                } else {
                    // Don't use car mode behavior if ALTERNATE_CAR_MODE_UI not set.
                    mUseCarModeUi = false;
                }
            }
        }
        return uiCarModeChanged;
    }

    /*
    @Override
    protected void onLayout (boolean changed, int left, int top, int right, int bottom) {
        if (DEBUG) Log.d(TAG, String.format(
                    "onLayout: %s (%d,%d,%d,%d)",
                    changed?"changed":"notchanged", left, top, right, bottom));
        super.onLayout(changed, left, top, right, bottom);
    }

    // uncomment this for extra defensiveness in WORKAROUND_INVALID_LAYOUT situations: if all else
    // fails, any touch on the display will fix the layout.
    @Override
    public boolean onInterceptTouchEvent(MotionEvent ev) {
        if (DEBUG) Log.d(TAG, "onInterceptTouchEvent: " + ev.toString());
        if (ev.getAction() == MotionEvent.ACTION_DOWN) {
            postCheckForInvalidLayout("touch");
        }
        return super.onInterceptTouchEvent(ev);
    }
    */


    private String getResourceName(int resId) {
        if (resId != 0) {
            final android.content.res.Resources res = getContext().getResources();
            try {
                return res.getResourceName(resId);
            } catch (android.content.res.Resources.NotFoundException ex) {
                return "(unknown)";
            }
        } else {
            return "(null)";
        }
    }

    private void postCheckForInvalidLayout(final String how) {
        mHandler.obtainMessage(MSG_CHECK_INVALID_LAYOUT, 0, 0, how).sendToTarget();
    }

    private static String visibilityToString(int vis) {
        switch (vis) {
            case View.INVISIBLE:
                return "INVISIBLE";
            case View.GONE:
                return "GONE";
            default:
                return "VISIBLE";
        }
    }

    @Override
    protected void onAttachedToWindow() {
        super.onAttachedToWindow();
        reorient();
        onPluginDisconnected(null); // Create default gesture helper
        Dependency.get(PluginManager.class).addPluginListener(this,
                NavGesture.class, false /* Only one */);
    }

    @Override
    protected void onDetachedFromWindow() {
        super.onDetachedFromWindow();
        Dependency.get(PluginManager.class).removePluginListener(this);
        if (mGestureHelper != null) {
            mGestureHelper.destroy();
        }
    }

    @Override
    public void onPluginConnected(NavGesture plugin, Context context) {
        mGestureHelper = plugin.getGestureHelper();
        updateTaskSwitchHelper();
    }

    @Override
    public void onPluginDisconnected(NavGesture plugin) {
        NavigationBarGestureHelper defaultHelper = new NavigationBarGestureHelper(getContext());
        defaultHelper.setComponents(mRecentsComponent, mDivider, this);
        if (mGestureHelper != null) {
            mGestureHelper.destroy();
        }
        mGestureHelper = defaultHelper;
        updateTaskSwitchHelper();
    }

    public void dump(FileDescriptor fd, PrintWriter pw, String[] args) {
        pw.println("NavigationBarView {");
        final Rect r = new Rect();
        final Point size = new Point();
        mDisplay.getRealSize(size);

        pw.println(String.format("      this: " + StatusBar.viewInfo(this)
                        + " " + visibilityToString(getVisibility())));

        getWindowVisibleDisplayFrame(r);
        final boolean offscreen = r.right > size.x || r.bottom > size.y;
        pw.println("      window: "
                + r.toShortString()
                + " " + visibilityToString(getWindowVisibility())
                + (offscreen ? " OFFSCREEN!" : ""));

        pw.println(String.format("      mCurrentView: id=%s (%dx%d) %s",
                        getResourceName(getCurrentView().getId()),
                        getCurrentView().getWidth(), getCurrentView().getHeight(),
                        visibilityToString(getCurrentView().getVisibility())));

        pw.println(String.format("      disabled=0x%08x vertical=%s menu=%s",
                        mDisabledFlags,
                        mVertical ? "true" : "false",
                        mShowMenu ? "true" : "false"));

        dumpButton(pw, "back", getBackButton());
        dumpButton(pw, "home", getHomeButton());
        dumpButton(pw, "rcnt", getRecentsButton());
        dumpButton(pw, "menu", getMenuButton());
        dumpButton(pw, "a11y", getAccessibilityButton());

        pw.println("    }");
    }

    private static void dumpButton(PrintWriter pw, String caption, ButtonDispatcher button) {
        pw.print("      " + caption + ": ");
        if (button == null) {
            pw.print("null");
        } else {
            pw.print(visibilityToString(button.getVisibility())
                    + " alpha=" + button.getAlpha()
                    );
        }
        pw.println();
    }

    public interface OnVerticalChangedListener {
        void onVerticalChanged(boolean isVertical);
    }

    private final Consumer<Boolean> mDockedListener = exists -> mHandler.post(() -> {
        mDockedStackExists = exists;
        updateRecentsIcon();
    });
}<|MERGE_RESOLUTION|>--- conflicted
+++ resolved
@@ -564,15 +564,8 @@
 
         getImeSwitchButton().setOnClickListener(mImeSwitcherClickListener);
 
-<<<<<<< HEAD
-        DockedStackExistsListener.register(exists -> mHandler.post(() -> {
-            mDockedStackExists = exists;
-            updateRecentsIcon();
-        }));
+        DockedStackExistsListener.register(mDockedListener);
         updateRotatedViews();
-=======
-        DockedStackExistsListener.register(mDockedListener);
->>>>>>> 148db9df
     }
 
     private void updateRotatedViews() {
