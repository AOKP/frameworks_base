--- conflicted
+++ resolved
@@ -804,16 +804,6 @@
         return mNaturalBarHeight;
     }
 
-<<<<<<< HEAD
-=======
-    private View.OnClickListener mRecentsClickListener = new View.OnClickListener() {
-        public void onClick(View v) {
-            awakenDreams();
-            toggleRecentApps();
-        }
-    };
-
->>>>>>> a34a64d2
     private int mShowSearchHoldoff = 0;
     private Runnable mShowSearchPanel = new Runnable() {
         public void run() {
@@ -1191,8 +1181,6 @@
         setAreThereNotifications();
     }
 
-<<<<<<< HEAD
-=======
     @Override
     protected void refreshLayout(int layoutDirection) {
         if (mNavigationBarView != null) {
@@ -1220,12 +1208,6 @@
         refreshAllStatusBarIcons();
     }
 
-    private void updateShowSearchHoldoff() {
-        mShowSearchHoldoff = mContext.getResources().getInteger(
-            R.integer.config_show_search_delay);
-    }
-
->>>>>>> a34a64d2
     private void loadNotificationShade() {
         if (mPile == null) return;
 
@@ -2362,88 +2344,6 @@
                 + ") " + v.getWidth() + "x" + v.getHeight() + "]";
     }
 
-<<<<<<< HEAD
-=======
-    public void dump(FileDescriptor fd, PrintWriter pw, String[] args) {
-        synchronized (mQueueLock) {
-            pw.println("Current Status Bar state:");
-            pw.println("  mExpandedVisible=" + mExpandedVisible
-                    + ", mTrackingPosition=" + mTrackingPosition);
-            pw.println("  mTicking=" + mTicking);
-            pw.println("  mTracking=" + mTracking);
-            pw.println("  mDisplayMetrics=" + mDisplayMetrics);
-            pw.println("  mPile: " + viewInfo(mPile));
-            pw.println("  mTickerView: " + viewInfo(mTickerView));
-            pw.println("  mScrollView: " + viewInfo(mScrollView)
-                    + " scroll " + mScrollView.getScrollX() + "," + mScrollView.getScrollY());
-        }
-
-        pw.print("  mNavigationBarView=");
-        if (mNavigationBarView == null) {
-            pw.println("null");
-        } else {
-            mNavigationBarView.dump(fd, pw, args);
-        }
-
-        pw.println("  Panels: ");
-        if (mNotificationPanel != null) {
-            pw.println("    mNotificationPanel=" +
-                mNotificationPanel + " params=" + mNotificationPanel.getLayoutParams().debug(""));
-            pw.print  ("      ");
-            mNotificationPanel.dump(fd, pw, args);
-        }
-        if (mSettingsPanel != null) {
-            pw.println("    mSettingsPanel=" +
-                mSettingsPanel + " params=" + mSettingsPanel.getLayoutParams().debug(""));
-            pw.print  ("      ");
-            mSettingsPanel.dump(fd, pw, args);
-        }
-
-        if (DUMPTRUCK) {
-            synchronized (mNotificationData) {
-                int N = mNotificationData.size();
-                pw.println("  notification icons: " + N);
-                for (int i=0; i<N; i++) {
-                    NotificationData.Entry e = mNotificationData.get(i);
-                    pw.println("    [" + i + "] key=" + e.key + " icon=" + e.icon);
-                    StatusBarNotification n = e.notification;
-                    pw.println("         pkg=" + n.getPackageName() + " id=" + n.getId() + " score=" + n.getScore());
-                    pw.println("         notification=" + n.getNotification());
-                    pw.println("         tickerText=\"" + n.getNotification().tickerText + "\"");
-                }
-            }
-
-            int N = mStatusIcons.getChildCount();
-            pw.println("  system icons: " + N);
-            for (int i=0; i<N; i++) {
-                StatusBarIconView ic = (StatusBarIconView) mStatusIcons.getChildAt(i);
-                pw.println("    [" + i + "] icon=" + ic);
-            }
-
-            if (false) {
-                pw.println("see the logcat for a dump of the views we have created.");
-                // must happen on ui thread
-                mHandler.post(new Runnable() {
-                        public void run() {
-                            mStatusBarView.getLocationOnScreen(mAbsPos);
-                            Slog.d(TAG, "mStatusBarView: ----- (" + mAbsPos[0] + "," + mAbsPos[1]
-                                    + ") " + mStatusBarView.getWidth() + "x"
-                                    + getStatusBarHeight());
-                            mStatusBarView.debug();
-                        }
-                    });
-            }
-        }
-
-        if (DEBUG_GESTURES) {
-            pw.print("  status bar gestures: ");
-            mGestureRec.dump(fd, pw, args);
-        }
-
-        mNetworkController.dump(fd, pw, args);
-    }
-
->>>>>>> a34a64d2
     @Override
     public void createAndAddWindows() {
         addStatusBarWindow();
