--- conflicted
+++ resolved
@@ -476,10 +476,7 @@
                         + " dataState=" + state.getDataRegState());
             }
             mServiceState = state;
-<<<<<<< HEAD
-=======
             mDataNetType = state.getDataNetworkType();
->>>>>>> 7f6a0c2e
             updateTelephony();
         }
 
