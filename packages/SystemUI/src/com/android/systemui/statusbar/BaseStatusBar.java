
/*
 * Copyright (C) 2010 The Android Open Source Project
 *
 * Licensed under the Apache License, Version 2.0 (the "License");
 * you may not use this file except in compliance with the License.
 * You may obtain a copy of the License at
 *
 *      http://www.apache.org/licenses/LICENSE-2.0
 *
 * Unless required by applicable law or agreed to in writing, software
 * distributed under the License is distributed on an "AS IS" BASIS,
 * WITHOUT WARRANTIES OR CONDITIONS OF ANY KIND, either express or implied.
 * See the License for the specific language governing permissions and
 * limitations under the License.
 */

package com.android.systemui.statusbar;

import android.service.notification.StatusBarNotification;
import android.content.res.Configuration;
import com.android.internal.statusbar.IStatusBarService;
import com.android.internal.statusbar.StatusBarIcon;
import com.android.internal.statusbar.StatusBarIconList;
import com.android.internal.widget.SizeAdaptiveLayout;
import com.android.systemui.R;
import com.android.systemui.SearchPanelView;
import com.android.systemui.SystemUI;
import com.android.systemui.TransparencyManager;
import com.android.systemui.recent.RecentTasksLoader;
import com.android.systemui.recent.RecentsActivity;
import com.android.systemui.recent.TaskDescription;
import com.android.systemui.statusbar.policy.NotificationRowLayout;
import com.android.systemui.statusbar.tablet.StatusBarPanel;
import com.android.systemui.statusbar.WidgetView;
import com.android.systemui.aokp.AppWindow;

import android.app.ActivityManager;
import android.app.ActivityManagerNative;
import android.app.ActivityOptions;
import android.app.KeyguardManager;
import android.app.PendingIntent;
import android.app.TaskStackBuilder;
import android.content.ActivityNotFoundException;
import android.content.BroadcastReceiver;
import android.content.Context;
import android.content.Intent;
import android.content.IntentFilter;
import android.content.pm.ApplicationInfo;
import android.content.pm.PackageManager.NameNotFoundException;
import android.content.res.Resources;
import android.content.res.Resources.NotFoundException;
import android.database.ContentObserver;
import android.graphics.Bitmap;
import android.graphics.Paint;
import android.graphics.Rect;
import android.net.Uri;
import android.os.Build;
import android.os.Handler;
import android.os.IBinder;
import android.os.Message;
import android.os.RemoteException;
import android.os.ServiceManager;
import android.os.UserHandle;
import android.provider.Settings;
import android.text.TextUtils;
import android.util.DisplayMetrics;
import android.util.Log;
import android.util.Slog;
import android.view.Display;
import android.view.IWindowManager;
import android.view.LayoutInflater;
import android.view.MenuItem;
import android.view.MotionEvent;
import android.view.View;
import android.view.ViewGroup;
import android.view.ViewGroup.LayoutParams;
import android.view.WindowManager;
import android.view.WindowManagerGlobal;
import android.widget.FrameLayout;
import android.widget.ImageView;
import android.widget.LinearLayout;
import android.widget.PopupMenu;
import android.widget.RemoteViews;
import android.widget.TextView;

import java.util.ArrayList;
import java.util.Locale;

public abstract class BaseStatusBar extends SystemUI implements
        CommandQueue.Callbacks {
    public static final String TAG = "StatusBar";
    public static final boolean DEBUG = false;
    public static final boolean MULTIUSER_DEBUG = false;

    protected static final int MSG_TOGGLE_RECENTS_PANEL = 1020;
    protected static final int MSG_CLOSE_RECENTS_PANEL = 1021;
    protected static final int MSG_PRELOAD_RECENT_APPS = 1022;
    protected static final int MSG_CANCEL_PRELOAD_RECENT_APPS = 1023;
    protected static final int MSG_OPEN_SEARCH_PANEL = 1024;
    protected static final int MSG_CLOSE_SEARCH_PANEL = 1025;
    protected static final int MSG_SHOW_INTRUDER = 1026;
    protected static final int MSG_HIDE_INTRUDER = 1027;

    protected int mCurrentUIMode;

    private WidgetView mWidgetView;
    private AppWindow mAppWindow;

    protected static final boolean ENABLE_INTRUDERS = false;

    // Should match the value in PhoneWindowManager
    public static final String SYSTEM_DIALOG_REASON_RECENT_APPS = "recentapps";

    public static final int EXPANDED_LEAVE_ALONE = -10000;
    public static final int EXPANDED_FULL_OPEN = -10001;

    protected CommandQueue mCommandQueue;
    protected IStatusBarService mBarService;
    protected H mHandler = createHandler();

    // all notifications
    protected NotificationData mNotificationData = new NotificationData();
    protected NotificationRowLayout mPile;

    protected StatusBarNotification mCurrentlyIntrudingNotification;

    // used to notify status bar for suppressing notification LED
    protected boolean mPanelSlightlyVisible;

    // Search panel
    protected SearchPanelView mSearchPanelView;

    protected PopupMenu mNotificationBlamePopup;

    protected int mCurrentUserId = 0;

    protected int mLayoutDirection;
    private Locale mLocale;

    // UI-specific methods

    /**
     * Create all windows necessary for the status bar (including navigation, overlay panels, etc)
     * and add them to the window manager.
     */
    protected abstract void createAndAddWindows();

    protected WindowManager mWindowManager;
    protected IWindowManager mWindowManagerService;
    protected abstract void refreshLayout(int layoutDirection);

    protected Display mDisplay;

    public TransparencyManager mTransparencyManager;

    private boolean mDeviceProvisioned = false;

    public IStatusBarService getStatusBarService() {
        return mBarService;
    }

    public boolean isDeviceProvisioned() {
        return mDeviceProvisioned;
    }

    private ContentObserver mProvisioningObserver = new ContentObserver(new Handler()) {
        @Override
        public void onChange(boolean selfChange) {
            final boolean provisioned = 0 != Settings.Global.getInt(
                    mContext.getContentResolver(), Settings.Global.DEVICE_PROVISIONED, 0);
            if (provisioned != mDeviceProvisioned) {
                mDeviceProvisioned = provisioned;
                updateNotificationIcons();
            }
        }
    };

    private RemoteViews.OnClickHandler mOnClickHandler = new RemoteViews.OnClickHandler() {
        @Override
        public boolean onClickHandler(View view, PendingIntent pendingIntent, Intent fillInIntent) {
            if (DEBUG) {
                Slog.v(TAG, "Notification click handler invoked for intent: " + pendingIntent);
            }
            final boolean isActivity = pendingIntent.isActivity();
            if (isActivity) {
                try {
                    // The intent we are sending is for the application, which
                    // won't have permission to immediately start an activity after
                    // the user switches to home.  We know it is safe to do at this
                    // point, so make sure new activity switches are now allowed.
                    ActivityManagerNative.getDefault().resumeAppSwitches();
                    // Also, notifications can be launched from the lock screen,
                    // so dismiss the lock screen when the activity starts.
                    ActivityManagerNative.getDefault().dismissKeyguardOnNextActivity();
                } catch (RemoteException e) {
                }
            }

            boolean handled = super.onClickHandler(view, pendingIntent, fillInIntent);

            if (isActivity && handled) {
                // close the shade if it was open
                animateCollapsePanels(CommandQueue.FLAG_EXCLUDE_NONE);
                visibilityChanged(false);
            }
            return handled;
        }
    };

    public void start() {
        mWindowManager = (WindowManager)mContext.getSystemService(Context.WINDOW_SERVICE);
        mWindowManagerService = WindowManagerGlobal.getWindowManagerService();
        mDisplay = mWindowManager.getDefaultDisplay();

        mProvisioningObserver.onChange(false); // set up
        mContext.getContentResolver().registerContentObserver(
                Settings.Global.getUriFor(Settings.Global.DEVICE_PROVISIONED), true,
                mProvisioningObserver);

        mBarService = IStatusBarService.Stub.asInterface(
                ServiceManager.getService(Context.STATUS_BAR_SERVICE));

<<<<<<< HEAD
        mCurrentUIMode = Settings.System.getInt(mContext.getContentResolver(),
                Settings.System.CURRENT_UI_MODE,0);
=======
        mLocale = mContext.getResources().getConfiguration().locale;
        mLayoutDirection = TextUtils.getLayoutDirectionFromLocale(mLocale);
>>>>>>> a34a64d2

        // Connect in to the status bar manager service
        StatusBarIconList iconList = new StatusBarIconList();
        ArrayList<IBinder> notificationKeys = new ArrayList<IBinder>();
        ArrayList<StatusBarNotification> notifications = new ArrayList<StatusBarNotification>();
        mCommandQueue = new CommandQueue(this, iconList);

        int[] switches = new int[7];
        ArrayList<IBinder> binders = new ArrayList<IBinder>();
        try {
            mBarService.registerStatusBar(mCommandQueue, iconList, notificationKeys, notifications,
                    switches, binders);
        } catch (RemoteException ex) {
            // If the system process isn't there we're doomed anyway.
        }
        mTransparencyManager = new TransparencyManager(mContext);
        createAndAddWindows();
        // create WidgetView
        mWidgetView = new WidgetView(mContext,null);
        mAppWindow = new AppWindow(mContext,null);
        disable(switches[0]);
        setSystemUiVisibility(switches[1], 0xffffffff);
        topAppWindowChanged(switches[2] != 0);
        // StatusBarManagerService has a back up of IME token and it's restored here.
        setImeWindowStatus(binders.get(0), switches[3], switches[4]);
        setHardKeyboardStatus(switches[5] != 0, switches[6] != 0);

        // Set up the initial icon state
        int N = iconList.size();
        int viewIndex = 0;
        for (int i=0; i<N; i++) {
            StatusBarIcon icon = iconList.getIcon(i);
            if (icon != null) {
                addIcon(iconList.getSlot(i), i, viewIndex, icon);
                viewIndex++;
            }
        }

        // Set up the initial notification state
        N = notificationKeys.size();
        if (N == notifications.size()) {
            for (int i=0; i<N; i++) {
                addNotification(notificationKeys.get(i), notifications.get(i));
            }
        } else {
            Log.wtf(TAG, "Notification list length mismatch: keys=" + N
                    + " notifications=" + notifications.size());
        }

        if (DEBUG) {
            Slog.d(TAG, String.format(
                    "init: icons=%d disabled=0x%08x lights=0x%08x menu=0x%08x imeButton=0x%08x",
                   iconList.size(),
                   switches[0],
                   switches[1],
                   switches[2],
                   switches[3]
                   ));
        }

        mCurrentUserId = ActivityManager.getCurrentUser();

        IntentFilter filter = new IntentFilter();
        filter.addAction(Intent.ACTION_USER_SWITCHED);
        mContext.registerReceiver(new BroadcastReceiver() {
            @Override
            public void onReceive(Context context, Intent intent) {
                String action = intent.getAction();
                if (Intent.ACTION_USER_SWITCHED.equals(action)) {
                    mCurrentUserId = intent.getIntExtra(Intent.EXTRA_USER_HANDLE, -1);
                    if (true) Slog.v(TAG, "userId " + mCurrentUserId + " is in the house");
                    userSwitched(mCurrentUserId);
                }
            }}, filter);

        mLocale = mContext.getResources().getConfiguration().locale;
    }

    public void userSwitched(int newUserId) {
        // should be overridden
    }

    public boolean notificationIsForCurrentUser(StatusBarNotification n) {
        final int thisUserId = mCurrentUserId;
        final int notificationUserId = n.getUserId();
        if (DEBUG && MULTIUSER_DEBUG) {
            Slog.v(TAG, String.format("%s: current userid: %d, notification userid: %d",
                    n, thisUserId, notificationUserId));
        }
        return notificationUserId == UserHandle.USER_ALL
                || thisUserId == notificationUserId;
    }

    @Override
    protected void onConfigurationChanged(Configuration newConfig) {
        final Locale newLocale = mContext.getResources().getConfiguration().locale;
        if (! newLocale.equals(mLocale)) {
            mLocale = newLocale;
            mLayoutDirection = TextUtils.getLayoutDirectionFromLocale(mLocale);
            refreshLayout(mLayoutDirection);
        }
    }

    protected View updateNotificationVetoButton(View row, StatusBarNotification n) {
        View vetoButton = row.findViewById(R.id.veto);
        if (n.isClearable()) {
            final String _pkg = n.getPackageName();
            final String _tag = n.getTag();
            final int _id = n.getId();
            vetoButton.setOnClickListener(new View.OnClickListener() {
                    public void onClick(View v) {
                        // Accessibility feedback
                        v.announceForAccessibility(
                                mContext.getString(R.string.accessibility_notification_dismissed));
                        try {
                            mBarService.onNotificationClear(_pkg, _tag, _id);

                        } catch (RemoteException ex) {
                            // system process is dead if we're here.
                        }
                    }
                });
            vetoButton.setVisibility(View.VISIBLE);
        } else {
            vetoButton.setVisibility(View.GONE);
        }
        vetoButton.setImportantForAccessibility(View.IMPORTANT_FOR_ACCESSIBILITY_NO);
        return vetoButton;
    }


    protected void applyLegacyRowBackground(StatusBarNotification sbn, View content) {
        if (sbn.getNotification().contentView.getLayoutId() !=
                com.android.internal.R.layout.notification_template_base) {
            int version = 0;
            try {
                ApplicationInfo info = mContext.getPackageManager().getApplicationInfo(sbn.getPackageName(), 0);
                version = info.targetSdkVersion;
            } catch (NameNotFoundException ex) {
                Slog.e(TAG, "Failed looking up ApplicationInfo for " + sbn.getPackageName(), ex);
            }
            try {
                if (version > 0 && version < Build.VERSION_CODES.GINGERBREAD) {
                    content.setBackgroundResource(R.drawable.notification_row_legacy_bg);
                } else {
                    content.setBackgroundResource(com.android.internal.R.drawable.notification_bg);
                }
            } catch (NotFoundException ignore) {
            }
        }
    }

    private void startApplicationDetailsActivity(String packageName) {
        Intent intent = new Intent(Settings.ACTION_APPLICATION_DETAILS_SETTINGS,
                Uri.fromParts("package", packageName, null));
        intent.setComponent(intent.resolveActivity(mContext.getPackageManager()));
        TaskStackBuilder.create(mContext).addNextIntentWithParentStack(intent).startActivities(
                null, UserHandle.CURRENT);
    }

    protected View.OnLongClickListener getNotificationLongClicker() {
        return new View.OnLongClickListener() {
            @Override
            public boolean onLongClick(View v) {
                final String packageNameF = (String) v.getTag();
                if (packageNameF == null) return false;
                if (v.getWindowToken() == null) return false;
                mNotificationBlamePopup = new PopupMenu(mContext, v);
                mNotificationBlamePopup.getMenuInflater().inflate(
                        R.menu.notification_popup_menu,
                        mNotificationBlamePopup.getMenu());
                mNotificationBlamePopup.setOnMenuItemClickListener(new PopupMenu.OnMenuItemClickListener() {
                    public boolean onMenuItemClick(MenuItem item) {
                        if (item.getItemId() == R.id.notification_inspect_item) {
                            startApplicationDetailsActivity(packageNameF);
                            animateCollapsePanels(CommandQueue.FLAG_EXCLUDE_NONE);
                        } else {
                            return false;
                        }
                        return true;
                    }
                });
                mNotificationBlamePopup.show();

                return true;
            }
        };
    }

    public void dismissKeyguard() {
        Intent u = new Intent();
        u.setAction("com.android.lockscreen.ACTION_UNLOCK_RECEIVER");
        mContext.sendBroadcastAsUser(u, UserHandle.ALL);
    }

    public void dismissPopups() {
        if (mNotificationBlamePopup != null) {
            mNotificationBlamePopup.dismiss();
            mNotificationBlamePopup = null;
        }
    }

    public void dismissIntruder() {
        // pass
    }

    @Override
    public void toggleRecentApps() {
        int msg = MSG_TOGGLE_RECENTS_PANEL;
        mHandler.removeMessages(msg);
        mHandler.sendEmptyMessage(msg);
    }

    @Override
    public void preloadRecentApps() {
        int msg = MSG_PRELOAD_RECENT_APPS;
        mHandler.removeMessages(msg);
        mHandler.sendEmptyMessage(msg);
    }

    @Override
    public void cancelPreloadRecentApps() {
        int msg = MSG_CANCEL_PRELOAD_RECENT_APPS;
        mHandler.removeMessages(msg);
        mHandler.sendEmptyMessage(msg);
    }

    @Override
    public void showSearchPanel() {
        int msg = MSG_OPEN_SEARCH_PANEL;
        mHandler.removeMessages(msg);
        mHandler.sendEmptyMessage(msg);
    }

    @Override
    public void hideSearchPanel() {
        int msg = MSG_CLOSE_SEARCH_PANEL;
        mHandler.removeMessages(msg);
        mHandler.sendEmptyMessage(msg);
    }

    protected abstract WindowManager.LayoutParams getRecentsLayoutParams(
            LayoutParams layoutParams);

    protected abstract WindowManager.LayoutParams getSearchLayoutParams(
            LayoutParams layoutParams);

    protected void updateSearchPanel() {
        // Search Panel
        boolean visible = false;
        if (mSearchPanelView != null) {
            visible = mSearchPanelView.isShowing();
            mWindowManager.removeView(mSearchPanelView);
        }

        // Provide SearchPanel with a temporary parent to allow layout params to work.
        LinearLayout tmpRoot = new LinearLayout(mContext);
        switch (mCurrentUIMode) {
            case 0 :  // Phone Mode
                mSearchPanelView = (SearchPanelView) LayoutInflater.from(mContext).inflate(
                    R.layout.status_bar_search_panel, tmpRoot, false);
                break;
            case 1 : // Tablet Mode
                mSearchPanelView = (SearchPanelView) LayoutInflater.from(mContext).inflate(
                    R.layout.status_bar_search_panel_tablet, tmpRoot, false);
                break;
            case 2 : // Phablet Mode
                mSearchPanelView = (SearchPanelView) LayoutInflater.from(mContext).inflate(
                    R.layout.status_bar_search_panel_phablet, tmpRoot, false);
                break;    
        }
        mSearchPanelView.setOnTouchListener(
                 new TouchOutsideListener(MSG_CLOSE_SEARCH_PANEL, mSearchPanelView));
        mSearchPanelView.setVisibility(View.GONE);

        WindowManager.LayoutParams lp = getSearchLayoutParams(mSearchPanelView.getLayoutParams());

        mWindowManager.addView(mSearchPanelView, lp);
        mSearchPanelView.setBar(this);
        if (visible) {
            mSearchPanelView.show(true, false);
        }
    }

    protected H createHandler() {
         return new H();
    }

    static void sendCloseSystemWindows(Context context, String reason) {
        if (ActivityManagerNative.isSystemReady()) {
            try {
                ActivityManagerNative.getDefault().closeSystemDialogs(reason);
            } catch (RemoteException e) {
            }
        }
    }

    protected abstract View getStatusBarView();

    protected void toggleRecentsActivity() {
        try {

            TaskDescription firstTask = RecentTasksLoader.getInstance(mContext).getFirstTask();

            Intent intent = new Intent(RecentsActivity.TOGGLE_RECENTS_INTENT);
            intent.setClassName("com.android.systemui",
                    "com.android.systemui.recent.RecentsActivity");
            intent.setFlags(Intent.FLAG_ACTIVITY_NEW_TASK
                    | Intent.FLAG_ACTIVITY_EXCLUDE_FROM_RECENTS);

            if (firstTask == null) {
                if (RecentsActivity.forceOpaqueBackground(mContext)) {
                    ActivityOptions opts = ActivityOptions.makeCustomAnimation(mContext,
                            R.anim.recents_launch_from_launcher_enter,
                            R.anim.recents_launch_from_launcher_exit);
                    mContext.startActivityAsUser(intent, opts.toBundle(), new UserHandle(
                            UserHandle.USER_CURRENT));
                } else {
                    // The correct window animation will be applied via the activity's style
                    mContext.startActivityAsUser(intent, new UserHandle(
                            UserHandle.USER_CURRENT));
                }

            } else {
                Bitmap first = firstTask.getThumbnail();
                final Resources res = mContext.getResources();

                float thumbWidth = res
                        .getDimensionPixelSize(R.dimen.status_bar_recents_thumbnail_width);
                float thumbHeight = res
                        .getDimensionPixelSize(R.dimen.status_bar_recents_thumbnail_height);
                if (first == null) {
                    throw new RuntimeException("Recents thumbnail is null");
                }
                if (first.getWidth() != thumbWidth || first.getHeight() != thumbHeight) {
                    first = Bitmap.createScaledBitmap(first, (int) thumbWidth, (int) thumbHeight,
                            true);
                    if (first == null) {
                        throw new RuntimeException("Recents thumbnail is null");
                    }
                }


                DisplayMetrics dm = new DisplayMetrics();
                mDisplay.getMetrics(dm);
                // calculate it here, but consider moving it elsewhere
                // first, determine which orientation you're in.
                // todo: move the system_bar layouts to sw600dp ?
                final Configuration config = res.getConfiguration();
                int x, y;

                if (config.orientation == Configuration.ORIENTATION_PORTRAIT) {
                    float appLabelLeftMargin = res
                            .getDimensionPixelSize(R.dimen.status_bar_recents_app_label_left_margin);
                    float appLabelWidth = res
                            .getDimensionPixelSize(R.dimen.status_bar_recents_app_label_width);
                    float thumbLeftMargin = res
                            .getDimensionPixelSize(R.dimen.status_bar_recents_thumbnail_left_margin);
                    float thumbBgPadding = res
                            .getDimensionPixelSize(R.dimen.status_bar_recents_thumbnail_bg_padding);

                    float width = appLabelLeftMargin +
                            +appLabelWidth
                            + thumbLeftMargin
                            + thumbWidth
                            + 2 * thumbBgPadding;

                    x = (int) ((dm.widthPixels - width) / 2f + appLabelLeftMargin + appLabelWidth
                            + thumbBgPadding + thumbLeftMargin);
                    y = (int) (dm.heightPixels
                            - res.getDimensionPixelSize(R.dimen.status_bar_recents_thumbnail_height) - thumbBgPadding);
                    if (mLayoutDirection == View.LAYOUT_DIRECTION_RTL) {
                        x = dm.widthPixels - x - res
                                .getDimensionPixelSize(R.dimen.status_bar_recents_thumbnail_width);
                    }

                } else { // if (config.orientation == Configuration.ORIENTATION_LANDSCAPE) {
                    float thumbTopMargin = res
                            .getDimensionPixelSize(R.dimen.status_bar_recents_thumbnail_top_margin);
                    float thumbBgPadding = res
                            .getDimensionPixelSize(R.dimen.status_bar_recents_thumbnail_bg_padding);
                    float textPadding = res
                            .getDimensionPixelSize(R.dimen.status_bar_recents_text_description_padding);
                    float labelTextSize = res
                            .getDimensionPixelSize(R.dimen.status_bar_recents_app_label_text_size);
                    Paint p = new Paint();
                    p.setTextSize(labelTextSize);
                    float labelTextHeight = p.getFontMetricsInt().bottom
                            - p.getFontMetricsInt().top;
                    float descriptionTextSize = res
                            .getDimensionPixelSize(R.dimen.status_bar_recents_app_description_text_size);
                    p.setTextSize(descriptionTextSize);
                    float descriptionTextHeight = p.getFontMetricsInt().bottom
                            - p.getFontMetricsInt().top;

                    float statusBarHeight = res
                            .getDimensionPixelSize(com.android.internal.R.dimen.status_bar_height);
                    float recentsItemTopPadding = statusBarHeight;

                    float height = thumbTopMargin
                            + thumbHeight
                            + 2 * thumbBgPadding + textPadding + labelTextHeight
                            + recentsItemTopPadding + textPadding + descriptionTextHeight;
                    float recentsItemRightPadding = res
                            .getDimensionPixelSize(R.dimen.status_bar_recents_item_padding);
                    float recentsScrollViewRightPadding = res
                            .getDimensionPixelSize(R.dimen.status_bar_recents_right_glow_margin);
                    x = (int) (dm.widthPixels - res
                            .getDimensionPixelSize(R.dimen.status_bar_recents_thumbnail_width)
                            - thumbBgPadding - recentsItemRightPadding - recentsScrollViewRightPadding);
                    y = (int) ((dm.heightPixels - statusBarHeight - height) / 2f + thumbTopMargin
                            + recentsItemTopPadding + thumbBgPadding + statusBarHeight);
                }

                ActivityOptions opts = ActivityOptions.makeThumbnailScaleDownAnimation(
                        getStatusBarView(),
                        first, x, y,
                        new ActivityOptions.OnAnimationStartedListener() {
                            public void onAnimationStarted() {
                                Intent intent = new Intent(RecentsActivity.WINDOW_ANIMATION_START_INTENT);
                                intent.setPackage("com.android.systemui");
                                mContext.sendBroadcastAsUser(intent, new UserHandle(UserHandle.USER_CURRENT));
                            }
                        });
                intent.putExtra(RecentsActivity.WAITING_FOR_WINDOW_ANIMATION_PARAM, true);
                mContext.startActivityAsUser(intent, opts.toBundle(), new UserHandle(
                        UserHandle.USER_CURRENT));
            }
            return;
        } catch (ActivityNotFoundException e) {
            Log.e(TAG, "Failed to launch RecentAppsIntent", e);
        }
    }

    protected View.OnTouchListener mRecentsPreloadOnTouchListener = new View.OnTouchListener() {
        // additional optimization when we have software system buttons - start loading the recent
        // tasks on touch down
        @Override
        public boolean onTouch(View v, MotionEvent event) {
            int action = event.getAction() & MotionEvent.ACTION_MASK;
            if (action == MotionEvent.ACTION_DOWN) {
                preloadRecentTasksList();
            } else if (action == MotionEvent.ACTION_CANCEL) {
                cancelPreloadingRecentTasksList();
            } else if (action == MotionEvent.ACTION_UP) {
                if (!v.isPressed()) {
                    cancelPreloadingRecentTasksList();
                }

            }
            return false;
        }
    };

    protected void preloadRecentTasksList() {
        if (DEBUG) Slog.d(TAG, "preloading recents");
        Intent intent = new Intent(RecentsActivity.PRELOAD_INTENT);
        intent.setClassName("com.android.systemui",
                "com.android.systemui.recent.RecentsPreloadReceiver");
        mContext.sendBroadcastAsUser(intent, new UserHandle(UserHandle.USER_CURRENT));

        RecentTasksLoader.getInstance(mContext).preloadFirstTask();
    }

    protected void cancelPreloadingRecentTasksList() {
        if (DEBUG) Slog.d(TAG, "cancel preloading recents");
        Intent intent = new Intent(RecentsActivity.CANCEL_PRELOAD_INTENT);
        intent.setClassName("com.android.systemui",
                "com.android.systemui.recent.RecentsPreloadReceiver");
        mContext.sendBroadcastAsUser(intent, new UserHandle(UserHandle.USER_CURRENT));

        RecentTasksLoader.getInstance(mContext).cancelPreloadingFirstTask();
    }

    protected class H extends Handler {
        public void handleMessage(Message m) {
            Intent intent;
            switch (m.what) {
             case MSG_TOGGLE_RECENTS_PANEL:
                 if (DEBUG) Slog.d(TAG, "toggle recents panel");
                 toggleRecentsActivity();
                 break;
             case MSG_CLOSE_RECENTS_PANEL:
                 if (DEBUG) Slog.d(TAG, "closing recents panel");
                 intent = new Intent(RecentsActivity.CLOSE_RECENTS_INTENT);
                 intent.setPackage("com.android.systemui");
                 mContext.sendBroadcastAsUser(intent, new UserHandle(UserHandle.USER_CURRENT));
                 break;
             case MSG_PRELOAD_RECENT_APPS:
                  preloadRecentTasksList();
                  break;
             case MSG_CANCEL_PRELOAD_RECENT_APPS:
                  cancelPreloadingRecentTasksList();
                  break;
             case MSG_OPEN_SEARCH_PANEL:
                 if (DEBUG) Slog.d(TAG, "opening search panel");
                 if (mSearchPanelView != null && mSearchPanelView.isAssistantAvailable()) {
                     mSearchPanelView.show(true, true);
                 }
                 break;
             case MSG_CLOSE_SEARCH_PANEL:
                 if (DEBUG) Slog.d(TAG, "closing search panel");
                 if (mSearchPanelView != null && mSearchPanelView.isShowing()) {
                     mSearchPanelView.show(false, true);
                 }
                 break;
            }
        }
    }

    public class TouchOutsideListener implements View.OnTouchListener {
        private int mMsg;
        private StatusBarPanel mPanel;

        public TouchOutsideListener(int msg, StatusBarPanel panel) {
            mMsg = msg;
            mPanel = panel;
        }

        public boolean onTouch(View v, MotionEvent ev) {
            final int action = ev.getAction();
            if (action == MotionEvent.ACTION_OUTSIDE
                || (action == MotionEvent.ACTION_DOWN
                    && !mPanel.isInContentArea((int)ev.getX(), (int)ev.getY()))) {
                mHandler.removeMessages(mMsg);
                mHandler.sendEmptyMessage(mMsg);
                return true;
            }
            return false;
        }
    }

    protected void workAroundBadLayerDrawableOpacity(View v) {
    }

    protected  boolean inflateViews(NotificationData.Entry entry, ViewGroup parent) {
        int minHeight =
                mContext.getResources().getDimensionPixelSize(R.dimen.notification_min_height);
        int maxHeight =
                mContext.getResources().getDimensionPixelSize(R.dimen.notification_max_height);
        StatusBarNotification sbn = entry.notification;
        RemoteViews oneU = sbn.getNotification().contentView;
        RemoteViews large = sbn.getNotification().bigContentView;
        if (oneU == null) {
            return false;
        }

        // create the row view
        LayoutInflater inflater = (LayoutInflater)mContext.getSystemService(
                Context.LAYOUT_INFLATER_SERVICE);
        View row = inflater.inflate(R.layout.status_bar_notification_row, parent, false);

        // for blaming (see SwipeHelper.setLongPressListener)
        row.setTag(sbn.getPackageName());

        workAroundBadLayerDrawableOpacity(row);
        View vetoButton = updateNotificationVetoButton(row, sbn);
        vetoButton.setContentDescription(mContext.getString(
                R.string.accessibility_remove_notification));

        // NB: the large icon is now handled entirely by the template

        // bind the click event to the content area
        ViewGroup content = (ViewGroup)row.findViewById(R.id.content);
        ViewGroup adaptive = (ViewGroup)row.findViewById(R.id.adaptive);

        content.setDescendantFocusability(ViewGroup.FOCUS_BLOCK_DESCENDANTS);

        PendingIntent contentIntent = sbn.getNotification().contentIntent;
        if (contentIntent != null) {
            final View.OnClickListener listener = new NotificationClicker(contentIntent,
                    sbn.getPackageName(), sbn.getTag(), sbn.getId());
            content.setOnClickListener(listener);
        } else {
            content.setOnClickListener(null);
        }

        // TODO(cwren) normalize variable names with those in updateNotification
        View expandedOneU = null;
        View expandedLarge = null;
        try {
            expandedOneU = oneU.apply(mContext, adaptive, mOnClickHandler);
            if (large != null) {
                expandedLarge = large.apply(mContext, adaptive, mOnClickHandler);
            }
        }
        catch (RuntimeException e) {
            final String ident = sbn.getPackageName() + "/0x" + Integer.toHexString(sbn.getId());
            Slog.e(TAG, "couldn't inflate view for notification " + ident, e);
            return false;
        }

        if (expandedOneU != null) {
            SizeAdaptiveLayout.LayoutParams params =
                    new SizeAdaptiveLayout.LayoutParams(expandedOneU.getLayoutParams());
            params.minHeight = minHeight;
            params.maxHeight = minHeight;
            adaptive.addView(expandedOneU, params);
        }
        if (expandedLarge != null) {
            SizeAdaptiveLayout.LayoutParams params =
                    new SizeAdaptiveLayout.LayoutParams(expandedLarge.getLayoutParams());
            params.minHeight = minHeight+1;
            params.maxHeight = maxHeight;
            adaptive.addView(expandedLarge, params);
        }
        row.setDrawingCacheEnabled(true);

        applyLegacyRowBackground(sbn, content);

        row.setTag(R.id.expandable_tag, Boolean.valueOf(large != null));

        if (MULTIUSER_DEBUG) {
            TextView debug = (TextView) row.findViewById(R.id.debug_info);
            if (debug != null) {
                debug.setVisibility(View.VISIBLE);
                debug.setText("U " + entry.notification.getUserId());
            }
        }
        entry.row = row;
        entry.content = content;
        entry.expanded = expandedOneU;
        entry.setLargeView(expandedLarge);

        return true;
    }

    public NotificationClicker makeClicker(PendingIntent intent, String pkg, String tag, int id) {
        return new NotificationClicker(intent, pkg, tag, id);
    }

    private class NotificationClicker implements View.OnClickListener {
        private PendingIntent mIntent;
        private String mPkg;
        private String mTag;
        private int mId;

        NotificationClicker(PendingIntent intent, String pkg, String tag, int id) {
            mIntent = intent;
            mPkg = pkg;
            mTag = tag;
            mId = id;
        }

        public void onClick(View v) {
            try {
                // The intent we are sending is for the application, which
                // won't have permission to immediately start an activity after
                // the user switches to home.  We know it is safe to do at this
                // point, so make sure new activity switches are now allowed.
                ActivityManagerNative.getDefault().resumeAppSwitches();
                // Also, notifications can be launched from the lock screen,
                // so dismiss the lock screen when the activity starts.
                ActivityManagerNative.getDefault().dismissKeyguardOnNextActivity();
            } catch (RemoteException e) {
            }

            if (mIntent != null) {
                int[] pos = new int[2];
                v.getLocationOnScreen(pos);
                Intent overlay = new Intent();
                overlay.setSourceBounds(
                        new Rect(pos[0], pos[1], pos[0]+v.getWidth(), pos[1]+v.getHeight()));
                try {
                    mIntent.send(mContext, 0, overlay);
                } catch (PendingIntent.CanceledException e) {
                    // the stack trace isn't very helpful here.  Just log the exception message.
                    Slog.w(TAG, "Sending contentIntent failed: " + e);
                }

                KeyguardManager kgm =
                    (KeyguardManager) mContext.getSystemService(Context.KEYGUARD_SERVICE);
                if (kgm != null) kgm.exitKeyguardSecurely(null);
            }

            try {
                mBarService.onNotificationClick(mPkg, mTag, mId);
            } catch (RemoteException ex) {
                // system process is dead if we're here.
            }

            // close the shade if it was open
            animateCollapsePanels(CommandQueue.FLAG_EXCLUDE_NONE);
            visibilityChanged(false);

            // If this click was on the intruder alert, hide that instead
//            mHandler.sendEmptyMessage(MSG_HIDE_INTRUDER);
        }
    }
    /**
     * The LEDs are turned o)ff when the notification panel is shown, even just a little bit.
     * This was added last-minute and is inconsistent with the way the rest of the notifications
     * are handled, because the notification isn't really cancelled.  The lights are just
     * turned off.  If any other notifications happen, the lights will turn back on.  Steve says
     * this is what he wants. (see bug 1131461)
     */
    protected void visibilityChanged(boolean visible) {
        if (mPanelSlightlyVisible != visible) {
            mPanelSlightlyVisible = visible;
            try {
                mBarService.onPanelRevealed();
            } catch (RemoteException ex) {
                // Won't fail unless the world has ended.
            }
        }
    }

    /**
     * Cancel this notification and tell the StatusBarManagerService / NotificationManagerService
     * about the failure.
     *
     * WARNING: this will call back into us.  Don't hold any locks.
     */
    void handleNotificationError(IBinder key, StatusBarNotification n, String message) {
        removeNotification(key);
        try {
            mBarService.onNotificationError(n.getPackageName(), n.getTag(), n.getId(), n.getUid(), n.getInitialPid(), message);
        } catch (RemoteException ex) {
            // The end is nigh.
        }
    }

    protected StatusBarNotification removeNotificationViews(IBinder key) {
        NotificationData.Entry entry = mNotificationData.remove(key);
        if (entry == null) {
            Slog.w(TAG, "removeNotification for unknown key: " + key);
            return null;
        }
        // Remove the expanded view.
        ViewGroup rowParent = (ViewGroup)entry.row.getParent();
        if (rowParent != null) rowParent.removeView(entry.row);
        updateExpansionStates();
        updateNotificationIcons();

        return entry.notification;
    }

    protected StatusBarIconView addNotificationViews(IBinder key,
            StatusBarNotification notification) {
        if (DEBUG) {
            Slog.d(TAG, "addNotificationViews(key=" + key + ", notification=" + notification);
        }
        // Construct the icon.
        final StatusBarIconView iconView = new StatusBarIconView(mContext,
                notification.getPackageName() + "/0x" + Integer.toHexString(notification.getId()),
                notification.getNotification());
        iconView.setScaleType(ImageView.ScaleType.CENTER_INSIDE);

        final StatusBarIcon ic = new StatusBarIcon(notification.getPackageName(),
                notification.getUser(),
                    notification.getNotification().icon,
                    notification.getNotification().iconLevel,
                    notification.getNotification().number,
                    notification.getNotification().tickerText);
        if (!iconView.set(ic)) {
            handleNotificationError(key, notification, "Couldn't create icon: " + ic);
            return null;
        }
        // Construct the expanded view.
        NotificationData.Entry entry = new NotificationData.Entry(key, notification, iconView);
        if (!inflateViews(entry, mPile)) {
            handleNotificationError(key, notification, "Couldn't expand RemoteViews for: "
                    + notification);
            return null;
        }

        // Add the expanded view and icon.
        int pos = mNotificationData.add(entry);
        if (DEBUG) {
            Slog.d(TAG, "addNotificationViews: added at " + pos);
        }
        updateExpansionStates();
        updateNotificationIcons();

        return iconView;
    }

    protected boolean expandView(NotificationData.Entry entry, boolean expand) {
        int rowHeight =
                mContext.getResources().getDimensionPixelSize(R.dimen.notification_row_min_height);
        ViewGroup.LayoutParams lp = entry.row.getLayoutParams();
        if (entry.expandable() && expand) {
            if (DEBUG) Slog.d(TAG, "setting expanded row height to WRAP_CONTENT");
            lp.height = ViewGroup.LayoutParams.WRAP_CONTENT;
        } else {
            if (DEBUG) Slog.d(TAG, "setting collapsed row height to " + rowHeight);
            lp.height = rowHeight;
        }
        entry.row.setLayoutParams(lp);
        return expand;
    }

    protected void updateExpansionStates() {
        int N = mNotificationData.size();
        for (int i = 0; i < N; i++) {
            NotificationData.Entry entry = mNotificationData.get(i);
            if (!entry.userLocked()) {
                if (i == (N-1)) {
                    if (DEBUG) Slog.d(TAG, "expanding top notification at " + i);
                    expandView(entry, true);
                } else {
                    if (!entry.userExpanded()) {
                        if (DEBUG) Slog.d(TAG, "collapsing notification at " + i);
                        expandView(entry, false);
                    } else {
                        if (DEBUG) Slog.d(TAG, "ignoring user-modified notification at " + i);
                    }
                }
            } else {
                if (DEBUG) Slog.d(TAG, "ignoring notification being held by user at " + i);
            }
        }
    }
    // To be used to tell StatusBar to inflate NavBar/SystemBar
    // boolean to launch NavRing at same time
    protected abstract void showBar(boolean showSearch);
    protected abstract void setSearchLightOn(boolean on);
    // used to tell statusbar that NavBar/Systembar has been touched - in order to reset AutoHide Timer
    protected abstract void onBarTouchEvent(MotionEvent ev);
    protected abstract void haltTicker();
    protected abstract void setAreThereNotifications();
    protected abstract void updateNotificationIcons();
    protected abstract void tick(IBinder key, StatusBarNotification n, boolean firstTime);
    protected abstract void updateExpandedViewPos(int expandedPosition);
    protected abstract int getExpandedViewMaxHeight();
    protected abstract boolean shouldDisableNavbarGestures();

    protected boolean isTopNotification(ViewGroup parent, NotificationData.Entry entry) {
        return parent != null && parent.indexOfChild(entry.row) == 0;
    }

    public void updateNotification(IBinder key, StatusBarNotification notification) {
        if (DEBUG) Slog.d(TAG, "updateNotification(" + key + " -> " + notification + ")");

        final NotificationData.Entry oldEntry = mNotificationData.findByKey(key);
        if (oldEntry == null) {
            Slog.w(TAG, "updateNotification for unknown key: " + key);
            return;
        }

        final StatusBarNotification oldNotification = oldEntry.notification;

        // XXX: modify when we do something more intelligent with the two content views
        final RemoteViews oldContentView = oldNotification.getNotification().contentView;
        final RemoteViews contentView = notification.getNotification().contentView;
        final RemoteViews oldBigContentView = oldNotification.getNotification().bigContentView;
        final RemoteViews bigContentView = notification.getNotification().bigContentView;

        if (DEBUG) {
            Slog.d(TAG, "old notification: when=" + oldNotification.getNotification().when
                    + " ongoing=" + oldNotification.isOngoing()
                    + " expanded=" + oldEntry.expanded
                    + " contentView=" + oldContentView
                    + " bigContentView=" + oldBigContentView
                    + " rowParent=" + oldEntry.row.getParent());
            Slog.d(TAG, "new notification: when=" + notification.getNotification().when
                    + " ongoing=" + oldNotification.isOngoing()
                    + " contentView=" + contentView
                    + " bigContentView=" + bigContentView);
        }

        // Can we just reapply the RemoteViews in place?  If when didn't change, the order
        // didn't change.

        // 1U is never null
        boolean contentsUnchanged = oldEntry.expanded != null
                && contentView.getPackage() != null
                && oldContentView.getPackage() != null
                && oldContentView.getPackage().equals(contentView.getPackage())
                && oldContentView.getLayoutId() == contentView.getLayoutId();
        // large view may be null
        boolean bigContentsUnchanged =
                (oldEntry.getLargeView() == null && bigContentView == null)
                || ((oldEntry.getLargeView() != null && bigContentView != null)
                    && bigContentView.getPackage() != null
                    && oldBigContentView.getPackage() != null
                    && oldBigContentView.getPackage().equals(bigContentView.getPackage())
                    && oldBigContentView.getLayoutId() == bigContentView.getLayoutId());
        ViewGroup rowParent = (ViewGroup) oldEntry.row.getParent();
        boolean orderUnchanged = notification.getNotification().when== oldNotification.getNotification().when
                && notification.getScore() == oldNotification.getScore();
                // score now encompasses/supersedes isOngoing()

        boolean updateTicker = notification.getNotification().tickerText != null
                && !TextUtils.equals(notification.getNotification().tickerText,
                        oldEntry.notification.getNotification().tickerText);
        boolean isTopAnyway = isTopNotification(rowParent, oldEntry);
        if (contentsUnchanged && bigContentsUnchanged && (orderUnchanged || isTopAnyway)) {
            if (DEBUG) Slog.d(TAG, "reusing notification for key: " + key);
            oldEntry.notification = notification;
            try {
                // Reapply the RemoteViews
                contentView.reapply(mContext, oldEntry.expanded, mOnClickHandler);
                if (bigContentView != null && oldEntry.getLargeView() != null) {
                    bigContentView.reapply(mContext, oldEntry.getLargeView(), mOnClickHandler);
                }
                // update the contentIntent
                final PendingIntent contentIntent = notification.getNotification().contentIntent;
                if (contentIntent != null) {
                    final View.OnClickListener listener = makeClicker(contentIntent,
                            notification.getPackageName(), notification.getTag(), notification.getId());
                    oldEntry.content.setOnClickListener(listener);
                } else {
                    oldEntry.content.setOnClickListener(null);
                }
                // Update the icon.
                final StatusBarIcon ic = new StatusBarIcon(notification.getPackageName(),
                        notification.getUser(),
                        notification.getNotification().icon, notification.getNotification().iconLevel,
                        notification.getNotification().number,
                        notification.getNotification().tickerText);
                if (!oldEntry.icon.set(ic)) {
                    handleNotificationError(key, notification, "Couldn't update icon: " + ic);
                    return;
                }
                updateExpansionStates();
            }
            catch (RuntimeException e) {
                // It failed to add cleanly.  Log, and remove the view from the panel.
                Slog.w(TAG, "Couldn't reapply views for package " + contentView.getPackage(), e);
                removeNotificationViews(key);
                addNotificationViews(key, notification);
            }
        } else {
            if (DEBUG) Slog.d(TAG, "not reusing notification for key: " + key);
            if (DEBUG) Slog.d(TAG, "contents was " + (contentsUnchanged ? "unchanged" : "changed"));
            if (DEBUG) Slog.d(TAG, "order was " + (orderUnchanged ? "unchanged" : "changed"));
            if (DEBUG) Slog.d(TAG, "notification is " + (isTopAnyway ? "top" : "not top"));
            final boolean wasExpanded = oldEntry.userExpanded();
            removeNotificationViews(key);
            addNotificationViews(key, notification);
            if (wasExpanded) {
                final NotificationData.Entry newEntry = mNotificationData.findByKey(key);
                expandView(newEntry, true);
                newEntry.setUserExpanded(true);
            }
        }

        // Update the veto button accordingly (and as a result, whether this row is
        // swipe-dismissable)
        updateNotificationVetoButton(oldEntry.row, notification);

        // Is this for you?
        boolean isForCurrentUser = notificationIsForCurrentUser(notification);
        if (DEBUG) Slog.d(TAG, "notification is " + (isForCurrentUser ? "" : "not ") + "for you");

        // Restart the ticker if it's still running
        if (updateTicker && isForCurrentUser) {
            haltTicker();
            tick(key, notification, false);
        }

        // Recalculate the position of the sliding windows and the titles.
        setAreThereNotifications();
        updateExpandedViewPos(EXPANDED_LEAVE_ALONE);

        // See if we need to update the intruder.
        if (ENABLE_INTRUDERS && oldNotification == mCurrentlyIntrudingNotification) {
            if (DEBUG) Slog.d(TAG, "updating the current intruder:" + notification);
            // XXX: this is a hack for Alarms. The real implementation will need to *update*
            // the intruder.
            if (notification.getNotification().fullScreenIntent == null) { // TODO(dsandler): consistent logic with add()
                if (DEBUG) Slog.d(TAG, "no longer intrudes!");
                mHandler.sendEmptyMessage(MSG_HIDE_INTRUDER);
            }
        }
    }

    // Q: What kinds of notifications should show during setup?
    // A: Almost none! Only things coming from the system (package is "android") that also
    // have special "kind" tags marking them as relevant for setup (see below).
    protected boolean showNotificationEvenIfUnprovisioned(StatusBarNotification sbn) {
        if ("android".equals(sbn.getPackageName())) {
            if (sbn.getNotification().kind != null) {
                for (String aKind : sbn.getNotification().kind) {
                    // IME switcher, created by InputMethodManagerService
                    if ("android.system.imeswitcher".equals(aKind)) return true;
                    // OTA availability & errors, created by SystemUpdateService
                    if ("android.system.update".equals(aKind)) return true;
                }
            }
        }
        return false;
    }

    public boolean inKeyguardRestrictedInputMode() {
        KeyguardManager km = (KeyguardManager) mContext.getSystemService(Context.KEYGUARD_SERVICE);
        return km.inKeyguardRestrictedInputMode();
    }
}<|MERGE_RESOLUTION|>--- conflicted
+++ resolved
@@ -221,13 +221,11 @@
         mBarService = IStatusBarService.Stub.asInterface(
                 ServiceManager.getService(Context.STATUS_BAR_SERVICE));
 
-<<<<<<< HEAD
+        mLocale = mContext.getResources().getConfiguration().locale;
+        mLayoutDirection = TextUtils.getLayoutDirectionFromLocale(mLocale);
+
         mCurrentUIMode = Settings.System.getInt(mContext.getContentResolver(),
                 Settings.System.CURRENT_UI_MODE,0);
-=======
-        mLocale = mContext.getResources().getConfiguration().locale;
-        mLayoutDirection = TextUtils.getLayoutDirectionFromLocale(mLocale);
->>>>>>> a34a64d2
 
         // Connect in to the status bar manager service
         StatusBarIconList iconList = new StatusBarIconList();
