/*
 * Copyright (C) 2014 The Android Open Source Project
 *
 * Licensed under the Apache License, Version 2.0 (the "License");
 * you may not use this file except in compliance with the License.
 * You may obtain a copy of the License at
 *
 *      http://www.apache.org/licenses/LICENSE-2.0
 *
 * Unless required by applicable law or agreed to in writing, software
 * distributed under the License is distributed on an "AS IS" BASIS,
 * WITHOUT WARRANTIES OR CONDITIONS OF ANY KIND, either express or implied.
 * See the License for the specific language governing permissions and
 * limitations under the License.
 */

package com.android.systemui.recents;

import android.app.Activity;
import android.app.ActivityManager;
import android.app.ActivityOptions;
import android.app.ITaskStackListener;
import android.content.ActivityNotFoundException;
import android.content.BroadcastReceiver;
import android.content.Context;
import android.content.Intent;
import android.content.IntentFilter;
import android.content.res.Configuration;
import android.content.res.Resources;
import android.graphics.Bitmap;
import android.graphics.Canvas;
import android.graphics.Rect;
import android.os.AsyncTask;
import android.os.Handler;
import android.os.SystemClock;
import android.os.UserHandle;
import android.provider.Settings;
import android.util.MutableBoolean;
import android.view.Display;
import android.view.LayoutInflater;
import android.view.View;

import com.android.internal.logging.MetricsLogger;
import com.android.systemui.Prefs;
import com.android.systemui.R;
import com.android.systemui.RecentsComponent;
import com.android.systemui.SystemUI;
import com.android.systemui.SystemUIApplication;
import com.android.systemui.cm.UserContentObserver;
import com.android.systemui.recents.misc.Console;
import com.android.systemui.recents.misc.SystemServicesProxy;
import com.android.systemui.recents.model.RecentsTaskLoadPlan;
import com.android.systemui.recents.model.RecentsTaskLoader;
import com.android.systemui.recents.model.Task;
import com.android.systemui.recents.model.TaskGrouping;
import com.android.systemui.recents.model.TaskStack;
import com.android.systemui.recents.views.TaskStackView;
import com.android.systemui.recents.views.TaskStackViewLayoutAlgorithm;
import com.android.systemui.recents.views.TaskViewHeader;
import com.android.systemui.recents.views.TaskViewTransform;
import com.android.systemui.statusbar.phone.PhoneStatusBar;

import java.util.ArrayList;

import cyanogenmod.providers.CMSettings;

/**
 * Annotation for a method that is only called from the primary user's SystemUI process and will be
 * proxied to the current user.
 */
@interface ProxyFromPrimaryToCurrentUser {}
/**
 * Annotation for a method that may be called from any user's SystemUI process and will be proxied
 * to the primary user.
 */
@interface ProxyFromAnyToPrimaryUser {}

/** A proxy implementation for the recents component */
public class Recents extends SystemUI
        implements ActivityOptions.OnAnimationStartedListener, RecentsComponent {

    final public static String EXTRA_TRIGGERED_FROM_ALT_TAB = "triggeredFromAltTab";
    final public static String EXTRA_TRIGGERED_FROM_HOME_KEY = "triggeredFromHomeKey";
    final public static String EXTRA_RECENTS_VISIBILITY = "recentsVisibility";

    // Owner proxy events
    final public static String ACTION_PROXY_NOTIFY_RECENTS_VISIBLITY_TO_OWNER =
            "action_notify_recents_visibility_change";
    final public static String ACTION_PROXY_SCREEN_PINNING_REQUEST_TO_OWNER =
            "action_screen_pinning_request";

    final public static String ACTION_START_ENTER_ANIMATION = "action_start_enter_animation";
    final public static String ACTION_TOGGLE_RECENTS_ACTIVITY = "action_toggle_recents_activity";
    final public static String ACTION_HIDE_RECENTS_ACTIVITY = "action_hide_recents_activity";

    final static int sMinToggleDelay = 350;

    public final static String sToggleRecentsAction = "com.android.systemui.recents.SHOW_RECENTS";
    public final static String sRecentsPackage = "com.android.systemui";
    public final static String sRecentsActivity = "com.android.systemui.recents.RecentsActivity";

    /**
     * An implementation of ITaskStackListener, that allows us to listen for changes to the system
     * task stacks and update recents accordingly.
     */
    class TaskStackListenerImpl extends ITaskStackListener.Stub implements Runnable {
        Handler mHandler;

        public TaskStackListenerImpl(Handler handler) {
            mHandler = handler;
        }

        @Override
        public void onTaskStackChanged() {
            // Debounce any task stack changes
            mHandler.removeCallbacks(this);
            mHandler.post(this);
        }

        /** Preloads the next task */
        public void run() {
            // Temporarily skip this if multi stack is enabled
            if (mConfig.multiStackEnabled) return;

            RecentsConfiguration config = RecentsConfiguration.getInstance();
            if (config.svelteLevel == RecentsConfiguration.SVELTE_NONE) {
                RecentsTaskLoader loader = RecentsTaskLoader.getInstance();
                SystemServicesProxy ssp = loader.getSystemServicesProxy();
                ActivityManager.RunningTaskInfo runningTaskInfo = ssp.getTopMostTask();

                // Load the next task only if we aren't svelte
                RecentsTaskLoadPlan plan = loader.createLoadPlan(mContext);
                loader.preloadTasks(plan, true /* isTopTaskHome */);
                RecentsTaskLoadPlan.Options launchOpts = new RecentsTaskLoadPlan.Options();
                // This callback is made when a new activity is launched and the old one is paused
                // so ignore the current activity and try and preload the thumbnail for the
                // previous one.
                if (runningTaskInfo != null) {
                    launchOpts.runningTaskId = runningTaskInfo.id;
                }
                launchOpts.numVisibleTasks = 2;
                launchOpts.numVisibleTaskThumbnails = 2;
                launchOpts.onlyLoadForCache = true;
                launchOpts.onlyLoadPausedActivities = true;
                loader.loadTasks(mContext, plan, launchOpts);
            }
        }
    }

    /**
     * A proxy for Recents events which happens strictly for the owner.
     */
    class RecentsOwnerEventProxyReceiver extends BroadcastReceiver {
        @Override
        public void onReceive(Context context, Intent intent) {
            switch (intent.getAction()) {
                case ACTION_PROXY_NOTIFY_RECENTS_VISIBLITY_TO_OWNER:
                    visibilityChanged(intent.getBooleanExtra(EXTRA_RECENTS_VISIBILITY, false));
                    break;
                case ACTION_PROXY_SCREEN_PINNING_REQUEST_TO_OWNER:
                    onStartScreenPinning(context);
                    break;
            }
        }
    }

    class RecentsSettingsObserver extends UserContentObserver {

        public RecentsSettingsObserver(Handler handler) {
            super(handler);
        }

        @Override
        protected void observe() {
            super.observe();
            mContext.getContentResolver().registerContentObserver(
                    CMSettings.System.getUriFor(CMSettings.System.RECENTS_SHOW_SEARCH_BAR),
                    false, this);
            update();
        }

        @Override
        protected void unobserve() {
            super.unobserve();
            mContext.getContentResolver().unregisterContentObserver(this);
        }

        @Override
        protected void update() {
            if (mConfig.updateShowSearch(mContext)) {
                reloadHeaderBarLayout();
            }
        }
    }

    static RecentsComponent.Callbacks sRecentsComponentCallbacks;
    static RecentsTaskLoadPlan sInstanceLoadPlan;
    static Recents sInstance;

    LayoutInflater mInflater;
    SystemServicesProxy mSystemServicesProxy;
    Handler mHandler;
    TaskStackListenerImpl mTaskStackListener;
    RecentsOwnerEventProxyReceiver mProxyBroadcastReceiver;
    RecentsAppWidgetHost mAppWidgetHost;
    RecentsSettingsObserver mSettingsObserver;
    boolean mBootCompleted;
    boolean mStartAnimationTriggered;
    boolean mCanReuseTaskStackViews = true;

    // Task launching
    RecentsConfiguration mConfig;
    Rect mWindowRect = new Rect();
    Rect mTaskStackBounds = new Rect();
    Rect mSystemInsets = new Rect();
    TaskViewTransform mTmpTransform = new TaskViewTransform();
    int mStatusBarHeight;
    int mNavBarHeight;
    int mNavBarWidth;

    // Header (for transition)
    TaskViewHeader mHeaderBar;
    final Object mHeaderBarLock = new Object();
    TaskStackView mDummyStackView;

    // Variables to keep track of if we need to start recents after binding
    boolean mTriggeredFromAltTab;
    long mLastToggleTime;

    Bitmap mThumbnailTransitionBitmapCache;
    Task mThumbnailTransitionBitmapCacheKey;

    public Recents() {
    }

    /**
     * Gets the singleton instance and starts it if needed. On the primary user on the device, this
     * component gets started as a normal {@link SystemUI} component. On a secondary user, this
     * lifecycle doesn't exist, so we need to start it manually here if needed.
     */
    public static Recents getInstanceAndStartIfNeeded(Context ctx) {
        if (sInstance == null) {
            sInstance = new Recents();
            sInstance.mContext = ctx;
            sInstance.start();
            sInstance.onBootCompleted();
        }
        return sInstance;
    }

    /** Creates a new broadcast intent */
    static Intent createLocalBroadcastIntent(Context context, String action) {
        Intent intent = new Intent(action);
        intent.setPackage(context.getPackageName());
        intent.addFlags(Intent.FLAG_RECEIVER_REGISTERED_ONLY_BEFORE_BOOT |
                Intent.FLAG_RECEIVER_FOREGROUND);
        return intent;
    }

    /** Initializes the Recents. */
    @ProxyFromPrimaryToCurrentUser
    @Override
    public void start() {
        if (sInstance == null) {
            sInstance = this;
        }
        RecentsTaskLoader.initialize(mContext);
        mInflater = LayoutInflater.from(mContext);
        mSystemServicesProxy = new SystemServicesProxy(mContext);
        mHandler = new Handler();
        mTaskStackBounds = new Rect();
        mAppWidgetHost = new RecentsAppWidgetHost(mContext, Constants.Values.App.AppWidgetHostId);

        // Register the task stack listener
        mTaskStackListener = new TaskStackListenerImpl(mHandler);
        mSystemServicesProxy.registerTaskStackListener(mTaskStackListener);

        // Only the owner has the callback to update the SysUI visibility flags, so all non-owner
        // instances of AlternateRecentsComponent needs to notify the owner when the visibility
        // changes.
        if (mSystemServicesProxy.isForegroundUserOwner()) {
            mProxyBroadcastReceiver = new RecentsOwnerEventProxyReceiver();
            IntentFilter filter = new IntentFilter();
            filter.addAction(Recents.ACTION_PROXY_NOTIFY_RECENTS_VISIBLITY_TO_OWNER);
            filter.addAction(Recents.ACTION_PROXY_SCREEN_PINNING_REQUEST_TO_OWNER);
            mContext.registerReceiverAsUser(mProxyBroadcastReceiver, UserHandle.CURRENT, filter,
                    null, mHandler);
        }

        // Initialize some static datastructures
        TaskStackViewLayoutAlgorithm.initializeCurve();
        // Load the header bar layout
        reloadHeaderBarLayout();

        mSettingsObserver = new RecentsSettingsObserver(mHandler);
        mSettingsObserver.observe();

        // When we start, preload the data associated with the previous recent tasks.
        // We can use a new plan since the caches will be the same.
        RecentsTaskLoader loader = RecentsTaskLoader.getInstance();
        RecentsTaskLoadPlan plan = loader.createLoadPlan(mContext);
        loader.preloadTasks(plan, true /* isTopTaskHome */);
        RecentsTaskLoadPlan.Options launchOpts = new RecentsTaskLoadPlan.Options();
        launchOpts.numVisibleTasks = loader.getApplicationIconCacheSize();
        launchOpts.numVisibleTaskThumbnails = loader.getThumbnailCacheSize();
        launchOpts.onlyLoadForCache = true;
        loader.loadTasks(mContext, plan, launchOpts);
        putComponent(Recents.class, this);
    }

    @Override
    public void onBootCompleted() {
        mBootCompleted = true;
        reloadHeaderBarLayout();
    }

    /** Shows the Recents. */
    @ProxyFromPrimaryToCurrentUser
    @Override
    public void showRecents(boolean triggeredFromAltTab, View statusBarView) {
        // Ensure the device has been provisioned before allowing the user to interact with
        // recents
        if (!isDeviceProvisioned()) {
            return;
        }

        if (mSystemServicesProxy.isForegroundUserOwner()) {
            showRecentsInternal(triggeredFromAltTab);
        } else {
            Intent intent = createLocalBroadcastIntent(mContext,
                    RecentsUserEventProxyReceiver.ACTION_PROXY_SHOW_RECENTS_TO_USER);
            intent.putExtra(EXTRA_TRIGGERED_FROM_ALT_TAB, triggeredFromAltTab);
            mContext.sendBroadcastAsUser(intent, UserHandle.CURRENT);
        }
    }

    void showRecentsInternal(boolean triggeredFromAltTab) {
        mTriggeredFromAltTab = triggeredFromAltTab;

        try {
            startRecentsActivity();
        } catch (ActivityNotFoundException e) {
            Console.logRawError("Failed to launch RecentAppsIntent", e);
        }
    }

    /** Hides the Recents. */
    @ProxyFromPrimaryToCurrentUser
    @Override
    public void hideRecents(boolean triggeredFromAltTab, boolean triggeredFromHomeKey) {
        // Ensure the device has been provisioned before allowing the user to interact with
        // recents
        if (!isDeviceProvisioned()) {
            return;
        }

        if (mSystemServicesProxy.isForegroundUserOwner()) {
            hideRecentsInternal(triggeredFromAltTab, triggeredFromHomeKey);
        } else {
            Intent intent = createLocalBroadcastIntent(mContext,
                    RecentsUserEventProxyReceiver.ACTION_PROXY_HIDE_RECENTS_TO_USER);
            intent.putExtra(EXTRA_TRIGGERED_FROM_ALT_TAB, triggeredFromAltTab);
            intent.putExtra(EXTRA_TRIGGERED_FROM_HOME_KEY, triggeredFromHomeKey);
            mContext.sendBroadcastAsUser(intent, UserHandle.CURRENT);
        }
    }

    void hideRecentsInternal(boolean triggeredFromAltTab, boolean triggeredFromHomeKey) {
        if (mBootCompleted) {
            // Defer to the activity to handle hiding recents, if it handles it, then it must still
            // be visible
            Intent intent = createLocalBroadcastIntent(mContext, ACTION_HIDE_RECENTS_ACTIVITY);
            intent.putExtra(EXTRA_TRIGGERED_FROM_ALT_TAB, triggeredFromAltTab);
            intent.putExtra(EXTRA_TRIGGERED_FROM_HOME_KEY, triggeredFromHomeKey);
            mContext.sendBroadcastAsUser(intent, UserHandle.CURRENT);
        }
    }

    /** Toggles the Recents activity. */
    @ProxyFromPrimaryToCurrentUser
    @Override
    public void toggleRecents(Display display, int layoutDirection, View statusBarView) {
        // Ensure the device has been provisioned before allowing the user to interact with
        // recents
        if (!isDeviceProvisioned()) {
            return;
        }

        if (mSystemServicesProxy.isForegroundUserOwner()) {
            toggleRecentsInternal();
        } else {
            Intent intent = createLocalBroadcastIntent(mContext,
                    RecentsUserEventProxyReceiver.ACTION_PROXY_TOGGLE_RECENTS_TO_USER);
            mContext.sendBroadcastAsUser(intent, UserHandle.CURRENT);
        }
    }

    void toggleRecentsInternal() {
        mTriggeredFromAltTab = false;

        try {
            toggleRecentsActivity();
        } catch (ActivityNotFoundException e) {
            Console.logRawError("Failed to launch RecentAppsIntent", e);
        }
    }

    /** Preloads info for the Recents activity. */
    @ProxyFromPrimaryToCurrentUser
    @Override
    public void preloadRecents() {
        // Ensure the device has been provisioned before allowing the user to interact with
        // recents
        if (!isDeviceProvisioned()) {
            return;
        }

        if (mSystemServicesProxy.isForegroundUserOwner()) {
            preloadRecentsInternal();
        } else {
            Intent intent = createLocalBroadcastIntent(mContext,
                    RecentsUserEventProxyReceiver.ACTION_PROXY_PRELOAD_RECENTS_TO_USER);
            mContext.sendBroadcastAsUser(intent, UserHandle.CURRENT);
        }
    }

    void preloadRecentsInternal() {
        // Preload only the raw task list into a new load plan (which will be consumed by the
        // RecentsActivity) only if there is a task to animate to.
        ActivityManager.RunningTaskInfo topTask = mSystemServicesProxy.getTopMostTask();
        MutableBoolean topTaskHome = new MutableBoolean(true);
        RecentsTaskLoader loader = RecentsTaskLoader.getInstance();
        sInstanceLoadPlan = loader.createLoadPlan(mContext);
        if (topTask != null && !mSystemServicesProxy.isRecentsTopMost(topTask, topTaskHome)) {
            sInstanceLoadPlan.preloadRawTasks(topTaskHome.value);
            loader.preloadTasks(sInstanceLoadPlan, topTaskHome.value);
            TaskStack top = sInstanceLoadPlan.getAllTaskStacks().get(0);
            if (top.getTaskCount() > 0) {
                preCacheThumbnailTransitionBitmapAsync(topTask, top, mDummyStackView,
                        topTaskHome.value);
            }
        }
    }

    @Override
    public void cancelPreloadingRecents() {
        // Do nothing
    }

    void showRelativeAffiliatedTask(boolean showNextTask) {
        // Return early if there is no focused stack
        int focusedStackId = mSystemServicesProxy.getFocusedStack();
        TaskStack focusedStack = null;
        RecentsTaskLoader loader = RecentsTaskLoader.getInstance();
        RecentsTaskLoadPlan plan = loader.createLoadPlan(mContext);
        loader.preloadTasks(plan, true /* isTopTaskHome */);
        if (mConfig.multiStackEnabled) {
            if (focusedStackId < 0) return;
            focusedStack = plan.getTaskStack(focusedStackId);
        } else {
            focusedStack = plan.getAllTaskStacks().get(0);
        }

        // Return early if there are no tasks in the focused stack
        if (focusedStack == null || focusedStack.getTaskCount() == 0) return;

        ActivityManager.RunningTaskInfo runningTask = mSystemServicesProxy.getTopMostTask();
        // Return early if there is no running task (can't determine affiliated tasks in this case)
        if (runningTask == null) return;
        // Return early if the running task is in the home stack (optimization)
        if (mSystemServicesProxy.isInHomeStack(runningTask.id)) return;

        // Find the task in the recents list
        ArrayList<Task> tasks = focusedStack.getTasks();
        Task toTask = null;
        ActivityOptions launchOpts = null;
        int taskCount = tasks.size();
        int numAffiliatedTasks = 0;
        for (int i = 0; i < taskCount; i++) {
            Task task = tasks.get(i);
            if (task.key.id == runningTask.id) {
                TaskGrouping group = task.group;
                Task.TaskKey toTaskKey;
                if (showNextTask) {
                    toTaskKey = group.getNextTaskInGroup(task);
                    launchOpts = ActivityOptions.makeCustomAnimation(mContext,
                            R.anim.recents_launch_next_affiliated_task_target,
                            R.anim.recents_launch_next_affiliated_task_source);
                } else {
                    toTaskKey = group.getPrevTaskInGroup(task);
                    launchOpts = ActivityOptions.makeCustomAnimation(mContext,
                            R.anim.recents_launch_prev_affiliated_task_target,
                            R.anim.recents_launch_prev_affiliated_task_source);
                }
                if (toTaskKey != null) {
                    toTask = focusedStack.findTaskWithId(toTaskKey.id);
                }
                numAffiliatedTasks = group.getTaskCount();
                break;
            }
        }

        // Return early if there is no next task
        if (toTask == null) {
            if (numAffiliatedTasks > 1) {
                if (showNextTask) {
                    mSystemServicesProxy.startInPlaceAnimationOnFrontMostApplication(
                            ActivityOptions.makeCustomInPlaceAnimation(mContext,
                                    R.anim.recents_launch_next_affiliated_task_bounce));
                } else {
                    mSystemServicesProxy.startInPlaceAnimationOnFrontMostApplication(
                            ActivityOptions.makeCustomInPlaceAnimation(mContext,
                                    R.anim.recents_launch_prev_affiliated_task_bounce));
                }
            }
            return;
        }

        // Keep track of actually launched affiliated tasks
        MetricsLogger.count(mContext, "overview_affiliated_task_launch", 1);

        // Launch the task
        if (toTask.isActive) {
            // Bring an active task to the foreground
            mSystemServicesProxy.moveTaskToFront(toTask.key.id, launchOpts);
        } else {
            mSystemServicesProxy.startActivityFromRecents(mContext, toTask.key.id,
                    toTask.activityLabel, launchOpts);
        }
    }

    @Override
    public void showNextAffiliatedTask() {
        // Ensure the device has been provisioned before allowing the user to interact with
        // recents
        if (!isDeviceProvisioned()) {
            return;
        }

        // Keep track of when the affiliated task is triggered
        MetricsLogger.count(mContext, "overview_affiliated_task_next", 1);
        showRelativeAffiliatedTask(true);
    }

    @Override
    public void showPrevAffiliatedTask() {
        // Ensure the device has been provisioned before allowing the user to interact with
        // recents
        if (!isDeviceProvisioned()) {
            return;
        }

        // Keep track of when the affiliated task is triggered
        MetricsLogger.count(mContext, "overview_affiliated_task_prev", 1);
        showRelativeAffiliatedTask(false);
    }

    /** Updates on configuration change. */
    @ProxyFromPrimaryToCurrentUser
    public void onConfigurationChanged(Configuration newConfig) {
        if (mSystemServicesProxy.isForegroundUserOwner()) {
            configurationChanged();
        } else {
            Intent intent = createLocalBroadcastIntent(mContext,
                    RecentsUserEventProxyReceiver.ACTION_PROXY_CONFIG_CHANGE_TO_USER);
            mContext.sendBroadcastAsUser(intent, UserHandle.CURRENT);
        }
    }
    void configurationChanged() {
        // Don't reuse task stack views if the configuration changes
        mCanReuseTaskStackViews = false;
        // Reload the header bar layout
        reloadHeaderBarLayout();
    }

    /** Prepares the header bar layout. */
    void reloadHeaderBarLayout() {
        Resources res = mContext.getResources();
        mWindowRect = mSystemServicesProxy.getWindowRect();
        mStatusBarHeight = res.getDimensionPixelSize(com.android.internal.R.dimen.status_bar_height);
        mNavBarHeight = res.getDimensionPixelSize(com.android.internal.R.dimen.navigation_bar_height);
        mNavBarWidth = res.getDimensionPixelSize(com.android.internal.R.dimen.navigation_bar_width);
        mConfig = RecentsConfiguration.reinitialize(mContext, mSystemServicesProxy);
        mConfig.updateOnConfigurationChange();
        Rect searchBarBounds = new Rect();
        // Try and pre-emptively bind the search widget on startup to ensure that we
        // have the right thumbnail bounds to animate to.
        // Note: We have to reload the widget id before we get the task stack bounds below
<<<<<<< HEAD
        if (mBootCompleted == true) {
            if (mSystemServicesProxy.getOrBindSearchAppWidget(mContext, mAppWidgetHost) != null) {
                mConfig.getSearchBarBounds(mWindowRect.width(), mWindowRect.height(),
                        mStatusBarHeight, searchBarBounds);
            }
=======
        if (mConfig.searchBarEnabled &&
                mSystemServicesProxy.getOrBindSearchAppWidget(mContext, mAppWidgetHost) != null) {
            mConfig.getSearchBarBounds(mWindowRect.width(), mWindowRect.height(),
                    mStatusBarHeight, searchBarBounds);
>>>>>>> 7f6a0c2e
        }
        mConfig.getAvailableTaskStackBounds(mWindowRect.width(), mWindowRect.height(),
                mStatusBarHeight, (mConfig.hasTransposedNavBar ? mNavBarWidth : 0), searchBarBounds,
                mTaskStackBounds);
        if (mConfig.isLandscape && mConfig.hasTransposedNavBar) {
            mSystemInsets.set(0, mStatusBarHeight, mNavBarWidth, 0);
        } else {
            mSystemInsets.set(0, mStatusBarHeight, 0, mNavBarHeight);
        }

        // Inflate the header bar layout so that we can rebind and draw it for the transition
        TaskStack stack = new TaskStack();
        mDummyStackView = new TaskStackView(mContext, stack);
        TaskStackViewLayoutAlgorithm algo = mDummyStackView.getStackAlgorithm();
        Rect taskStackBounds = new Rect(mTaskStackBounds);
        taskStackBounds.bottom -= mSystemInsets.bottom;
        algo.computeRects(mWindowRect.width(), mWindowRect.height(), taskStackBounds);
        Rect taskViewSize = algo.getUntransformedTaskViewSize();
        int taskBarHeight = res.getDimensionPixelSize(R.dimen.recents_task_bar_height);
        synchronized (mHeaderBarLock) {
            mHeaderBar = (TaskViewHeader) mInflater.inflate(R.layout.recents_task_view_header, null,
                    false);
            mHeaderBar.measure(
                    View.MeasureSpec.makeMeasureSpec(taskViewSize.width(), View.MeasureSpec.EXACTLY),
                    View.MeasureSpec.makeMeasureSpec(taskBarHeight, View.MeasureSpec.EXACTLY));
            mHeaderBar.layout(0, 0, taskViewSize.width(), taskBarHeight);
        }
    }

    /** Toggles the recents activity */
    void toggleRecentsActivity() {
        // If the user has toggled it too quickly, then just eat up the event here (it's better than
        // showing a janky screenshot).
        // NOTE: Ideally, the screenshot mechanism would take the window transform into account
        if ((SystemClock.elapsedRealtime() - mLastToggleTime) < sMinToggleDelay) {
            return;
        }

        // If Recents is the front most activity, then we should just communicate with it directly
        // to launch the first task or dismiss itself
        ActivityManager.RunningTaskInfo topTask = mSystemServicesProxy.getTopMostTask();
        MutableBoolean isTopTaskHome = new MutableBoolean(true);
        if (topTask != null && mSystemServicesProxy.isRecentsTopMost(topTask, isTopTaskHome)) {
            // Notify recents to toggle itself
            Intent intent = createLocalBroadcastIntent(mContext, ACTION_TOGGLE_RECENTS_ACTIVITY);
            mContext.sendBroadcastAsUser(intent, UserHandle.CURRENT);
            mLastToggleTime = SystemClock.elapsedRealtime();
            return;
        } else {
            // Otherwise, start the recents activity
            startRecentsActivity(topTask, isTopTaskHome.value);
        }
    }

    /** Starts the recents activity if it is not already running */
    void startRecentsActivity() {
        // Check if the top task is in the home stack, and start the recents activity
        ActivityManager.RunningTaskInfo topTask = mSystemServicesProxy.getTopMostTask();
        MutableBoolean isTopTaskHome = new MutableBoolean(true);
        if (topTask == null || !mSystemServicesProxy.isRecentsTopMost(topTask, isTopTaskHome)) {
            startRecentsActivity(topTask, isTopTaskHome.value);
        }
    }

    /**
     * Creates the activity options for a unknown state->recents transition.
     */
    ActivityOptions getUnknownTransitionActivityOptions() {
        mStartAnimationTriggered = false;
        return ActivityOptions.makeCustomAnimation(mContext,
                R.anim.recents_from_unknown_enter,
                R.anim.recents_from_unknown_exit,
                mHandler, this);
    }

    /**
     * Creates the activity options for a home->recents transition.
     */
    ActivityOptions getHomeTransitionActivityOptions(boolean fromSearchHome) {
        mStartAnimationTriggered = false;
        if (fromSearchHome) {
            return ActivityOptions.makeCustomAnimation(mContext,
                    R.anim.recents_from_search_launcher_enter,
                    R.anim.recents_from_search_launcher_exit,
                    mHandler, this);
        }
        return ActivityOptions.makeCustomAnimation(mContext,
                R.anim.recents_from_launcher_enter,
                R.anim.recents_from_launcher_exit,
                mHandler, this);
    }

    /**
     * Creates the activity options for an app->recents transition.
     */
    ActivityOptions getThumbnailTransitionActivityOptions(ActivityManager.RunningTaskInfo topTask,
            TaskStack stack, TaskStackView stackView) {

        // Update the destination rect
        Task toTask = new Task();
        TaskViewTransform toTransform = getThumbnailTransitionTransform(stack, stackView,
                topTask.id, toTask);
        Rect toTaskRect = toTransform.rect;
        Bitmap thumbnail;
        if (mThumbnailTransitionBitmapCacheKey != null
                && mThumbnailTransitionBitmapCacheKey.key != null
                && mThumbnailTransitionBitmapCacheKey.key.equals(toTask.key)) {
            thumbnail = mThumbnailTransitionBitmapCache;
            mThumbnailTransitionBitmapCacheKey = null;
            mThumbnailTransitionBitmapCache = null;
        } else {
            preloadIcon(topTask);
            thumbnail = drawThumbnailTransitionBitmap(toTask, toTransform);
        }
        if (thumbnail != null) {
            mStartAnimationTriggered = false;
            return ActivityOptions.makeThumbnailAspectScaleDownAnimation(mDummyStackView,
                    thumbnail, toTaskRect.left, toTaskRect.top, toTaskRect.width(),
                    toTaskRect.height(), mHandler, this);
        }

        // If both the screenshot and thumbnail fails, then just fall back to the default transition
        return getUnknownTransitionActivityOptions();
    }

    /**
     * Preloads the icon of a task.
     */
    void preloadIcon(ActivityManager.RunningTaskInfo task) {

        // Ensure that we load the running task's icon
        RecentsTaskLoadPlan.Options launchOpts = new RecentsTaskLoadPlan.Options();
        launchOpts.runningTaskId = task.id;
        launchOpts.loadThumbnails = false;
        launchOpts.onlyLoadForCache = true;
        RecentsTaskLoader.getInstance().loadTasks(mContext, sInstanceLoadPlan, launchOpts);
    }

    /**
     * Caches the header thumbnail used for a window animation asynchronously into
     * {@link #mThumbnailTransitionBitmapCache}.
     */
    void preCacheThumbnailTransitionBitmapAsync(ActivityManager.RunningTaskInfo topTask,
            TaskStack stack, TaskStackView stackView, boolean isTopTaskHome) {
        preloadIcon(topTask);

        // Update the destination rect
        mDummyStackView.updateMinMaxScrollForStack(stack, mTriggeredFromAltTab, isTopTaskHome);
        final Task toTask = new Task();
        final TaskViewTransform toTransform = getThumbnailTransitionTransform(stack, stackView,
                topTask.id, toTask);
        new AsyncTask<Void, Void, Bitmap>() {
            @Override
            protected Bitmap doInBackground(Void... params) {
                return drawThumbnailTransitionBitmap(toTask, toTransform);
            }

            @Override
            protected void onPostExecute(Bitmap bitmap) {
                mThumbnailTransitionBitmapCache = bitmap;
                mThumbnailTransitionBitmapCacheKey = toTask;
            }
        }.execute();
    }

    /**
     * Draws the header of a task used for the window animation into a bitmap.
     */
    Bitmap drawThumbnailTransitionBitmap(Task toTask, TaskViewTransform toTransform) {
        if (toTransform != null && toTask.key != null) {
            Bitmap thumbnail;
            synchronized (mHeaderBarLock) {
                int toHeaderWidth = (int) (mHeaderBar.getMeasuredWidth() * toTransform.scale);
                int toHeaderHeight = (int) (mHeaderBar.getMeasuredHeight() * toTransform.scale);
                thumbnail = Bitmap.createBitmap(toHeaderWidth, toHeaderHeight,
                        Bitmap.Config.ARGB_8888);
                if (Constants.DebugFlags.App.EnableTransitionThumbnailDebugMode) {
                    thumbnail.eraseColor(0xFFff0000);
                } else {
                    Canvas c = new Canvas(thumbnail);
                    c.scale(toTransform.scale, toTransform.scale);
                    mHeaderBar.rebindToTask(toTask);
                    mHeaderBar.draw(c);
                    c.setBitmap(null);
                }
            }
            return thumbnail.createAshmemBitmap();
        }
        return null;
    }

    /** Returns the transition rect for the given task id. */
    TaskViewTransform getThumbnailTransitionTransform(TaskStack stack, TaskStackView stackView,
            int runningTaskId, Task runningTaskOut) {
        // Find the running task in the TaskStack
        Task task = null;
        ArrayList<Task> tasks = stack.getTasks();
        if (runningTaskId != -1) {
            // Otherwise, try and find the task with the
            int taskCount = tasks.size();
            for (int i = taskCount - 1; i >= 0; i--) {
                Task t = tasks.get(i);
                if (t.key.id == runningTaskId) {
                    task = t;
                    runningTaskOut.copyFrom(t);
                    break;
                }
            }
        }
        if (task == null) {
            // If no task is specified or we can not find the task just use the front most one
            task = tasks.get(tasks.size() - 1);
            runningTaskOut.copyFrom(task);
        }

        // Get the transform for the running task
        stackView.getScroller().setStackScrollToInitialState();
        mTmpTransform = stackView.getStackAlgorithm().getStackTransform(task,
                stackView.getScroller().getStackScroll(), mTmpTransform, null);
        return mTmpTransform;
    }

    /** Starts the recents activity */
    void startRecentsActivity(ActivityManager.RunningTaskInfo topTask, boolean isTopTaskHome) {
        RecentsTaskLoader loader = RecentsTaskLoader.getInstance();
        RecentsConfiguration.reinitialize(mContext, mSystemServicesProxy);

        if (sInstanceLoadPlan == null) {
            // Create a new load plan if onPreloadRecents() was never triggered
            sInstanceLoadPlan = loader.createLoadPlan(mContext);
        }

        // Temporarily skip the transition (use a dummy fade) if multi stack is enabled.
        // For multi-stack we need to figure out where each of the tasks are going.
        if (mConfig.multiStackEnabled) {
            loader.preloadTasks(sInstanceLoadPlan, true);
            ArrayList<TaskStack> stacks = sInstanceLoadPlan.getAllTaskStacks();
            TaskStack stack = stacks.get(0);
            mDummyStackView.updateMinMaxScrollForStack(stack, mTriggeredFromAltTab, true);
            TaskStackViewLayoutAlgorithm.VisibilityReport stackVr =
                    mDummyStackView.computeStackVisibilityReport();
            ActivityOptions opts = getUnknownTransitionActivityOptions();
            startAlternateRecentsActivity(topTask, opts, true /* fromHome */,
                    false /* fromSearchHome */, false /* fromThumbnail */, stackVr);
            return;
        }

        if (!sInstanceLoadPlan.hasTasks()) {
            loader.preloadTasks(sInstanceLoadPlan, isTopTaskHome);
        }
        ArrayList<TaskStack> stacks = sInstanceLoadPlan.getAllTaskStacks();
        TaskStack stack = stacks.get(0);

        // Prepare the dummy stack for the transition
        mDummyStackView.updateMinMaxScrollForStack(stack, mTriggeredFromAltTab, isTopTaskHome);
        TaskStackViewLayoutAlgorithm.VisibilityReport stackVr =
                mDummyStackView.computeStackVisibilityReport();
        boolean hasRecentTasks = stack.getTaskCount() > 0;
        boolean useThumbnailTransition = (topTask != null) && !isTopTaskHome && hasRecentTasks;

        if (useThumbnailTransition) {

            // Try starting with a thumbnail transition
            ActivityOptions opts = getThumbnailTransitionActivityOptions(topTask, stack,
                    mDummyStackView);
            if (opts != null) {
                startAlternateRecentsActivity(topTask, opts, false /* fromHome */,
                        false /* fromSearchHome */, true /* fromThumbnail */, stackVr);
            } else {
                // Fall through below to the non-thumbnail transition
                useThumbnailTransition = false;
            }
        }

        if (!useThumbnailTransition) {
            // If there is no thumbnail transition, but is launching from home into recents, then
            // use a quick home transition and do the animation from home
            if (hasRecentTasks) {
                String homeActivityPackage = mSystemServicesProxy.getHomeActivityPackageName();
                String searchWidgetPackage =
                        Prefs.getString(mContext, Prefs.Key.SEARCH_APP_WIDGET_PACKAGE, null);

                // Determine whether we are coming from a search owned home activity
                boolean fromSearchHome = (homeActivityPackage != null) &&
                        homeActivityPackage.equals(searchWidgetPackage);
                ActivityOptions opts = getHomeTransitionActivityOptions(fromSearchHome);
                startAlternateRecentsActivity(topTask, opts, true /* fromHome */, fromSearchHome,
                        false /* fromThumbnail */, stackVr);
            } else {
                // Otherwise we do the normal fade from an unknown source
                ActivityOptions opts = getUnknownTransitionActivityOptions();
                startAlternateRecentsActivity(topTask, opts, true /* fromHome */,
                        false /* fromSearchHome */, false /* fromThumbnail */, stackVr);
            }
        }
        mLastToggleTime = SystemClock.elapsedRealtime();
    }

    /** Starts the recents activity */
    void startAlternateRecentsActivity(ActivityManager.RunningTaskInfo topTask,
            ActivityOptions opts, boolean fromHome, boolean fromSearchHome, boolean fromThumbnail,
            TaskStackViewLayoutAlgorithm.VisibilityReport vr) {
        // Update the configuration based on the launch options
        mConfig.launchedFromHome = fromSearchHome || fromHome;
        mConfig.launchedFromSearchHome = fromSearchHome;
        mConfig.launchedFromAppWithThumbnail = fromThumbnail;
        mConfig.launchedToTaskId = (topTask != null) ? topTask.id : -1;
        mConfig.launchedWithAltTab = mTriggeredFromAltTab;
        mConfig.launchedReuseTaskStackViews = mCanReuseTaskStackViews;
        mConfig.launchedNumVisibleTasks = vr.numVisibleTasks;
        mConfig.launchedNumVisibleThumbnails = vr.numVisibleThumbnails;
        mConfig.launchedHasConfigurationChanged = false;

        Intent intent = new Intent(sToggleRecentsAction);
        intent.setClassName(sRecentsPackage, sRecentsActivity);
        intent.setFlags(Intent.FLAG_ACTIVITY_NEW_TASK
                | Intent.FLAG_ACTIVITY_EXCLUDE_FROM_RECENTS
                | Intent.FLAG_ACTIVITY_TASK_ON_HOME);
        if (opts != null) {
            mContext.startActivityAsUser(intent, opts.toBundle(), UserHandle.CURRENT);
        } else {
            mContext.startActivityAsUser(intent, UserHandle.CURRENT);
        }
        mCanReuseTaskStackViews = true;
    }

    /** Sets the RecentsComponent callbacks. */
    @Override
    public void setCallback(RecentsComponent.Callbacks cb) {
        sRecentsComponentCallbacks = cb;
    }

    /** Notifies the callbacks that the visibility of Recents has changed. */
    @ProxyFromAnyToPrimaryUser
    public static void notifyVisibilityChanged(Context context, SystemServicesProxy ssp,
            boolean visible) {
        if (ssp.isForegroundUserOwner()) {
            visibilityChanged(visible);
        } else {
            Intent intent = createLocalBroadcastIntent(context,
                    ACTION_PROXY_NOTIFY_RECENTS_VISIBLITY_TO_OWNER);
            intent.putExtra(EXTRA_RECENTS_VISIBILITY, visible);
            context.sendBroadcastAsUser(intent, UserHandle.OWNER);
        }
    }
    static void visibilityChanged(boolean visible) {
        if (sRecentsComponentCallbacks != null) {
            sRecentsComponentCallbacks.onVisibilityChanged(visible);
        }
    }

    /** Notifies the status bar to trigger screen pinning. */
    @ProxyFromAnyToPrimaryUser
    public static void startScreenPinning(Context context, SystemServicesProxy ssp) {
        if (ssp.isForegroundUserOwner()) {
            onStartScreenPinning(context);
        } else {
            Intent intent = createLocalBroadcastIntent(context,
                    ACTION_PROXY_SCREEN_PINNING_REQUEST_TO_OWNER);
            context.sendBroadcastAsUser(intent, UserHandle.OWNER);
        }
    }
    static void onStartScreenPinning(Context context) {
        // For the primary user, the context for the SystemUI component is the SystemUIApplication
        SystemUIApplication app = (SystemUIApplication)
                getInstanceAndStartIfNeeded(context).mContext;
        PhoneStatusBar statusBar = app.getComponent(PhoneStatusBar.class);
        if (statusBar != null) {
            statusBar.showScreenPinningRequest(false);
        }
    }

    /**
     * @return whether this device is provisioned.
     */
    private boolean isDeviceProvisioned() {
        return Settings.Global.getInt(mContext.getContentResolver(),
                Settings.Global.DEVICE_PROVISIONED, 0) != 0;
    }

    /**
     * Returns the preloaded load plan and invalidates it.
     */
    public static RecentsTaskLoadPlan consumeInstanceLoadPlan() {
        RecentsTaskLoadPlan plan = sInstanceLoadPlan;
        sInstanceLoadPlan = null;
        return plan;
    }

    /**** OnAnimationStartedListener Implementation ****/

    @Override
    public void onAnimationStarted() {
        // Notify recents to start the enter animation
        if (!mStartAnimationTriggered) {
            // There can be a race condition between the start animation callback and
            // the start of the new activity (where we register the receiver that listens
            // to this broadcast, so we add our own receiver and if that gets called, then
            // we know the activity has not yet started and we can retry sending the broadcast.
            BroadcastReceiver fallbackReceiver = new BroadcastReceiver() {
                @Override
                public void onReceive(Context context, Intent intent) {
                    if (getResultCode() == Activity.RESULT_OK) {
                        mStartAnimationTriggered = true;
                        return;
                    }

                    // Schedule for the broadcast to be sent again after some time
                    mHandler.postDelayed(new Runnable() {
                        @Override
                        public void run() {
                            onAnimationStarted();
                        }
                    }, 25);
                }
            };

            // Send the broadcast to notify Recents that the animation has started
            Intent intent = createLocalBroadcastIntent(mContext, ACTION_START_ENTER_ANIMATION);
            mContext.sendOrderedBroadcastAsUser(intent, UserHandle.CURRENT, null,
                    fallbackReceiver, null, Activity.RESULT_CANCELED, null, null);
        }
    }
}<|MERGE_RESOLUTION|>--- conflicted
+++ resolved
@@ -164,35 +164,6 @@
         }
     }
 
-    class RecentsSettingsObserver extends UserContentObserver {
-
-        public RecentsSettingsObserver(Handler handler) {
-            super(handler);
-        }
-
-        @Override
-        protected void observe() {
-            super.observe();
-            mContext.getContentResolver().registerContentObserver(
-                    CMSettings.System.getUriFor(CMSettings.System.RECENTS_SHOW_SEARCH_BAR),
-                    false, this);
-            update();
-        }
-
-        @Override
-        protected void unobserve() {
-            super.unobserve();
-            mContext.getContentResolver().unregisterContentObserver(this);
-        }
-
-        @Override
-        protected void update() {
-            if (mConfig.updateShowSearch(mContext)) {
-                reloadHeaderBarLayout();
-            }
-        }
-    }
-
     static RecentsComponent.Callbacks sRecentsComponentCallbacks;
     static RecentsTaskLoadPlan sInstanceLoadPlan;
     static Recents sInstance;
@@ -203,7 +174,6 @@
     TaskStackListenerImpl mTaskStackListener;
     RecentsOwnerEventProxyReceiver mProxyBroadcastReceiver;
     RecentsAppWidgetHost mAppWidgetHost;
-    RecentsSettingsObserver mSettingsObserver;
     boolean mBootCompleted;
     boolean mStartAnimationTriggered;
     boolean mCanReuseTaskStackViews = true;
@@ -291,9 +261,6 @@
         TaskStackViewLayoutAlgorithm.initializeCurve();
         // Load the header bar layout
         reloadHeaderBarLayout();
-
-        mSettingsObserver = new RecentsSettingsObserver(mHandler);
-        mSettingsObserver.observe();
 
         // When we start, preload the data associated with the previous recent tasks.
         // We can use a new plan since the caches will be the same.
@@ -586,18 +553,11 @@
         // Try and pre-emptively bind the search widget on startup to ensure that we
         // have the right thumbnail bounds to animate to.
         // Note: We have to reload the widget id before we get the task stack bounds below
-<<<<<<< HEAD
         if (mBootCompleted == true) {
             if (mSystemServicesProxy.getOrBindSearchAppWidget(mContext, mAppWidgetHost) != null) {
                 mConfig.getSearchBarBounds(mWindowRect.width(), mWindowRect.height(),
                         mStatusBarHeight, searchBarBounds);
             }
-=======
-        if (mConfig.searchBarEnabled &&
-                mSystemServicesProxy.getOrBindSearchAppWidget(mContext, mAppWidgetHost) != null) {
-            mConfig.getSearchBarBounds(mWindowRect.width(), mWindowRect.height(),
-                    mStatusBarHeight, searchBarBounds);
->>>>>>> 7f6a0c2e
         }
         mConfig.getAvailableTaskStackBounds(mWindowRect.width(), mWindowRect.height(),
                 mStatusBarHeight, (mConfig.hasTransposedNavBar ? mNavBarWidth : 0), searchBarBounds,
