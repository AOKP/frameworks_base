/*
 * Copyright (C) 2014 The Android Open Source Project
 *
 * Licensed under the Apache License, Version 2.0 (the "License");
 * you may not use this file except in compliance with the License.
 * You may obtain a copy of the License at
 *
 *      http://www.apache.org/licenses/LICENSE-2.0
 *
 * Unless required by applicable law or agreed to in writing, software
 * distributed under the License is distributed on an "AS IS" BASIS,
 * WITHOUT WARRANTIES OR CONDITIONS OF ANY KIND, either express or implied.
 * See the License for the specific language governing permissions and
 * limitations under the License.
 */

package com.android.systemui.recents.views;

import android.animation.Animator;
import android.animation.AnimatorListenerAdapter;
import android.app.ActivityOptions;
import android.app.TaskStackBuilder;
import android.content.Context;
import android.content.Intent;
import android.content.res.Configuration;
import android.graphics.Bitmap;
import android.graphics.Canvas;
import android.graphics.Rect;
import android.net.Uri;
import android.os.Bundle;
import android.os.IRemoteCallback;
import android.os.RemoteException;
import android.os.UserHandle;
import android.provider.Settings;
import android.util.AttributeSet;
import android.util.Log;
import android.view.ViewAnimationUtils;
import android.view.Gravity;
import android.view.LayoutInflater;
import android.view.View;
import android.view.WindowInsets;
import android.view.WindowManagerGlobal;
import android.widget.FrameLayout;

import com.android.internal.logging.MetricsLogger;
import com.android.systemui.R;
import com.android.systemui.recents.Constants;
import com.android.systemui.recents.RecentsAppWidgetHostView;
import com.android.systemui.recents.RecentsConfiguration;
import com.android.systemui.recents.misc.SystemServicesProxy;
import com.android.systemui.recents.model.RecentsPackageMonitor;
import com.android.systemui.recents.model.RecentsTaskLoader;
import com.android.systemui.recents.model.Task;
import com.android.systemui.recents.model.TaskStack;

import java.util.ArrayList;
import java.util.List;

/**
 * This view is the the top level layout that contains TaskStacks (which are laid out according
 * to their SpaceNode bounds.
 */
public class RecentsView extends FrameLayout implements TaskStackView.TaskStackViewCallbacks,
        RecentsPackageMonitor.PackageCallbacks {

    private static final String TAG = "RecentsView";

    /** The RecentsView callbacks */
    public interface RecentsViewCallbacks {
        public void onTaskViewClicked();
        public void onTaskLaunchFailed();
        public void onAllTaskViewsDismissed();
        public void onExitToHomeAnimationTriggered();
        public void onScreenPinningRequest();
        public void onTaskResize(Task t);
        public void runAfterPause(Runnable r);
    }

    RecentsConfiguration mConfig;
    LayoutInflater mInflater;
    DebugOverlayView mDebugOverlay;
    RecentsViewLayoutAlgorithm mLayoutAlgorithm;

    ArrayList<TaskStack> mStacks;
    List<TaskStackView> mTaskStackViews = new ArrayList<>();
    RecentsAppWidgetHostView mSearchBar;
    RecentsViewCallbacks mCb;
    View mClearRecents;
    View mFloatingButton;

    public RecentsView(Context context) {
        super(context);
    }

    public RecentsView(Context context, AttributeSet attrs) {
        this(context, attrs, 0);
    }

    public RecentsView(Context context, AttributeSet attrs, int defStyleAttr) {
        this(context, attrs, defStyleAttr, 0);
    }

    public RecentsView(Context context, AttributeSet attrs, int defStyleAttr, int defStyleRes) {
        super(context, attrs, defStyleAttr, defStyleRes);
        mConfig = RecentsConfiguration.getInstance();
        mInflater = LayoutInflater.from(context);
        mLayoutAlgorithm = new RecentsViewLayoutAlgorithm(mConfig);
    }

    /** Sets the callbacks */
    public void setCallbacks(RecentsViewCallbacks cb) {
        mCb = cb;
    }

    /** Sets the debug overlay */
    public void setDebugOverlay(DebugOverlayView overlay) {
        mDebugOverlay = overlay;
    }

    /** Set/get the bsp root node */
    public void setTaskStacks(ArrayList<TaskStack> stacks) {
        int numStacks = stacks.size();

        // Remove all/extra stack views
        int numTaskStacksToKeep = 0; // Keep no tasks if we are recreating the layout
        if (mConfig.launchedReuseTaskStackViews) {
            numTaskStacksToKeep = Math.min(mTaskStackViews.size(), numStacks);
        }
        for (int i = mTaskStackViews.size() - 1; i >= numTaskStacksToKeep; i--) {
            removeView(mTaskStackViews.remove(i));
        }

        // Update the stack views that we are keeping
        for (int i = 0; i < numTaskStacksToKeep; i++) {
            TaskStackView tsv = mTaskStackViews.get(i);
            // If onRecentsHidden is not triggered, we need to the stack view again here
            tsv.reset();
            tsv.setStack(stacks.get(i));
        }

        // Add remaining/recreate stack views
        mStacks = stacks;
        for (int i = mTaskStackViews.size(); i < numStacks; i++) {
            TaskStack stack = stacks.get(i);
            TaskStackView stackView = new TaskStackView(getContext(), stack);
            stackView.setCallbacks(this);
            addView(stackView);
            mTaskStackViews.add(stackView);
        }

        // Enable debug mode drawing on all the stacks if necessary
        if (mConfig.debugModeEnabled) {
            for (int i = mTaskStackViews.size() - 1; i >= 0; i--) {
                TaskStackView stackView = mTaskStackViews.get(i);
                stackView.setDebugOverlay(mDebugOverlay);
            }
        }

        // Trigger a new layout
        requestLayout();
    }

    /** Gets the list of task views */
    List<TaskStackView> getTaskStackViews() {
        return mTaskStackViews;
    }

    /** Gets the next task in the stack - or if the last - the top task */
    public Task getNextTaskOrTopTask(Task taskToSearch) {
        Task returnTask = null; 
        boolean found = false;
        List<TaskStackView> stackViews = getTaskStackViews();
        int stackCount = stackViews.size();
        for (int i = stackCount - 1; i >= 0; --i) {
            TaskStack stack = stackViews.get(i).getStack();
            ArrayList<Task> taskList = stack.getTasks();
            // Iterate the stack views and try and find the focused task
            for (int j = taskList.size() - 1; j >= 0; --j) {
                Task task = taskList.get(j);
                // Return the next task in the line.
                if (found)
                    return task;
                // Remember the first possible task as the top task.
                if (returnTask == null)
                    returnTask = task;
                if (task == taskToSearch)
                    found = true;
            }
        }
        return returnTask;
    }

    public void dismissAllTasksAnimated() {
        int childCount = getChildCount();
        for (int i = 0; i < childCount; i++) {
            View child = getChildAt(i);
            if (child != mSearchBar) {
                TaskStackView stackView = (TaskStackView) child;
                stackView.dismissAllTasks();
            }
        }
    }

    /** Launches the focused task from the first stack if possible */
    public boolean launchFocusedTask() {
        // Get the first stack view
        List<TaskStackView> stackViews = getTaskStackViews();
        int stackCount = stackViews.size();
        for (int i = 0; i < stackCount; i++) {
            TaskStackView stackView = stackViews.get(i);
            TaskStack stack = stackView.getStack();
            // Iterate the stack views and try and find the focused task
            List<TaskView> taskViews = stackView.getTaskViews();
            int taskViewCount = taskViews.size();
            for (int j = 0; j < taskViewCount; j++) {
                TaskView tv = taskViews.get(j);
                Task task = tv.getTask();
                if (tv.isFocusedTask()) {
                    onTaskViewClicked(stackView, tv, stack, task, false);
                    return true;
                }
            }
        }
        return false;
    }

    /** Launches a given task. */
    public boolean launchTask(Task task) {
        // Get the first stack view
        List<TaskStackView> stackViews = getTaskStackViews();
        int stackCount = stackViews.size();
        for (int i = 0; i < stackCount; i++) {
            TaskStackView stackView = stackViews.get(i);
            TaskStack stack = stackView.getStack();
            // Iterate the stack views and try and find the given task.
            List<TaskView> taskViews = stackView.getTaskViews();
            int taskViewCount = taskViews.size();
            for (int j = 0; j < taskViewCount; j++) {
                TaskView tv = taskViews.get(j);
                if (tv.getTask() == task) {
                    onTaskViewClicked(stackView, tv, stack, task, false);
                    return true;
                }
            }
        }
        return false;
    }

    /** Launches the task that Recents was launched from, if possible */
    public boolean launchPreviousTask() {
        // Get the first stack view
        List<TaskStackView> stackViews = getTaskStackViews();
        int stackCount = stackViews.size();
        for (int i = 0; i < stackCount; i++) {
            TaskStackView stackView = stackViews.get(i);
            TaskStack stack = stackView.getStack();
            ArrayList<Task> tasks = stack.getTasks();

            // Find the launch task in the stack
            if (!tasks.isEmpty()) {
                int taskCount = tasks.size();
                for (int j = 0; j < taskCount; j++) {
                    if (tasks.get(j).isLaunchTarget) {
                        Task task = tasks.get(j);
                        TaskView tv = stackView.getChildViewForTask(task);
                        onTaskViewClicked(stackView, tv, stack, task, false);
                        return true;
                    }
                }
            }
        }
        return false;
    }

    /** Requests all task stacks to start their enter-recents animation */
    public void startEnterRecentsAnimation(ViewAnimation.TaskViewEnterContext ctx) {
        // We have to increment/decrement the post animation trigger in case there are no children
        // to ensure that it runs
        ctx.postAnimationTrigger.increment();

        List<TaskStackView> stackViews = getTaskStackViews();
        int stackCount = stackViews.size();
        for (int i = 0; i < stackCount; i++) {
            TaskStackView stackView = stackViews.get(i);
            stackView.startEnterRecentsAnimation(ctx);
        }
        ctx.postAnimationTrigger.decrement();
    }

    /** Requests all task stacks to start their exit-recents animation */
    public void startExitToHomeAnimation(ViewAnimation.TaskViewExitContext ctx) {
        // We have to increment/decrement the post animation trigger in case there are no children
        // to ensure that it runs
        ctx.postAnimationTrigger.increment();
        List<TaskStackView> stackViews = getTaskStackViews();
        int stackCount = stackViews.size();
        for (int i = 0; i < stackCount; i++) {
            TaskStackView stackView = stackViews.get(i);
            stackView.startExitToHomeAnimation(ctx);
        }
        ctx.postAnimationTrigger.decrement();

        // Notify of the exit animation
        mCb.onExitToHomeAnimationTriggered();
    }

    /** Adds the search bar */
    public void setSearchBar(RecentsAppWidgetHostView searchBar) {
        // Remove the previous search bar if one exists
        if (mSearchBar != null && indexOfChild(mSearchBar) > -1) {
            removeView(mSearchBar);
        }
        // Add the new search bar
        if (searchBar != null) {
            mSearchBar = searchBar;
            addView(mSearchBar);
        }
    }

    /** Returns whether there is currently a search bar */
    public boolean hasValidSearchBar() {
        return mSearchBar != null && !mSearchBar.isReinflateRequired();
    }

    /** Sets the visibility of the search bar */
    public void setSearchBarVisibility(int visibility) {
        if (mSearchBar != null) {
            mSearchBar.setVisibility(visibility);
            // Always bring the search bar to the top
            mSearchBar.bringToFront();
        }
    }

    /**
     * This is called with the full size of the window since we are handling our own insets.
     */
    @Override
    protected void onMeasure(int widthMeasureSpec, int heightMeasureSpec) {
        int width = MeasureSpec.getSize(widthMeasureSpec);
        int height = MeasureSpec.getSize(heightMeasureSpec);
        Rect searchBarSpaceBounds = new Rect();

        // Get the search bar bounds and measure the search bar layout
<<<<<<< HEAD
        if (mSearchBar != null) {
=======
        Rect searchBarSpaceBounds = new Rect();
        if (mSearchBar != null && mConfig.searchBarEnabled) {
>>>>>>> 7f6a0c2e
            mConfig.getSearchBarBounds(width, height, mConfig.systemInsets.top, searchBarSpaceBounds);
            mSearchBar.measure(
                    MeasureSpec.makeMeasureSpec(searchBarSpaceBounds.width(), MeasureSpec.EXACTLY),
                    MeasureSpec.makeMeasureSpec(searchBarSpaceBounds.height(), MeasureSpec.EXACTLY));
        }

        boolean showClearAllRecents = Settings.System.getIntForUser(mContext.getContentResolver(),
                Settings.System.SHOW_CLEAR_ALL_RECENTS, 0, UserHandle.USER_CURRENT) != 0;

        Rect taskStackBounds = new Rect();
        mConfig.getAvailableTaskStackBounds(width, height, mConfig.systemInsets.top,
                mConfig.systemInsets.right, searchBarSpaceBounds, taskStackBounds);

        if (mFloatingButton != null && showClearAllRecents) {
            int clearRecentsLocation = Settings.System.getIntForUser(
                mContext.getContentResolver(), Settings.System.RECENTS_CLEAR_ALL_LOCATION,
            Constants.DebugFlags.App.RECENTS_CLEAR_ALL_BOTTOM_RIGHT, UserHandle.USER_CURRENT);

            FrameLayout.LayoutParams params = (FrameLayout.LayoutParams)
                    mFloatingButton.getLayoutParams();
            boolean isLandscape = mContext.getResources().getConfiguration().orientation
                == Configuration.ORIENTATION_LANDSCAPE;
            if (mSearchBar == null || isLandscape) {
                params.topMargin = mContext.getResources().
                    getDimensionPixelSize(com.android.internal.R.dimen.status_bar_height);
            } else {
                params.topMargin = mContext.getResources().
                    getDimensionPixelSize(com.android.internal.R.dimen.status_bar_height)
                        + searchBarSpaceBounds.height();
            }

            switch (clearRecentsLocation) {
                case Constants.DebugFlags.App.RECENTS_CLEAR_ALL_TOP_LEFT:
                    params.gravity = Gravity.TOP | Gravity.LEFT;
                    break;
                case Constants.DebugFlags.App.RECENTS_CLEAR_ALL_TOP_RIGHT:
                    params.gravity = Gravity.TOP | Gravity.RIGHT;
                    break;
                case Constants.DebugFlags.App.RECENTS_CLEAR_ALL_TOP_CENTER:
                    params.gravity = Gravity.TOP | Gravity.CENTER;
                    break;
                case Constants.DebugFlags.App.RECENTS_CLEAR_ALL_BOTTOM_LEFT:
                    params.gravity = Gravity.BOTTOM | Gravity.LEFT;
                    break;
                case Constants.DebugFlags.App.RECENTS_CLEAR_ALL_BOTTOM_RIGHT:
                default:
                    params.gravity = Gravity.BOTTOM | Gravity.RIGHT;
                    break;
                case Constants.DebugFlags.App.RECENTS_CLEAR_ALL_BOTTOM_CENTER:
                    params.gravity = Gravity.BOTTOM | Gravity.CENTER;
                    break;
            }
            mFloatingButton.setLayoutParams(params);
        } else {
            mFloatingButton.setVisibility(View.GONE);
        }

        // Measure each TaskStackView with the full width and height of the window since the
        // transition view is a child of that stack view
        List<TaskStackView> stackViews = getTaskStackViews();
        List<Rect> stackViewsBounds = mLayoutAlgorithm.computeStackRects(stackViews,
                taskStackBounds);
        int stackCount = stackViews.size();
        for (int i = 0; i < stackCount; i++) {
            TaskStackView stackView = stackViews.get(i);
            if (stackView.getVisibility() != GONE) {
                // We are going to measure the TaskStackView with the whole RecentsView dimensions,
                // but the actual stack is going to be inset to the bounds calculated by the layout
                // algorithm
                stackView.setStackInsetRect(stackViewsBounds.get(i));
                stackView.measure(widthMeasureSpec, heightMeasureSpec);
            }
        }

        setMeasuredDimension(width, height);
    }

    public void noUserInteraction() {
        if (mClearRecents != null) {
            mClearRecents.setVisibility(View.VISIBLE);
        }
    }

    public void startFABanimation() {
        // Animate the action button in
        mFloatingButton = ((View)getParent()).findViewById(R.id.floating_action_button);
        mFloatingButton.animate().alpha(1f)
                .setStartDelay(mConfig.taskBarEnterAnimDelay)
                .setDuration(mConfig.taskBarEnterAnimDuration)
                .setInterpolator(mConfig.fastOutLinearInInterpolator)
                .withLayer()
                .start();
    }

    public void endFABanimation() {
        // Animate the action button away
        mFloatingButton = ((View)getParent()).findViewById(R.id.floating_action_button);
        mFloatingButton.animate().alpha(0f)
                .setStartDelay(0)
                .setDuration(mConfig.taskBarExitAnimDuration)
                .setInterpolator(mConfig.fastOutLinearInInterpolator)
                .withLayer()
                .start();
    }

    @Override
    protected void onAttachedToWindow () {
        super.onAttachedToWindow();
        mFloatingButton = ((View)getParent()).findViewById(R.id.floating_action_button);
        mClearRecents = ((View)getParent()).findViewById(R.id.clear_recents);
        mClearRecents.setOnClickListener(new View.OnClickListener() {
            public void onClick(View v) {
                dismissAllTasksAnimated();
            }
        });
    }

    /**
     * This is called with the full size of the window since we are handling our own insets.
     */
    @Override
    protected void onLayout(boolean changed, int left, int top, int right, int bottom) {
        // Get the search bar bounds so that we lay it out
        if (mSearchBar != null && mConfig.searchBarEnabled) {
            Rect searchBarSpaceBounds = new Rect();
            mConfig.getSearchBarBounds(getMeasuredWidth(), getMeasuredHeight(),
                    mConfig.systemInsets.top, searchBarSpaceBounds);
            mSearchBar.layout(searchBarSpaceBounds.left, searchBarSpaceBounds.top,
                    searchBarSpaceBounds.right, searchBarSpaceBounds.bottom);
        }

        // Layout each TaskStackView with the full width and height of the window since the 
        // transition view is a child of that stack view
        List<TaskStackView> stackViews = getTaskStackViews();
        int stackCount = stackViews.size();
        for (int i = 0; i < stackCount; i++) {
            TaskStackView stackView = stackViews.get(i);
            if (stackView.getVisibility() != GONE) {
                stackView.layout(left, top, left + stackView.getMeasuredWidth(),
                        top + stackView.getMeasuredHeight());
            }
        }
    }

    @Override
    public WindowInsets onApplyWindowInsets(WindowInsets insets) {
        // Update the configuration with the latest system insets and trigger a relayout
        mConfig.updateSystemInsets(insets.getSystemWindowInsets());
        requestLayout();
        return insets.consumeSystemWindowInsets();
    }

    /** Notifies each task view of the user interaction. */
    public void onUserInteraction() {
        // Get the first stack view
        List<TaskStackView> stackViews = getTaskStackViews();
        int stackCount = stackViews.size();
        for (int i = 0; i < stackCount; i++) {
            TaskStackView stackView = stackViews.get(i);
            stackView.onUserInteraction();
        }
    }

    /** Focuses the next task in the first stack view */
    public void focusNextTask(boolean forward) {
        // Get the first stack view
        List<TaskStackView> stackViews = getTaskStackViews();
        if (!stackViews.isEmpty()) {
            stackViews.get(0).focusNextTask(forward, true);
        }
    }

    /** Dismisses the focused task. */
    public void dismissFocusedTask() {
        // Get the first stack view
        List<TaskStackView> stackViews = getTaskStackViews();
        if (!stackViews.isEmpty()) {
            stackViews.get(0).dismissFocusedTask();
        }
    }

    /** Unfilters any filtered stacks */
    public boolean unfilterFilteredStacks() {
        if (mStacks != null) {
            // Check if there are any filtered stacks and unfilter them before we back out of Recents
            boolean stacksUnfiltered = false;
            int numStacks = mStacks.size();
            for (int i = 0; i < numStacks; i++) {
                TaskStack stack = mStacks.get(i);
                if (stack.hasFilteredTasks()) {
                    stack.unfilterTasks();
                    stacksUnfiltered = true;
                }
            }
            return stacksUnfiltered;
        }
        return false;
    }

    public void disableLayersForOneFrame() {
        List<TaskStackView> stackViews = getTaskStackViews();
        for (int i = 0; i < stackViews.size(); i++) {
            stackViews.get(i).disableLayersForOneFrame();
        }
    }

    private void postDrawHeaderThumbnailTransitionRunnable(final TaskView tv, final int offsetX,
            final int offsetY, final TaskViewTransform transform,
            final ActivityOptions.OnAnimationStartedListener animStartedListener) {
        Runnable r = new Runnable() {
            @Override
            public void run() {
                // Disable any focused state before we draw the header
                if (tv.isFocusedTask()) {
                    tv.unsetFocusedTask();
                }

                float scale = tv.getScaleX();
                int fromHeaderWidth = (int) (tv.mHeaderView.getMeasuredWidth() * scale);
                int fromHeaderHeight = (int) (tv.mHeaderView.getMeasuredHeight() * scale);

                Bitmap b = Bitmap.createBitmap(fromHeaderWidth, fromHeaderHeight,
                        Bitmap.Config.ARGB_8888);
                if (Constants.DebugFlags.App.EnableTransitionThumbnailDebugMode) {
                    b.eraseColor(0xFFff0000);
                } else {
                    Canvas c = new Canvas(b);
                    c.scale(tv.getScaleX(), tv.getScaleY());
                    tv.mHeaderView.draw(c);
                    c.setBitmap(null);
                }
                b = b.createAshmemBitmap();
                int[] pts = new int[2];
                tv.getLocationOnScreen(pts);
                try {
                    WindowManagerGlobal.getWindowManagerService()
                            .overridePendingAppTransitionAspectScaledThumb(b,
                                    pts[0] + offsetX,
                                    pts[1] + offsetY,
                                    transform.rect.width(),
                                    transform.rect.height(),
                                    new IRemoteCallback.Stub() {
                                        @Override
                                        public void sendResult(Bundle data)
                                                throws RemoteException {
                                            post(new Runnable() {
                                                @Override
                                                public void run() {
                                                    if (animStartedListener != null) {
                                                        animStartedListener.onAnimationStarted();
                                                    }
                                                }
                                            });
                                        }
                                    }, true);
                } catch (RemoteException e) {
                    Log.w(TAG, "Error overriding app transition", e);
                }
            }
        };
        mCb.runAfterPause(r);
    }
    /**** TaskStackView.TaskStackCallbacks Implementation ****/

    @Override
    public void onTaskViewClicked(final TaskStackView stackView, final TaskView tv,
                                  final TaskStack stack, final Task task, final boolean lockToTask) {

        // Notify any callbacks of the launching of a new task
        if (mCb != null) {
            mCb.onTaskViewClicked();
        }

        // Upfront the processing of the thumbnail
        TaskViewTransform transform = new TaskViewTransform();
        View sourceView;
        int offsetX = 0;
        int offsetY = 0;
        float stackScroll = stackView.getScroller().getStackScroll();
        if (tv == null) {
            // If there is no actual task view, then use the stack view as the source view
            // and then offset to the expected transform rect, but bound this to just
            // outside the display rect (to ensure we don't animate from too far away)
            sourceView = stackView;
            transform = stackView.getStackAlgorithm().getStackTransform(task, stackScroll, transform, null);
            offsetX = transform.rect.left;
            offsetY = mConfig.displayRect.height();
        } else {
            sourceView = tv.mThumbnailView;
            transform = stackView.getStackAlgorithm().getStackTransform(task, stackScroll, transform, null);
        }

        // Compute the thumbnail to scale up from
        final SystemServicesProxy ssp =
                RecentsTaskLoader.getInstance().getSystemServicesProxy();
        ActivityOptions opts = null;
        if (task.thumbnail != null && task.thumbnail.getWidth() > 0 &&
                task.thumbnail.getHeight() > 0) {
            ActivityOptions.OnAnimationStartedListener animStartedListener = null;
            if (lockToTask) {
                animStartedListener = new ActivityOptions.OnAnimationStartedListener() {
                    boolean mTriggered = false;
                    @Override
                    public void onAnimationStarted() {
                        if (!mTriggered) {
                            postDelayed(new Runnable() {
                                @Override
                                public void run() {
                                    mCb.onScreenPinningRequest();
                                }
                            }, 350);
                            mTriggered = true;
                        }
                    }
                };
            }
            if (tv != null) {
                postDrawHeaderThumbnailTransitionRunnable(tv, offsetX, offsetY, transform,
                        animStartedListener);
            }
            if (mConfig.multiStackEnabled) {
                opts = ActivityOptions.makeCustomAnimation(sourceView.getContext(),
                        R.anim.recents_from_unknown_enter,
                        R.anim.recents_from_unknown_exit,
                        sourceView.getHandler(), animStartedListener);
            } else {
                opts = ActivityOptions.makeThumbnailAspectScaleUpAnimation(sourceView,
                        Bitmap.createBitmap(1, 1, Bitmap.Config.ALPHA_8).createAshmemBitmap(),
                        offsetX, offsetY, transform.rect.width(), transform.rect.height(),
                        sourceView.getHandler(), animStartedListener);
            }
        }

        final ActivityOptions launchOpts = opts;
        final Runnable launchRunnable = new Runnable() {
            @Override
            public void run() {
                if (task.isActive) {
                    // Bring an active task to the foreground
                    ssp.moveTaskToFront(task.key.id, launchOpts);
                } else {
                    if (ssp.startActivityFromRecents(getContext(), task.key.id,
                            task.activityLabel, launchOpts)) {
                        if (launchOpts == null && lockToTask) {
                            mCb.onScreenPinningRequest();
                        }
                    } else {
                        // Dismiss the task and return the user to home if we fail to
                        // launch the task
                        onTaskViewDismissed(task);
                        if (mCb != null) {
                            mCb.onTaskLaunchFailed();
                        }

                        // Keep track of failed launches
                        MetricsLogger.count(getContext(), "overview_task_launch_failed", 1);
                    }
                }
            }
        };

        // Keep track of the index of the task launch
        int taskIndexFromFront = 0;
        int taskIndex = stack.indexOfTask(task);
        if (taskIndex > -1) {
            taskIndexFromFront = stack.getTaskCount() - taskIndex - 1;
        }
        MetricsLogger.histogram(getContext(), "overview_task_launch_index", taskIndexFromFront);

        // Launch the app right away if there is no task view, otherwise, animate the icon out first
        if (tv == null) {
            launchRunnable.run();
        } else {
            if (task.group != null && !task.group.isFrontMostTask(task)) {
                // For affiliated tasks that are behind other tasks, we must animate the front cards
                // out of view before starting the task transition
                stackView.startLaunchTaskAnimation(tv, launchRunnable, lockToTask);
            } else {
                // Otherwise, we can start the task transition immediately
                stackView.startLaunchTaskAnimation(tv, null, lockToTask);
                launchRunnable.run();
            }
        }
    }

    @Override
    public void onTaskViewAppInfoClicked(Task t) {
        // Create a new task stack with the application info details activity
        Intent baseIntent = t.key.baseIntent;
        Intent intent = new Intent(Settings.ACTION_APPLICATION_DETAILS_SETTINGS,
                Uri.fromParts("package", baseIntent.getComponent().getPackageName(), null));
        intent.setComponent(intent.resolveActivity(getContext().getPackageManager()));
        TaskStackBuilder.create(getContext())
                .addNextIntentWithParentStack(intent).startActivities(null,
                new UserHandle(t.key.userId));
    }

    @Override
    public void onTaskViewDismissed(Task t) {
        // Remove any stored data from the loader.  We currently don't bother notifying the views
        // that the data has been unloaded because at the point we call onTaskViewDismissed(), the views
        // either don't need to be updated, or have already been removed.
        RecentsTaskLoader loader = RecentsTaskLoader.getInstance();
        loader.deleteTaskData(t, false);

        // Remove the old task from activity manager
        loader.getSystemServicesProxy().removeTask(t.key.id);
    }

    @Override
    public void onAllTaskViewsDismissed(ArrayList<Task> removedTasks) {
        if (removedTasks != null) {
            int taskCount = removedTasks.size();
            for (int i = 0; i < taskCount; i++) {
                onTaskViewDismissed(removedTasks.get(i));
            }
        }

        mCb.onAllTaskViewsDismissed();

        // Keep track of all-deletions
        MetricsLogger.count(getContext(), "overview_task_all_dismissed", 1);
    }

    /** Final callback after Recents is finally hidden. */
    public void onRecentsHidden() {
        // Notify each task stack view
        List<TaskStackView> stackViews = getTaskStackViews();
        int stackCount = stackViews.size();
        for (int i = 0; i < stackCount; i++) {
            TaskStackView stackView = stackViews.get(i);
            stackView.onRecentsHidden();
        }
    }

    @Override
    public void onTaskStackFilterTriggered() {
        // Hide the search bar
        if (mSearchBar != null) {
            mSearchBar.animate()
                    .alpha(0f)
                    .setStartDelay(0)
                    .setInterpolator(mConfig.fastOutSlowInInterpolator)
                    .setDuration(mConfig.filteringCurrentViewsAnimDuration)
                    .withLayer()
                    .start();
        }
    }

    @Override
    public void onTaskStackUnfilterTriggered() {
        // Show the search bar
        if (mSearchBar != null) {
            mSearchBar.animate()
                    .alpha(1f)
                    .setStartDelay(0)
                    .setInterpolator(mConfig.fastOutSlowInInterpolator)
                    .setDuration(mConfig.filteringNewViewsAnimDuration)
                    .withLayer()
                    .start();
        }
    }

    @Override
    public void onTaskResize(Task t) {
        if (mCb != null) {
            mCb.onTaskResize(t);
        }
    }

    /**** RecentsPackageMonitor.PackageCallbacks Implementation ****/

    @Override
    public void onPackagesChanged(RecentsPackageMonitor monitor, String packageName, int userId) {
        // Propagate this event down to each task stack view
        List<TaskStackView> stackViews = getTaskStackViews();
        int stackCount = stackViews.size();
        for (int i = 0; i < stackCount; i++) {
            TaskStackView stackView = stackViews.get(i);
            stackView.onPackagesChanged(monitor, packageName, userId);
        }
    }
}<|MERGE_RESOLUTION|>--- conflicted
+++ resolved
@@ -341,12 +341,7 @@
         Rect searchBarSpaceBounds = new Rect();
 
         // Get the search bar bounds and measure the search bar layout
-<<<<<<< HEAD
         if (mSearchBar != null) {
-=======
-        Rect searchBarSpaceBounds = new Rect();
-        if (mSearchBar != null && mConfig.searchBarEnabled) {
->>>>>>> 7f6a0c2e
             mConfig.getSearchBarBounds(width, height, mConfig.systemInsets.top, searchBarSpaceBounds);
             mSearchBar.measure(
                     MeasureSpec.makeMeasureSpec(searchBarSpaceBounds.width(), MeasureSpec.EXACTLY),
