<?xml version="1.0" encoding="utf-8"?>
<!--
/*
**
** Copyright 2013, The Android Open Source Project
**
** Licensed under the Apache License, Version 2.0 (the "License");
** you may not use this file except in compliance with the License.
** You may obtain a copy of the License at
**
**     http://www.apache.org/licenses/LICENSE-2.0
**
** Unless required by applicable law or agreed to in writing, software
** distributed under the License is distributed on an "AS IS" BASIS,
** WITHOUT WARRANTIES OR CONDITIONS OF ANY KIND, either express or implied.
** See the License for the specific language governing permissions and
** limitations under the License.
*/
-->


<TextView
        xmlns:android="http://schemas.android.com/apk/res/android"
        android:id="@+id/set_wallpaper_button"
        style="@style/ActionBarSetWallpaperStyle"
        android:layout_width="wrap_content"
        android:layout_height="wrap_content"
        android:layout_gravity="start|center_vertical"
        android:paddingRight="20dp"
        android:drawableLeft="@drawable/ic_actionbar_accept"
        android:drawablePadding="8dp"
        android:gravity="center_vertical"
<<<<<<< HEAD
        android:text="@string/wallpaper_instructions"/>
=======
        android:text="@string/wallpaper_instructions"
        android:textColor="@color/set_wallpaper_text_color" />
</FrameLayout>
>>>>>>> 7f6a0c2e
<|MERGE_RESOLUTION|>--- conflicted
+++ resolved
@@ -30,10 +30,5 @@
         android:drawableLeft="@drawable/ic_actionbar_accept"
         android:drawablePadding="8dp"
         android:gravity="center_vertical"
-<<<<<<< HEAD
-        android:text="@string/wallpaper_instructions"/>
-=======
         android:text="@string/wallpaper_instructions"
-        android:textColor="@color/set_wallpaper_text_color" />
-</FrameLayout>
->>>>>>> 7f6a0c2e
+        android:textColor="@color/set_wallpaper_text_color" />