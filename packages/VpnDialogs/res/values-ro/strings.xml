--- conflicted
+++ resolved
@@ -20,14 +20,10 @@
     <string name="warning" msgid="809658604548412033">"<xliff:g id="APP">%s</xliff:g> dorește să configureze o conexiune VPN care să îi permită să monitorizeze traficul în rețea. Acceptați numai dacă aveți încredere în sursă. Atunci când conexiunea VPN este activă, &lt;br /&gt; &lt;br /&gt; &lt;img src=vpn_icon /&gt; se afișează în partea de sus a ecranului."</string>
     <string name="legacy_title" msgid="192936250066580964">"VPN este conectat"</string>
     <string name="configure" msgid="4905518375574791375">"Configurați"</string>
-    <string name="disconnect" msgid="971412338304200056">"Deconectaţi"</string>
+    <string name="disconnect" msgid="971412338304200056">"Deconectați"</string>
     <string name="session" msgid="6470628549473641030">"Sesiune:"</string>
     <string name="duration" msgid="3584782459928719435">"Durată:"</string>
     <string name="data_transmitted" msgid="7988167672982199061">"Trimise:"</string>
     <string name="data_received" msgid="4062776929376067820">"Primite:"</string>
-<<<<<<< HEAD
-    <string name="data_value_format" msgid="2192466557826897580">"<xliff:g id="NUMBER_0">%1$s</xliff:g> (de) octeţi/<xliff:g id="NUMBER_1">%2$s</xliff:g> (de) pachete"</string>
-=======
     <string name="data_value_format" msgid="2192466557826897580">"<xliff:g id="NUMBER_0">%1$s</xliff:g>   octeți/<xliff:g id="NUMBER_1">%2$s</xliff:g>   pachete"</string>
->>>>>>> 466bb400
 </resources>