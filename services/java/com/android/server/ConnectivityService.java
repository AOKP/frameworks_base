--- conflicted
+++ resolved
@@ -4083,7 +4083,6 @@
 
                 String element = parser.getName();
                 if (element == null) break;
-<<<<<<< HEAD
 
                 if (element.equals(tagType)) {
                     String mcc = parser.getAttributeValue(null, ATTR_MCC);
@@ -4119,50 +4118,6 @@
         return null;
     }
 
-    private String getMobileRedirectedProvisioningUrl() {
-        String url = getProvisioningUrlBaseFromFile(REDIRECTED_PROVISIONING);
-        if (TextUtils.isEmpty(url)) {
-            url = mContext.getResources().getString(R.string.mobile_redirected_provisioning_url);
-        }
-        return url;
-    }
-
-=======
-
-                if (element.equals(tagType)) {
-                    String mcc = parser.getAttributeValue(null, ATTR_MCC);
-                    try {
-                        if (mcc != null && Integer.parseInt(mcc) == config.mcc) {
-                            String mnc = parser.getAttributeValue(null, ATTR_MNC);
-                            if (mnc != null && Integer.parseInt(mnc) == config.mnc) {
-                                parser.next();
-                                if (parser.getEventType() == XmlPullParser.TEXT) {
-                                    return parser.getText();
-                                }
-                            }
-                        }
-                    } catch (NumberFormatException e) {
-                        loge("NumberFormatException in getProvisioningUrlBaseFromFile: " + e);
-                    }
-                }
-            }
-            return null;
-        } catch (FileNotFoundException e) {
-            loge("Carrier Provisioning Urls file not found");
-        } catch (XmlPullParserException e) {
-            loge("Xml parser exception reading Carrier Provisioning Urls file: " + e);
-        } catch (IOException e) {
-            loge("I/O exception reading Carrier Provisioning Urls file: " + e);
-        } finally {
-            if (fileReader != null) {
-                try {
-                    fileReader.close();
-                } catch (IOException e) {}
-            }
-        }
-        return null;
-    }
-
     @Override
     public String getMobileRedirectedProvisioningUrl() {
         enforceConnectivityInternalPermission();
@@ -4174,21 +4129,14 @@
     }
 
     @Override
->>>>>>> 79c8965b
     public String getMobileProvisioningUrl() {
         enforceConnectivityInternalPermission();
         String url = getProvisioningUrlBaseFromFile(PROVISIONING);
         if (TextUtils.isEmpty(url)) {
             url = mContext.getResources().getString(R.string.mobile_provisioning_url);
-<<<<<<< HEAD
-            log("getProvisioningUrl: mobile_provisioining_url from resource =" + url);
-        } else {
-            log("getProvisioningUrl: mobile_provisioning_url from File =" + url);
-=======
             log("getMobileProvisioningUrl: mobile_provisioining_url from resource =" + url);
         } else {
             log("getMobileProvisioningUrl: mobile_provisioning_url from File =" + url);
->>>>>>> 79c8965b
         }
         // populate the iccid, imei and phone number in the provisioning url.
         if (!TextUtils.isEmpty(url)) {
