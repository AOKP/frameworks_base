--- conflicted
+++ resolved
@@ -292,17 +292,12 @@
 
     private final boolean mHeadless;
 
-<<<<<<< HEAD
-    private static final float THUMBNAIL_ANIMATION_DECELERATE_FACTOR = 1.5f;
-
     private BroadcastReceiver mThemeChangeReceiver = new BroadcastReceiver() {
         public void onReceive(Context context, Intent intent) {
             mUiContext = null;
         }
     };
 
-=======
->>>>>>> a34a64d2
     final BroadcastReceiver mBroadcastReceiver = new BroadcastReceiver() {
         @Override
         public void onReceive(Context context, Intent intent) {
@@ -8997,7 +8992,6 @@
                 if (DEBUG_ORIENTATION &&
                         winAnimator.mDrawState == WindowStateAnimator.DRAW_PENDING) Slog.i(
                         TAG, "Resizing " + win + " WITH DRAW PENDING");
-<<<<<<< HEAD
                 final boolean reportDraw
                         = winAnimator.mDrawState == WindowStateAnimator.DRAW_PENDING;
                 final Configuration newConfig = configChanged ? win.mConfiguration : null;
@@ -9005,13 +8999,14 @@
                     // Simulate one-way call if win.mClient is a local object.
                     final IWindow client = win.mClient;
                     final Rect frame = win.mFrame;
+                    final Rect overscanInsets = win.mLastOverscanInsets;
                     final Rect contentInsets = win.mLastContentInsets;
                     final Rect visibleInsets = win.mLastVisibleInsets;
                     mH.post(new Runnable() {
                         @Override
                         public void run() {
                             try {
-                                client.resized(frame, contentInsets, visibleInsets,
+                                client.resized(frame, overscanInsets, contentInsets, visibleInsets,
                                                reportDraw, newConfig);
                             } catch (RemoteException e) {
                                 // Actually, it's not a remote call.
@@ -9020,16 +9015,11 @@
                         }
                     });
                 } else {
-                    win.mClient.resized(win.mFrame, win.mLastContentInsets, win.mLastVisibleInsets,
+                    win.mClient.resized(win.mFrame, win.mLastOverscanInsets, win.mLastContentInsets,
+                                        win.mLastVisibleInsets,
                                         reportDraw, newConfig);
                 }
-=======
-                win.mClient.resized(win.mFrame, win.mLastOverscanInsets, win.mLastContentInsets,
-                        win.mLastVisibleInsets,
-                        winAnimator.mDrawState == WindowStateAnimator.DRAW_PENDING,
-                        configChanged ? win.mConfiguration : null);
                 win.mOverscanInsetsChanged = false;
->>>>>>> a34a64d2
                 win.mContentInsetsChanged = false;
                 win.mVisibleInsetsChanged = false;
                 winAnimator.mSurfaceResized = false;
