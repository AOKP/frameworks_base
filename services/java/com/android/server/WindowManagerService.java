--- conflicted
+++ resolved
@@ -5421,25 +5421,18 @@
         int metaState = ev.getMetaState();
         int deviceId = ev.getDeviceId();
         int scancode = ev.getScanCode();
-<<<<<<< HEAD
         int source = ev.getSource();
+        int flags = ev.getFlags();
         
         if (source == InputDevice.SOURCE_UNKNOWN) {
             source = InputDevice.SOURCE_KEYBOARD;
         }
-=======
-        int flags = ev.getFlags();
->>>>>>> bf1439c5
 
         if (eventTime == 0) eventTime = SystemClock.uptimeMillis();
         if (downTime == 0) downTime = eventTime;
 
         KeyEvent newEvent = new KeyEvent(downTime, eventTime, action, code, repeatCount, metaState,
-<<<<<<< HEAD
-                deviceId, scancode, KeyEvent.FLAG_FROM_SYSTEM, source);
-=======
-                deviceId, scancode, flags | KeyEvent.FLAG_FROM_SYSTEM);
->>>>>>> bf1439c5
+                deviceId, scancode, flags | KeyEvent.FLAG_FROM_SYSTEM, source);
 
         final int pid = Binder.getCallingPid();
         final int uid = Binder.getCallingUid();
