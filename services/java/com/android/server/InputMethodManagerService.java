--- conflicted
+++ resolved
@@ -1866,16 +1866,6 @@
         int applicableSubtypeId = DEFAULT_SUBTYPE_ID;
         for (int i = 0; i < subtypes.size(); ++i) {
             final String subtypeLocale = subtypes.get(i).getLocale();
-<<<<<<< HEAD
-            if (locale.equals(subtypeLocale)) {
-                // Exact match (e.g. system locale is "en_US" and subtype locale is "en_US")
-                applicableSubtypeId = i;
-                break;
-            } else if (!partialMatchFound && subtypeLocale.startsWith(language)) {
-                // Partial match (e.g. system locale is "en_US" and subtype locale is "en")
-                applicableSubtypeId = i;
-                partialMatchFound = true;
-=======
             // An applicable subtype should be a keyboard subtype
             if (subtypes.get(i).getMode().equalsIgnoreCase("keyboard")) {
                 if (locale.equals(subtypeLocale)) {
@@ -1887,7 +1877,6 @@
                     applicableSubtypeId = i;
                     partialMatchFound = true;
                 }
->>>>>>> 01b04e10
             }
         }
 
