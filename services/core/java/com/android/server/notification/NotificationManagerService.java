/*
 * Copyright (C) 2007 The Android Open Source Project
 * Copyright (C) 2015 The CyanogenMod Project
 *
 * Licensed under the Apache License, Version 2.0 (the "License");
 * you may not use this file except in compliance with the License.
 * You may obtain a copy of the License at
 *
 *      http://www.apache.org/licenses/LICENSE-2.0
 *
 * Unless required by applicable law or agreed to in writing, software
 * distributed under the License is distributed on an "AS IS" BASIS,
 * WITHOUT WARRANTIES OR CONDITIONS OF ANY KIND, either express or implied.
 * See the License for the specific language governing permissions and
 * limitations under the License.
 */

package com.android.server.notification;

import static android.service.notification.NotificationListenerService.HINT_HOST_DISABLE_EFFECTS;
import static android.service.notification.NotificationListenerService.TRIM_FULL;
import static android.service.notification.NotificationListenerService.TRIM_LIGHT;
import static org.xmlpull.v1.XmlPullParser.END_DOCUMENT;
import static org.xmlpull.v1.XmlPullParser.END_TAG;
import static org.xmlpull.v1.XmlPullParser.START_TAG;

import android.annotation.Nullable;
import android.app.ActivityManager;
import android.app.ActivityManagerNative;
import android.app.AppGlobals;
import android.app.AppOpsManager;
import android.app.IActivityManager;
import android.app.INotificationManager;
import android.app.ITransientNotification;
import android.app.KeyguardManager;
import android.app.Notification;
import android.app.NotificationManager;
import android.app.NotificationManager.Policy;
import android.app.PendingIntent;
import android.app.StatusBarManager;
import android.app.backup.BackupManager;
import android.app.usage.UsageEvents;
import android.app.usage.UsageStatsManagerInternal;
import android.content.BroadcastReceiver;
import android.content.ComponentName;
import android.content.ContentResolver;
import android.content.ContentValues;
import android.content.Context;
import android.database.Cursor;
import android.content.Intent;
import android.content.IntentFilter;
import android.content.pm.ApplicationInfo;
import android.content.pm.IPackageManager;
import android.content.pm.PackageInfo;
import android.content.pm.PackageManager;
import android.content.pm.PackageManager.NameNotFoundException;
import android.content.pm.ParceledListSlice;
import android.content.pm.UserInfo;
import android.content.res.Resources;
import android.database.ContentObserver;
import android.graphics.drawable.Drawable;
import android.media.AudioAttributes;
import android.media.AudioManager;
import android.media.AudioManagerInternal;
import android.media.AudioSystem;
import android.media.IRingtonePlayer;
import android.media.session.MediaController;
import android.media.session.MediaSessionManager;
import android.media.session.PlaybackState;
import android.net.Uri;
import android.os.Binder;
import android.os.Build;
import android.os.Bundle;
import android.os.Environment;
import android.os.Handler;
import android.os.HandlerThread;
import android.os.IBinder;
import android.os.IInterface;
import android.os.Looper;
import android.os.Message;
import android.os.Process;
import android.os.RemoteException;
import android.os.SystemProperties;
import android.os.UserHandle;
import android.os.UserManager;
import android.os.Vibrator;
import android.provider.Settings;
import android.service.notification.Condition;
import android.service.notification.IConditionListener;
import android.service.notification.IConditionProvider;
import android.service.notification.INotificationListener;
import android.service.notification.IStatusBarNotificationHolder;
import android.service.notification.NotificationListenerService;
import android.service.notification.NotificationRankingUpdate;
import android.service.notification.StatusBarNotification;
import android.service.notification.ZenModeConfig;
import android.telephony.PhoneStateListener;
import android.telephony.TelephonyManager;
import android.text.TextUtils;
import android.util.ArrayMap;
import android.util.ArraySet;
import android.util.AtomicFile;
import android.util.Log;
import android.util.LruCache;
import android.util.Slog;
import android.util.SparseIntArray;
import android.util.Xml;
import android.view.accessibility.AccessibilityEvent;
import android.view.accessibility.AccessibilityManager;
import android.widget.Toast;

import com.android.internal.R;
import com.android.internal.statusbar.NotificationVisibility;
import com.android.internal.util.FastXmlSerializer;
import com.android.internal.util.cm.SpamFilter;
import com.android.internal.util.cm.SpamFilter.SpamContract.NotificationTable;
import com.android.internal.util.cm.SpamFilter.SpamContract.PackageTable;
import com.android.server.EventLogTags;
import com.android.server.LocalServices;
import com.android.server.SystemService;
import com.android.server.lights.Light;
import com.android.server.lights.LightsManager;
import com.android.server.notification.ManagedServices.ManagedServiceInfo;
import com.android.server.notification.ManagedServices.UserProfiles;
import com.android.server.statusbar.StatusBarManagerInternal;

import cyanogenmod.providers.CMSettings;
import cyanogenmod.util.ColorUtils;

import libcore.io.IoUtils;

import org.json.JSONArray;
import org.json.JSONException;
import org.json.JSONObject;
import org.xmlpull.v1.XmlPullParser;
import org.xmlpull.v1.XmlPullParserException;
import org.xmlpull.v1.XmlSerializer;

import java.io.ByteArrayInputStream;
import java.io.ByteArrayOutputStream;
import java.io.File;
import java.io.FileDescriptor;
import java.io.FileInputStream;
import java.io.FileNotFoundException;
import java.io.FileOutputStream;
import java.io.IOException;
import java.io.InputStream;
import java.io.OutputStream;
import java.io.PrintWriter;
import java.nio.charset.StandardCharsets;
import java.util.ArrayDeque;
import java.util.ArrayList;
import java.util.HashMap;
import java.util.HashSet;
import java.util.HashMap;
import java.util.Iterator;
import java.util.List;
import java.util.Map;
import java.util.Map.Entry;
import java.util.Objects;
import java.util.concurrent.Executors;
import java.util.concurrent.ExecutorService;
import java.util.concurrent.Future;

/** {@hide} */
public class NotificationManagerService extends SystemService {
    static final String TAG = "NotificationService";
    static final boolean DBG = Log.isLoggable(TAG, Log.DEBUG);
    public static final boolean ENABLE_CHILD_NOTIFICATIONS = Build.IS_DEBUGGABLE
            && SystemProperties.getBoolean("debug.child_notifs", false);

    static final int MAX_PACKAGE_NOTIFICATIONS = 50;

    // message codes
    static final int MESSAGE_TIMEOUT = 2;
    static final int MESSAGE_SAVE_POLICY_FILE = 3;
    static final int MESSAGE_RECONSIDER_RANKING = 4;
    static final int MESSAGE_RANKING_CONFIG_CHANGE = 5;
    static final int MESSAGE_SEND_RANKING_UPDATE = 6;
    static final int MESSAGE_LISTENER_HINTS_CHANGED = 7;
    static final int MESSAGE_LISTENER_NOTIFICATION_FILTER_CHANGED = 8;

    static final int LONG_DELAY = 3500; // 3.5 seconds
    static final int SHORT_DELAY = 2000; // 2 seconds

    static final long[] DEFAULT_VIBRATE_PATTERN = {0, 250, 250, 250};

    static final int VIBRATE_PATTERN_MAXLEN = 8 * 2 + 1; // up to eight bumps

    static final int DEFAULT_STREAM_TYPE = AudioManager.STREAM_NOTIFICATION;
    static final boolean SCORE_ONGOING_HIGHER = false;

    static final int JUNK_SCORE = -1000;
    static final int NOTIFICATION_PRIORITY_MULTIPLIER = 10;
    static final int SCORE_DISPLAY_THRESHOLD = Notification.PRIORITY_MIN * NOTIFICATION_PRIORITY_MULTIPLIER;
	private static final String IS_FILTERED_QUERY = NotificationTable.NORMALIZED_TEXT + "=? AND " +
        PackageTable.PACKAGE_NAME + "=?";

    // Notifications with scores below this will not interrupt the user, either via LED or
    // sound or vibration
    static final int SCORE_INTERRUPTION_THRESHOLD =
            Notification.PRIORITY_LOW * NOTIFICATION_PRIORITY_MULTIPLIER;

    static final boolean ENABLE_BLOCKED_NOTIFICATIONS = true;
    static final boolean ENABLE_BLOCKED_TOASTS = true;

    // When #matchesCallFilter is called from the ringer, wait at most
    // 3s to resolve the contacts. This timeout is required since
    // ContactsProvider might take a long time to start up.
    //
    // Return STARRED_CONTACT when the timeout is hit in order to avoid
    // missed calls in ZEN mode "Important".
    static final int MATCHES_CALL_FILTER_CONTACTS_TIMEOUT_MS = 3000;
    static final float MATCHES_CALL_FILTER_TIMEOUT_AFFINITY =
            ValidateNotificationPeople.STARRED_CONTACT;

    /** notification_enqueue status value for a newly enqueued notification. */
    private static final int EVENTLOG_ENQUEUE_STATUS_NEW = 0;

    /** notification_enqueue status value for an existing notification. */
    private static final int EVENTLOG_ENQUEUE_STATUS_UPDATE = 1;

    /** notification_enqueue status value for an ignored notification. */
    private static final int EVENTLOG_ENQUEUE_STATUS_IGNORED = 2;

    /** notification light maximum brightness value to use. */
    private static final int LIGHT_BRIGHTNESS_MAXIMUM = 255;

    private IActivityManager mAm;
    AudioManager mAudioManager;
    AudioManagerInternal mAudioManagerInternal;
    StatusBarManagerInternal mStatusBar;
    Vibrator mVibrator;

    final IBinder mForegroundToken = new Binder();
    private WorkerHandler mHandler;
    private final HandlerThread mRankingThread = new HandlerThread("ranker",
            Process.THREAD_PRIORITY_BACKGROUND);

    private Light mNotificationLight;
    Light mAttentionLight;
    private int mDefaultNotificationColor;
    private int mDefaultNotificationLedOn;

    private int mDefaultNotificationLedOff;
    private long[] mDefaultVibrationPattern;

    private boolean mAdjustableNotificationLedBrightness;
    private int mNotificationLedBrightnessLevel = LIGHT_BRIGHTNESS_MAXIMUM;

    private boolean mMultipleNotificationLeds;
    private boolean mMultipleLedsEnabledSetting = false;

    private boolean mAutoGenerateNotificationColor = true;

    private boolean mScreenOnEnabled = false;
    private boolean mScreenOnDefault = false;

    private long[] mFallbackVibrationPattern;
    private boolean mUseAttentionLight;
    boolean mSystemReady;

    private final SparseIntArray mSpamCache;
    private ExecutorService mSpamExecutor = Executors.newSingleThreadExecutor();

    private static final Uri FILTER_MSG_URI = new Uri.Builder()
            .scheme(ContentResolver.SCHEME_CONTENT)
            .authority(SpamFilter.AUTHORITY)
            .appendPath("messages")
            .build();

    private static final Uri UPDATE_MSG_URI = new Uri.Builder()
            .scheme(ContentResolver.SCHEME_CONTENT)
            .authority(SpamFilter.AUTHORITY)
            .appendPath(SpamFilter.MESSAGE_PATH)
            .appendEncodedPath("inc_count")
            .build();

    private boolean mDisableNotificationEffects;
    private int mCallState;
    private String mSoundNotificationKey;
    private String mVibrateNotificationKey;

    private final ArraySet<ManagedServiceInfo> mListenersDisablingEffects = new ArraySet<>();
    private ComponentName mEffectsSuppressor;
    private int mListenerHints;  // right now, all hints are global
    private int mInterruptionFilter = NotificationListenerService.INTERRUPTION_FILTER_UNKNOWN;

    // for enabling and disabling notification pulse behavior
    private boolean mScreenOn = true;
    private boolean mInCall = false;
    private boolean mNotificationPulseEnabled;
    private HashMap<String, NotificationLedValues> mNotificationPulseCustomLedValues;
    private Map<String, String> mPackageNameMappings;
    private final Map<String, Integer> mGeneratedPackageLedColors =
        new HashMap<String, Integer>();

    // for checking lockscreen status
    private KeyguardManager mKeyguardManager;

    // used as a mutex for access to all active notifications & listeners
    final ArrayList<NotificationRecord> mNotificationList =
            new ArrayList<NotificationRecord>();
    final ArrayMap<String, NotificationRecord> mNotificationsByKey =
            new ArrayMap<String, NotificationRecord>();
    final ArrayList<ToastRecord> mToastQueue = new ArrayList<ToastRecord>();
    final ArrayMap<String, NotificationRecord> mSummaryByGroupKey = new ArrayMap<>();
    final PolicyAccess mPolicyAccess = new PolicyAccess();

    // The last key in this list owns the hardware.
    ArrayList<String> mLights = new ArrayList<>();

    private HashMap<String, Long> mAnnoyingNotifications = new HashMap<String, Long>();
    private long mAnnoyingNotificationThreshold = -1;

    private AppOpsManager mAppOps;
    private UsageStatsManagerInternal mAppUsageStats;

    private Archive mArchive;

    // Persistent storage for notification policy
    private AtomicFile mPolicyFile;

    // Temporary holder for <blocked-packages> config coming from old policy files.
    private HashSet<String> mBlockedPackages = new HashSet<String>();

    private static final int DB_VERSION = 1;

    private static final String TAG_NOTIFICATION_POLICY = "notification-policy";
    private static final String ATTR_VERSION = "version";

    // Obsolete:  converted if present, but not resaved to disk.
    private static final String TAG_BLOCKED_PKGS = "blocked-packages";
    private static final String TAG_PACKAGE = "package";
    private static final String ATTR_NAME = "name";

    private RankingHelper mRankingHelper;

    private final UserProfiles mUserProfiles = new UserProfiles();
    private NotificationListeners mListeners;
    private ConditionProviders mConditionProviders;
    private NotificationUsageStats mUsageStats;
    private boolean mDisableDuckingWhileMedia;
    private boolean mActiveMedia;

    private static final int MY_UID = Process.myUid();
    private static final int MY_PID = Process.myPid();
    private static final int REASON_DELEGATE_CLICK = 1;
    private static final int REASON_DELEGATE_CANCEL = 2;
    private static final int REASON_DELEGATE_CANCEL_ALL = 3;
    private static final int REASON_DELEGATE_ERROR = 4;
    private static final int REASON_PACKAGE_CHANGED = 5;
    private static final int REASON_USER_STOPPED = 6;
    private static final int REASON_PACKAGE_BANNED = 7;
    private static final int REASON_NOMAN_CANCEL = 8;
    private static final int REASON_NOMAN_CANCEL_ALL = 9;
    private static final int REASON_LISTENER_CANCEL = 10;
    private static final int REASON_LISTENER_CANCEL_ALL = 11;
    private static final int REASON_GROUP_SUMMARY_CANCELED = 12;
    private static final int REASON_GROUP_OPTIMIZATION = 13;

    private static class Archive {
        final int mBufferSize;
        final ArrayDeque<StatusBarNotification> mBuffer;

        public Archive(int size) {
            mBufferSize = size;
            mBuffer = new ArrayDeque<StatusBarNotification>(mBufferSize);
        }

        public String toString() {
            final StringBuilder sb = new StringBuilder();
            final int N = mBuffer.size();
            sb.append("Archive (");
            sb.append(N);
            sb.append(" notification");
            sb.append((N==1)?")":"s)");
            return sb.toString();
        }

        public void record(StatusBarNotification nr) {
            if (mBuffer.size() == mBufferSize) {
                mBuffer.removeFirst();
            }

            // We don't want to store the heavy bits of the notification in the archive,
            // but other clients in the system process might be using the object, so we
            // store a (lightened) copy.
            mBuffer.addLast(nr.cloneLight());
        }

        public Iterator<StatusBarNotification> descendingIterator() {
            return mBuffer.descendingIterator();
        }

        public StatusBarNotification[] getArray(int count) {
            if (count == 0) count = mBufferSize;
            final StatusBarNotification[] a
                    = new StatusBarNotification[Math.min(count, mBuffer.size())];
            Iterator<StatusBarNotification> iter = descendingIterator();
            int i=0;
            while (iter.hasNext() && i < count) {
                a[i++] = iter.next();
            }
            return a;
        }

    }

    private void readPolicyXml(InputStream stream, boolean forRestore)
            throws XmlPullParserException, NumberFormatException, IOException {
        final XmlPullParser parser = Xml.newPullParser();
        parser.setInput(stream, StandardCharsets.UTF_8.name());

        int type;
        String tag;
        int version = DB_VERSION;
        while ((type = parser.next()) != END_DOCUMENT) {
            tag = parser.getName();
            if (type == START_TAG) {
                if (TAG_NOTIFICATION_POLICY.equals(tag)) {
                    version = Integer.parseInt(
                            parser.getAttributeValue(null, ATTR_VERSION));
                } else if (TAG_BLOCKED_PKGS.equals(tag)) {
                    while ((type = parser.next()) != END_DOCUMENT) {
                        tag = parser.getName();
                        if (TAG_PACKAGE.equals(tag)) {
                            mBlockedPackages.add(
                                    parser.getAttributeValue(null, ATTR_NAME));
                        } else if (TAG_BLOCKED_PKGS.equals(tag) && type == END_TAG) {
                            break;
                        }
                    }
                }
            }
            mZenModeHelper.readXml(parser, forRestore);
            mRankingHelper.readXml(parser, forRestore);
        }
    }

    private void loadPolicyFile() {
        if (DBG) Slog.d(TAG, "loadPolicyFile");
        synchronized(mPolicyFile) {
            mBlockedPackages.clear();

            FileInputStream infile = null;
            try {
                infile = mPolicyFile.openRead();
                readPolicyXml(infile, false /*forRestore*/);
            } catch (FileNotFoundException e) {
                // No data yet
            } catch (IOException e) {
                Log.wtf(TAG, "Unable to read notification policy", e);
            } catch (NumberFormatException e) {
                Log.wtf(TAG, "Unable to parse notification policy", e);
            } catch (XmlPullParserException e) {
                Log.wtf(TAG, "Unable to parse notification policy", e);
            } finally {
                IoUtils.closeQuietly(infile);
            }
        }
    }

    public void savePolicyFile() {
        mHandler.removeMessages(MESSAGE_SAVE_POLICY_FILE);
        mHandler.sendEmptyMessage(MESSAGE_SAVE_POLICY_FILE);
    }

    private void handleSavePolicyFile() {
        if (DBG) Slog.d(TAG, "handleSavePolicyFile");
        synchronized (mPolicyFile) {
            final FileOutputStream stream;
            try {
                stream = mPolicyFile.startWrite();
            } catch (IOException e) {
                Slog.w(TAG, "Failed to save policy file", e);
                return;
            }

            try {
                writePolicyXml(stream, false /*forBackup*/);
                mPolicyFile.finishWrite(stream);
            } catch (IOException e) {
                Slog.w(TAG, "Failed to save policy file, restoring backup", e);
                mPolicyFile.failWrite(stream);
            }
        }
        BackupManager.dataChanged(getContext().getPackageName());
    }

    private void writePolicyXml(OutputStream stream, boolean forBackup) throws IOException {
        final XmlSerializer out = new FastXmlSerializer();
        out.setOutput(stream, StandardCharsets.UTF_8.name());
        out.startDocument(null, true);
        out.startTag(null, TAG_NOTIFICATION_POLICY);
        out.attribute(null, ATTR_VERSION, Integer.toString(DB_VERSION));
        mZenModeHelper.writeXml(out, forBackup);
        mRankingHelper.writeXml(out, forBackup);
        out.endTag(null, TAG_NOTIFICATION_POLICY);
        out.endDocument();
    }

    /** Use this when you actually want to post a notification or toast.
     *
     * Unchecked. Not exposed via Binder, but can be called in the course of enqueue*().
     */
    private boolean noteNotificationOp(String pkg, int uid) {
        if (mAppOps.noteOpNoThrow(AppOpsManager.OP_POST_NOTIFICATION, uid, pkg)
                != AppOpsManager.MODE_ALLOWED) {
            Slog.v(TAG, "notifications are disabled by AppOps for " + pkg);
            return false;
        }
        return true;
    }

    /** Use this to check if a package can post a notification or toast. */
    private boolean checkNotificationOp(String pkg, int uid) {
        return mAppOps.checkOp(AppOpsManager.OP_POST_NOTIFICATION, uid, pkg)
                == AppOpsManager.MODE_ALLOWED;
    }

    private static final class ToastRecord
    {
        final int pid;
        final String pkg;
        final ITransientNotification callback;
        int duration;

        ToastRecord(int pid, String pkg, ITransientNotification callback, int duration)
        {
            this.pid = pid;
            this.pkg = pkg;
            this.callback = callback;
            this.duration = duration;
        }

        void update(int duration) {
            this.duration = duration;
        }

        void dump(PrintWriter pw, String prefix, DumpFilter filter) {
            if (filter != null && !filter.matches(pkg)) return;
            pw.println(prefix + this);
        }

        @Override
        public final String toString()
        {
            return "ToastRecord{"
                + Integer.toHexString(System.identityHashCode(this))
                + " pkg=" + pkg
                + " callback=" + callback
                + " duration=" + duration;
        }
    }

    class NotificationLedValues {
        public int color;
        public int onMS;
        public int offMS;
    }

    private final NotificationDelegate mNotificationDelegate = new NotificationDelegate() {

        @Override
        public void onSetDisabled(int status) {
            synchronized (mNotificationList) {
                mDisableNotificationEffects =
                        (status & StatusBarManager.DISABLE_NOTIFICATION_ALERTS) != 0;
                if (disableNotificationEffects(null) != null) {
                    // cancel whatever's going on
                    long identity = Binder.clearCallingIdentity();
                    try {
                        final IRingtonePlayer player = mAudioManager.getRingtonePlayer();
                        if (player != null) {
                            player.stopAsync();
                        }
                    } catch (RemoteException e) {
                    } finally {
                        Binder.restoreCallingIdentity(identity);
                    }

                    identity = Binder.clearCallingIdentity();
                    try {
                        mVibrator.cancel();
                    } finally {
                        Binder.restoreCallingIdentity(identity);
                    }
                }
            }
        }

        @Override
        public void onClearAll(int callingUid, int callingPid, int userId) {
            synchronized (mNotificationList) {
                cancelAllLocked(callingUid, callingPid, userId, REASON_DELEGATE_CANCEL_ALL, null,
                        /*includeCurrentProfiles*/ true);
            }
        }

        @Override
        public void onNotificationClick(int callingUid, int callingPid, String key) {
            synchronized (mNotificationList) {
                NotificationRecord r = mNotificationsByKey.get(key);
                if (r == null) {
                    Log.w(TAG, "No notification with key: " + key);
                    return;
                }
                final long now = System.currentTimeMillis();
                EventLogTags.writeNotificationClicked(key,
                        r.getLifespanMs(now), r.getFreshnessMs(now), r.getExposureMs(now));

                StatusBarNotification sbn = r.sbn;
                cancelNotification(callingUid, callingPid, sbn.getPackageName(), sbn.getTag(),
                        sbn.getId(), Notification.FLAG_AUTO_CANCEL,
                        Notification.FLAG_FOREGROUND_SERVICE, false, r.getUserId(),
                        REASON_DELEGATE_CLICK, null);
            }
        }

        @Override
        public void onNotificationActionClick(int callingUid, int callingPid, String key,
                int actionIndex) {
            synchronized (mNotificationList) {
                NotificationRecord r = mNotificationsByKey.get(key);
                if (r == null) {
                    Log.w(TAG, "No notification with key: " + key);
                    return;
                }
                final long now = System.currentTimeMillis();
                EventLogTags.writeNotificationActionClicked(key, actionIndex,
                        r.getLifespanMs(now), r.getFreshnessMs(now), r.getExposureMs(now));
                // TODO: Log action click via UsageStats.
            }
        }

        @Override
        public void onNotificationClear(int callingUid, int callingPid,
                String pkg, String tag, int id, int userId) {
            cancelNotification(callingUid, callingPid, pkg, tag, id, 0,
                    Notification.FLAG_ONGOING_EVENT | Notification.FLAG_FOREGROUND_SERVICE,
                    true, userId, REASON_DELEGATE_CANCEL, null);
        }

        @Override
        public void onPanelRevealed(boolean clearEffects, int items) {
            EventLogTags.writeNotificationPanelRevealed(items);
            if (clearEffects) {
                clearEffects();
            }
        }

        @Override
        public void onPanelHidden() {
            EventLogTags.writeNotificationPanelHidden();
        }

        @Override
        public void clearEffects() {
            synchronized (mNotificationList) {
                if (DBG) Slog.d(TAG, "clearEffects");

                // sound
                mSoundNotificationKey = null;

                long identity = Binder.clearCallingIdentity();
                try {
                    final IRingtonePlayer player = mAudioManager.getRingtonePlayer();
                    if (player != null) {
                        player.stopAsync();
                    }
                } catch (RemoteException e) {
                } finally {
                    Binder.restoreCallingIdentity(identity);
                }

                // vibrate
                mVibrateNotificationKey = null;
                identity = Binder.clearCallingIdentity();
                try {
                    mVibrator.cancel();
                } finally {
                    Binder.restoreCallingIdentity(identity);
                }

                // lights
                // clear only if lockscreen is not active
                // and LED is not forced on by Settings app
                if (mLights.size() > 0) {
                    final String owner = mLights.get(mLights.size() - 1);
                    NotificationRecord ledNotification = mNotificationsByKey.get(owner);
                    if (mKeyguardManager != null && !mKeyguardManager.isKeyguardLocked()) {
                        if (!isLedNotificationForcedOn(ledNotification)) {
                            mLights.clear();
                        }
                        updateLightsLocked();
                    }
                }
            }
        }

        @Override
        public void onNotificationError(int callingUid, int callingPid, String pkg, String tag, int id,
                int uid, int initialPid, String message, int userId) {
            Slog.d(TAG, "onNotification error pkg=" + pkg + " tag=" + tag + " id=" + id
                    + "; will crashApplication(uid=" + uid + ", pid=" + initialPid + ")");
            cancelNotification(callingUid, callingPid, pkg, tag, id, 0, 0, false, userId,
                    REASON_DELEGATE_ERROR, null);
            long ident = Binder.clearCallingIdentity();
            try {
                ActivityManagerNative.getDefault().crashApplication(uid, initialPid, pkg,
                        "Bad notification posted from package " + pkg
                        + ": " + message);
            } catch (RemoteException e) {
            } finally {
                Binder.restoreCallingIdentity(ident);
            }
        }

        @Override
        public void onNotificationVisibilityChanged(NotificationVisibility[] newlyVisibleKeys,
                NotificationVisibility[] noLongerVisibleKeys) {
            synchronized (mNotificationList) {
                for (NotificationVisibility nv : newlyVisibleKeys) {
                    NotificationRecord r = mNotificationsByKey.get(nv.key);
                    if (r == null) continue;
                    r.setVisibility(true, nv.rank);
                    nv.recycle();
                }
                // Note that we might receive this event after notifications
                // have already left the system, e.g. after dismissing from the
                // shade. Hence not finding notifications in
                // mNotificationsByKey is not an exceptional condition.
                for (NotificationVisibility nv : noLongerVisibleKeys) {
                    NotificationRecord r = mNotificationsByKey.get(nv.key);
                    if (r == null) continue;
                    r.setVisibility(false, nv.rank);
                    nv.recycle();
                }
            }
        }

        @Override
        public void onNotificationExpansionChanged(String key,
                boolean userAction, boolean expanded) {
            synchronized (mNotificationList) {
                NotificationRecord r = mNotificationsByKey.get(key);
                if (r != null) {
                    r.stats.onExpansionChanged(userAction, expanded);
                    final long now = System.currentTimeMillis();
                    EventLogTags.writeNotificationExpansion(key,
                            userAction ? 1 : 0, expanded ? 1 : 0,
                            r.getLifespanMs(now), r.getFreshnessMs(now), r.getExposureMs(now));
                }
            }
        }
    };

    private final BroadcastReceiver mPackageIntentReceiver = new BroadcastReceiver() {
        @Override
        public void onReceive(Context context, Intent intent) {
            String action = intent.getAction();
            if (action == null) {
                return;
            }

            boolean queryRestart = false;
            boolean queryRemove = false;
            boolean packageChanged = false;
            boolean cancelNotifications = true;

            if (action.equals(Intent.ACTION_PACKAGE_ADDED)
                    || (queryRemove=action.equals(Intent.ACTION_PACKAGE_REMOVED))
                    || action.equals(Intent.ACTION_PACKAGE_RESTARTED)
                    || (packageChanged=action.equals(Intent.ACTION_PACKAGE_CHANGED))
                    || (queryRestart=action.equals(Intent.ACTION_QUERY_PACKAGE_RESTART))
                    || action.equals(Intent.ACTION_EXTERNAL_APPLICATIONS_UNAVAILABLE)) {
                int changeUserId = intent.getIntExtra(Intent.EXTRA_USER_HANDLE,
                        UserHandle.USER_ALL);
                String pkgList[] = null;
                boolean queryReplace = queryRemove &&
                        intent.getBooleanExtra(Intent.EXTRA_REPLACING, false);
                if (DBG) Slog.i(TAG, "action=" + action + " queryReplace=" + queryReplace);
                if (action.equals(Intent.ACTION_EXTERNAL_APPLICATIONS_UNAVAILABLE)) {
                    pkgList = intent.getStringArrayExtra(Intent.EXTRA_CHANGED_PACKAGE_LIST);
                } else if (queryRestart) {
                    pkgList = intent.getStringArrayExtra(Intent.EXTRA_PACKAGES);
                } else {
                    Uri uri = intent.getData();
                    if (uri == null) {
                        return;
                    }
                    String pkgName = uri.getSchemeSpecificPart();
                    if (pkgName == null) {
                        return;
                    }
                    if (packageChanged) {
                        // We cancel notifications for packages which have just been disabled
                        try {
                            final IPackageManager pm = AppGlobals.getPackageManager();
                            final int enabled = pm.getApplicationEnabledSetting(pkgName,
                                    changeUserId != UserHandle.USER_ALL ? changeUserId :
                                    UserHandle.USER_OWNER);
                            if (enabled == PackageManager.COMPONENT_ENABLED_STATE_ENABLED
                                    || enabled == PackageManager.COMPONENT_ENABLED_STATE_DEFAULT) {
                                cancelNotifications = false;
                            }
                        } catch (IllegalArgumentException e) {
                            // Package doesn't exist; probably racing with uninstall.
                            // cancelNotifications is already true, so nothing to do here.
                            if (DBG) {
                                Slog.i(TAG, "Exception trying to look up app enabled setting", e);
                            }
                        } catch (RemoteException e) {
                            // Failed to talk to PackageManagerService Should never happen!
                        }
                    }
                    pkgList = new String[]{pkgName};
                }

                if (pkgList != null && (pkgList.length > 0)) {
                    for (String pkgName : pkgList) {
                        if (cancelNotifications) {
                            cancelAllNotificationsInt(MY_UID, MY_PID, pkgName, 0, 0, !queryRestart,
                                    changeUserId, REASON_PACKAGE_CHANGED, null);
                        }
                    }
                }
                mListeners.onPackagesChanged(queryReplace, pkgList);
                mConditionProviders.onPackagesChanged(queryReplace, pkgList);
                mRankingHelper.onPackagesChanged(queryReplace, pkgList);
            }
        }
    };

    private final BroadcastReceiver mIntentReceiver = new BroadcastReceiver() {
        @Override
        public void onReceive(Context context, Intent intent) {
            String action = intent.getAction();

            if (action.equals(Intent.ACTION_SCREEN_ON)) {
                // Keep track of screen on/off state, but do not turn off the notification light
                // until user passes through the lock screen or views the notification.
                mScreenOn = true;
                updateNotificationPulse();
            } else if (action.equals(Intent.ACTION_SCREEN_OFF)) {
                mScreenOn = false;
                updateNotificationPulse();
            } else if (action.equals(TelephonyManager.ACTION_PHONE_STATE_CHANGED)) {
                mInCall = TelephonyManager.EXTRA_STATE_OFFHOOK
                        .equals(intent.getStringExtra(TelephonyManager.EXTRA_STATE));
                updateNotificationPulse();
            } else if (action.equals(Intent.ACTION_USER_STOPPED)) {
                int userHandle = intent.getIntExtra(Intent.EXTRA_USER_HANDLE, -1);
                if (userHandle >= 0) {
                    cancelAllNotificationsInt(MY_UID, MY_PID, null, 0, 0, true, userHandle,
                            REASON_USER_STOPPED, null);
                }
            } else if (action.equals(Intent.ACTION_USER_PRESENT)) {
                // turn off LED when user passes through lock screen
                // if lights with screen on is disabled.
                if (!mScreenOnEnabled) {
                    mNotificationLight.turnOff();
                    mStatusBar.notificationLightOff();
                }
            } else if (action.equals(Intent.ACTION_USER_SWITCHED)) {
                final int user = intent.getIntExtra(Intent.EXTRA_USER_HANDLE, UserHandle.USER_NULL);
                // reload per-user settings
                mSettingsObserver.update(null);
                mSpamFilterObserver.update(null);
                mUserProfiles.updateCache(context);
                // Refresh managed services
                mConditionProviders.onUserSwitched(user);
                mListeners.onUserSwitched(user);
                mZenModeHelper.onUserSwitched(user);
            } else if (action.equals(Intent.ACTION_USER_ADDED)) {
                mUserProfiles.updateCache(context);
            } else if (action.equals(Intent.ACTION_USER_REMOVED)) {
                final int user = intent.getIntExtra(Intent.EXTRA_USER_HANDLE, UserHandle.USER_NULL);
                mZenModeHelper.onUserRemoved(user);
            }
        }
    };

    class SpamFilterObserver extends ContentObserver {

        private Future mTask;

        public SpamFilterObserver(Handler handler) {
            super(handler);
        }

        private void addToCache(Cursor c) {
            int notifId = c.getInt(c.getColumnIndex(
                    NotificationTable.ID));
            String pkgName = c.getString(c.getColumnIndex(
                    PackageTable.PACKAGE_NAME));
            String normalizedText = c.getString(c.getColumnIndex(
                    NotificationTable.NORMALIZED_TEXT));
            int hash = getSpamCacheHash(normalizedText, pkgName);
            synchronized (mSpamCache) {
                mSpamCache.put(hash, notifId);
            }
        }

        private Runnable mFetchAllFilters = new Runnable() {
            @Override
            public void run() {
                Cursor c = getContext().getContentResolver().query(FILTER_MSG_URI,
                        null, null, null, null);
                if (c != null) {
                    synchronized (mSpamCache) {
                        mSpamCache.clear();
                        while (c.moveToNext()) {
                            addToCache(c);
                            if (Thread.interrupted()) {
                                break;
                            }
                            c.close();
                        }
                    }
                }
            }
        };

        @Override
        public void onChange(boolean selfChange, Uri uri) {
            update(uri);
        }

        void update(final Uri uri) {
            if (mTask != null && !mTask.isDone()) {
                mTask.cancel(true);
            }
            if (uri == null) {
                mTask = mSpamExecutor.submit(mFetchAllFilters);
            } else {
                Runnable r = new Runnable() {
                    @Override
                    public void run() {
                        String id = uri.getLastPathSegment();
                        Cursor c = getContext().getContentResolver().query(
                                uri, null, null, null, null);

                        if (c != null) {
                            int index;
                            synchronized (mSpamCache) {
                                index = mSpamCache.indexOfValue(Integer.parseInt(id));
                            }
                            if (!c.moveToFirst()) {
                                synchronized (mSpamCache) {
                                    // Filter was deleted
                                    if (index >= 0) {
                                        mSpamCache.removeAt(index);
                                    }
                                }
                            } else if (index < 0) {
                                // Filter was added/updated
                                addToCache(c);
                            }
                            c.close();
                        }
                    }
                };
                mTask = mSpamExecutor.submit(r);
            }
        }

        public void observe() {
            ContentResolver resolver = getContext().getContentResolver();
            resolver.registerContentObserver(SpamFilter.NOTIFICATION_URI,
                    true, this, UserHandle.USER_ALL);
            update(null);
        }
    }

    class SettingsObserver extends ContentObserver {
        private final Uri NOTIFICATION_LIGHT_PULSE_URI
                = Settings.System.getUriFor(Settings.System.NOTIFICATION_LIGHT_PULSE);
        private final Uri ENABLED_NOTIFICATION_LISTENERS_URI
                = Settings.Secure.getUriFor(Settings.Secure.ENABLED_NOTIFICATION_LISTENERS);
        private final Uri MUTE_ANNOYING_NOTIFICATIONS_THRESHOLD_URI
                = Settings.System.getUriFor(Settings.System.MUTE_ANNOYING_NOTIFICATIONS_THRESHOLD);

        SettingsObserver(Handler handler) {
            super(handler);
        }

        void observe() {
            ContentResolver resolver = getContext().getContentResolver();
            resolver.registerContentObserver(
                    NOTIFICATION_LIGHT_PULSE_URI, false, this, UserHandle.USER_ALL);
            resolver.registerContentObserver(
                    ENABLED_NOTIFICATION_LISTENERS_URI, false, this, UserHandle.USER_ALL);
            resolver.registerContentObserver(CMSettings.System.getUriFor(
                    CMSettings.System.NOTIFICATION_LIGHT_PULSE_DEFAULT_COLOR),
                    false, this, UserHandle.USER_ALL);
            resolver.registerContentObserver(CMSettings.System.getUriFor(
                    CMSettings.System.NOTIFICATION_LIGHT_PULSE_DEFAULT_LED_ON),
                    false, this, UserHandle.USER_ALL);
            resolver.registerContentObserver(CMSettings.System.getUriFor(
                    CMSettings.System.NOTIFICATION_LIGHT_PULSE_DEFAULT_LED_OFF),
                    false, this, UserHandle.USER_ALL);
            resolver.registerContentObserver(CMSettings.System.getUriFor(
                    CMSettings.System.NOTIFICATION_LIGHT_PULSE_CUSTOM_ENABLE),
                    false, this, UserHandle.USER_ALL);
            resolver.registerContentObserver(CMSettings.System.getUriFor(
                    CMSettings.System.NOTIFICATION_LIGHT_PULSE_CUSTOM_VALUES),
                    false, this, UserHandle.USER_ALL);
            resolver.registerContentObserver(CMSettings.System.getUriFor(
                    CMSettings.System.NOTIFICATION_LIGHT_SCREEN_ON),
                    false, this, UserHandle.USER_ALL);
            resolver.registerContentObserver(CMSettings.Global.getUriFor(
                    CMSettings.Global.ZEN_DISABLE_DUCKING_DURING_MEDIA_PLAYBACK), false,
                    this, UserHandle.USER_ALL);
<<<<<<< HEAD
            resolver.registerContentObserver(MUTE_ANNOYING_NOTIFICATIONS_THRESHOLD_URI,
                    false, this, UserHandle.USER_ALL);
=======
>>>>>>> 7f6a0c2e
            resolver.registerContentObserver(CMSettings.System.getUriFor(
                    CMSettings.System.NOTIFICATION_LIGHT_COLOR_AUTO), false,
                    this, UserHandle.USER_ALL);
            if (mAdjustableNotificationLedBrightness) {
                resolver.registerContentObserver(CMSettings.System.getUriFor(
                        CMSettings.System.NOTIFICATION_LIGHT_BRIGHTNESS_LEVEL),
                        false, this, UserHandle.USER_ALL);
            }
            if (mMultipleNotificationLeds) {
                resolver.registerContentObserver(CMSettings.System.getUriFor(
                        CMSettings.System.NOTIFICATION_LIGHT_MULTIPLE_LEDS_ENABLE),
                        false, this, UserHandle.USER_ALL);
            }
            update(null);
        }

        @Override public void onChange(boolean selfChange, Uri uri) {
            update(uri);
        }

        public void update(Uri uri) {
            ContentResolver resolver = getContext().getContentResolver();

            // LED enabled
            mNotificationPulseEnabled = Settings.System.getIntForUser(resolver,
                    Settings.System.NOTIFICATION_LIGHT_PULSE, 0, UserHandle.USER_CURRENT) != 0;

            // Automatically pick a color for LED if not set
            mAutoGenerateNotificationColor = CMSettings.System.getIntForUser(resolver,
                    CMSettings.System.NOTIFICATION_LIGHT_COLOR_AUTO,
                    1, UserHandle.USER_CURRENT) != 0;

            // LED default color
            mDefaultNotificationColor = CMSettings.System.getIntForUser(resolver,
                    CMSettings.System.NOTIFICATION_LIGHT_PULSE_DEFAULT_COLOR,
                    mDefaultNotificationColor, UserHandle.USER_CURRENT);

            // LED default on MS
            mDefaultNotificationLedOn = CMSettings.System.getIntForUser(resolver,
                    CMSettings.System.NOTIFICATION_LIGHT_PULSE_DEFAULT_LED_ON,
                    mDefaultNotificationLedOn, UserHandle.USER_CURRENT);

            // LED default off MS
            mDefaultNotificationLedOff = CMSettings.System.getIntForUser(resolver,
                    CMSettings.System.NOTIFICATION_LIGHT_PULSE_DEFAULT_LED_OFF,
                    mDefaultNotificationLedOff, UserHandle.USER_CURRENT);

            // LED generated notification colors
            mGeneratedPackageLedColors.clear();

            // LED custom notification colors
            mNotificationPulseCustomLedValues.clear();
            if (CMSettings.System.getIntForUser(resolver,
                    CMSettings.System.NOTIFICATION_LIGHT_PULSE_CUSTOM_ENABLE, 0,
                    UserHandle.USER_CURRENT) != 0) {
                parseNotificationPulseCustomValuesString(CMSettings.System.getStringForUser(resolver,
                        CMSettings.System.NOTIFICATION_LIGHT_PULSE_CUSTOM_VALUES,
                        UserHandle.USER_CURRENT));
            }

            // Notification LED brightness
            if (mAdjustableNotificationLedBrightness) {
                mNotificationLedBrightnessLevel = CMSettings.System.getIntForUser(resolver,
                        CMSettings.System.NOTIFICATION_LIGHT_BRIGHTNESS_LEVEL,
                        LIGHT_BRIGHTNESS_MAXIMUM, UserHandle.USER_CURRENT);
            }

            // Multiple LEDs enabled
            if (mMultipleNotificationLeds) {
                mMultipleLedsEnabledSetting = (CMSettings.System.getIntForUser(resolver,
                        CMSettings.System.NOTIFICATION_LIGHT_MULTIPLE_LEDS_ENABLE,
                        mMultipleNotificationLeds ? 1 : 0, UserHandle.USER_CURRENT) != 0);
            }

            // Notification lights with screen on
            mScreenOnEnabled = (CMSettings.System.getIntForUser(resolver,
                    CMSettings.System.NOTIFICATION_LIGHT_SCREEN_ON,
                    mScreenOnDefault ? 1 : 0, UserHandle.USER_CURRENT) != 0);

            updateNotificationPulse();

            mDisableDuckingWhileMedia = CMSettings.Global.getInt(resolver,
                    CMSettings.Global.ZEN_DISABLE_DUCKING_DURING_MEDIA_PLAYBACK, 0) == 1;

            if (uri == null || MUTE_ANNOYING_NOTIFICATIONS_THRESHOLD_URI.equals(uri)) {
                mAnnoyingNotificationThreshold = Settings.System.getLongForUser(resolver,
                       Settings.System.MUTE_ANNOYING_NOTIFICATIONS_THRESHOLD, 0,
                       UserHandle.USER_CURRENT_OR_SELF);
            }

            updateDisableDucking();
        }
    }

    private void updateDisableDucking() {
        if (!mSystemReady) {
            return;
        }
        final MediaSessionManager mediaSessionManager = (MediaSessionManager) getContext()
                .getSystemService(Context.MEDIA_SESSION_SERVICE);
        mediaSessionManager.removeOnActiveSessionsChangedListener(mSessionListener);
        if (mDisableDuckingWhileMedia) {
            mediaSessionManager.addOnActiveSessionsChangedListener(mSessionListener, null);
        }
    }

    private SettingsObserver mSettingsObserver;
    private SpamFilterObserver mSpamFilterObserver;
    private ZenModeHelper mZenModeHelper;

    private final Runnable mBuzzBeepBlinked = new Runnable() {
        @Override
        public void run() {
            mStatusBar.buzzBeepBlinked();
        }
    };

    static long[] getLongArray(Resources r, int resid, int maxlen, long[] def) {
        int[] ar = r.getIntArray(resid);
        if (ar == null) {
            return def;
        }
        final int len = ar.length > maxlen ? maxlen : ar.length;
        long[] out = new long[len];
        for (int i=0; i<len; i++) {
            out[i] = ar[i];
        }
        return out;
    }

    public NotificationManagerService(Context context) {
        super(context);
        mSpamCache = new SparseIntArray();
    }

    @Override
    public void onStart() {
        Resources resources = getContext().getResources();

        mAm = ActivityManagerNative.getDefault();
        mAppOps = (AppOpsManager) getContext().getSystemService(Context.APP_OPS_SERVICE);
        mVibrator = (Vibrator) getContext().getSystemService(Context.VIBRATOR_SERVICE);
        mAppUsageStats = LocalServices.getService(UsageStatsManagerInternal.class);
        mKeyguardManager =
                (KeyguardManager) getContext().getSystemService(Context.KEYGUARD_SERVICE);

        mHandler = new WorkerHandler();
        mRankingThread.start();
        String[] extractorNames;
        try {
            extractorNames = resources.getStringArray(R.array.config_notificationSignalExtractors);
        } catch (Resources.NotFoundException e) {
            extractorNames = new String[0];
        }
        mUsageStats = new NotificationUsageStats(getContext());
        mRankingHelper = new RankingHelper(getContext(),
                new RankingWorkerHandler(mRankingThread.getLooper()),
                mUsageStats,
                extractorNames);
        mConditionProviders = new ConditionProviders(getContext(), mHandler, mUserProfiles);
        mZenModeHelper = new ZenModeHelper(getContext(), mHandler.getLooper(), mConditionProviders);
        mZenModeHelper.addCallback(new ZenModeHelper.Callback() {
            @Override
            public void onConfigChanged() {
                savePolicyFile();
            }

            @Override
            void onZenModeChanged() {
                sendRegisteredOnlyBroadcast(NotificationManager.ACTION_INTERRUPTION_FILTER_CHANGED);
                synchronized(mNotificationList) {
                    updateInterruptionFilterLocked();
                }
            }

            @Override
            void onPolicyChanged() {
                sendRegisteredOnlyBroadcast(NotificationManager.ACTION_NOTIFICATION_POLICY_CHANGED);
            }
        });
        final File systemDir = new File(Environment.getDataDirectory(), "system");
        mPolicyFile = new AtomicFile(new File(systemDir, "notification_policy.xml"));

        importOldBlockDb();

        mListeners = new NotificationListeners();
        mStatusBar = getLocalService(StatusBarManagerInternal.class);
        mStatusBar.setNotificationDelegate(mNotificationDelegate);

        final LightsManager lights = getLocalService(LightsManager.class);
        mNotificationLight = lights.getLight(LightsManager.LIGHT_ID_NOTIFICATIONS);
        mAttentionLight = lights.getLight(LightsManager.LIGHT_ID_ATTENTION);

        mDefaultNotificationColor = resources.getColor(
                R.color.config_defaultNotificationColor);
        mDefaultNotificationLedOn = resources.getInteger(
                R.integer.config_defaultNotificationLedOn);
        mDefaultNotificationLedOff = resources.getInteger(
                R.integer.config_defaultNotificationLedOff);

        mNotificationPulseCustomLedValues = new HashMap<String, NotificationLedValues>();

        mPackageNameMappings = new HashMap<String, String>();
        final String[] defaultMapping = resources.getStringArray(
                com.android.internal.R.array.notification_light_package_mapping);
        for (String mapping : defaultMapping) {
            String[] map = mapping.split("\\|");
            mPackageNameMappings.put(map[0], map[1]);
        }

        mDefaultVibrationPattern = getLongArray(resources,
                R.array.config_defaultNotificationVibePattern,
                VIBRATE_PATTERN_MAXLEN,
                DEFAULT_VIBRATE_PATTERN);

        mFallbackVibrationPattern = getLongArray(resources,
                R.array.config_notificationFallbackVibePattern,
                VIBRATE_PATTERN_MAXLEN,
                DEFAULT_VIBRATE_PATTERN);

        mAdjustableNotificationLedBrightness = resources.getBoolean(
                org.cyanogenmod.platform.internal.R.bool.config_adjustableNotificationLedBrightness);
        mMultipleNotificationLeds = resources.getBoolean(
                org.cyanogenmod.platform.internal.R.bool.config_multipleNotificationLeds);

        mUseAttentionLight = resources.getBoolean(R.bool.config_useAttentionLight);

        // Don't start allowing notifications until the setup wizard has run once.
        // After that, including subsequent boots, init with notifications turned on.
        // This works on the first boot because the setup wizard will toggle this
        // flag at least once and we'll go back to 0 after that.
        if (0 == Settings.Global.getInt(getContext().getContentResolver(),
                    Settings.Global.DEVICE_PROVISIONED, 0)) {
            mDisableNotificationEffects = true;
        }
        mZenModeHelper.initZenMode();
        mZenModeHelper.readAllowLightsFromSettings();
        mInterruptionFilter = mZenModeHelper.getZenModeListenerInterruptionFilter();

        mUserProfiles.updateCache(getContext());
        listenForCallState();

        // register for various Intents
        IntentFilter filter = new IntentFilter();
        filter.addAction(Intent.ACTION_SCREEN_ON);
        filter.addAction(Intent.ACTION_SCREEN_OFF);
        filter.addAction(TelephonyManager.ACTION_PHONE_STATE_CHANGED);
        filter.addAction(Intent.ACTION_USER_PRESENT);
        filter.addAction(Intent.ACTION_USER_STOPPED);
        filter.addAction(Intent.ACTION_USER_SWITCHED);
        filter.addAction(Intent.ACTION_USER_ADDED);
        filter.addAction(Intent.ACTION_USER_REMOVED);
        getContext().registerReceiver(mIntentReceiver, filter);

        IntentFilter pkgFilter = new IntentFilter();
        pkgFilter.addAction(Intent.ACTION_PACKAGE_ADDED);
        pkgFilter.addAction(Intent.ACTION_PACKAGE_REMOVED);
        pkgFilter.addAction(Intent.ACTION_PACKAGE_CHANGED);
        pkgFilter.addAction(Intent.ACTION_PACKAGE_RESTARTED);
        pkgFilter.addAction(Intent.ACTION_QUERY_PACKAGE_RESTART);
        pkgFilter.addDataScheme("package");
        getContext().registerReceiverAsUser(mPackageIntentReceiver, UserHandle.ALL, pkgFilter, null,
                null);

        IntentFilter sdFilter = new IntentFilter(Intent.ACTION_EXTERNAL_APPLICATIONS_UNAVAILABLE);
        getContext().registerReceiverAsUser(mPackageIntentReceiver, UserHandle.ALL, sdFilter, null,
                null);

        mSettingsObserver = new SettingsObserver(mHandler);
        mSettingsObserver.observe();

        mSpamFilterObserver = new SpamFilterObserver(mHandler);
        mSpamFilterObserver.observe();

        mArchive = new Archive(resources.getInteger(
                R.integer.config_notificationServiceArchiveSize));

        publishBinderService(Context.NOTIFICATION_SERVICE, mService);
        publishLocalService(NotificationManagerInternal.class, mInternalService);
    }

    private void sendRegisteredOnlyBroadcast(String action) {
        getContext().sendBroadcastAsUser(new Intent(action)
                .addFlags(Intent.FLAG_RECEIVER_REGISTERED_ONLY), UserHandle.ALL, null);
    }

    /**
     * Read the old XML-based app block database and import those blockages into the AppOps system.
     */
    private void importOldBlockDb() {
        loadPolicyFile();

        PackageManager pm = getContext().getPackageManager();
        for (String pkg : mBlockedPackages) {
            PackageInfo info = null;
            try {
                info = pm.getPackageInfo(pkg, 0);
                setNotificationsEnabledForPackageImpl(pkg, info.applicationInfo.uid, false);
            } catch (NameNotFoundException e) {
                // forget you
            }
        }
        mBlockedPackages.clear();
    }

    @Override
    public void onBootPhase(int phase) {
        if (phase == SystemService.PHASE_SYSTEM_SERVICES_READY) {
            // no beeping until we're basically done booting
            mSystemReady = true;

            // Grab our optional AudioService
            mAudioManager = (AudioManager) getContext().getSystemService(Context.AUDIO_SERVICE);
            mAudioManagerInternal = getLocalService(AudioManagerInternal.class);
            mZenModeHelper.onSystemReady();

            updateDisableDucking();
        } else if (phase == SystemService.PHASE_THIRD_PARTY_APPS_CAN_START) {
            // This observer will force an update when observe is called, causing us to
            // bind to listener services.
            mSettingsObserver.observe();
            mSpamFilterObserver.observe();
            mListeners.onBootPhaseAppsCanStart();
            mConditionProviders.onBootPhaseAppsCanStart();
        }
    }

    void setNotificationsEnabledForPackageImpl(String pkg, int uid, boolean enabled) {
        Slog.v(TAG, (enabled?"en":"dis") + "abling notifications for " + pkg);

        mAppOps.setMode(AppOpsManager.OP_POST_NOTIFICATION, uid, pkg,
                enabled ? AppOpsManager.MODE_ALLOWED : AppOpsManager.MODE_IGNORED);

        // Now, cancel any outstanding notifications that are part of a just-disabled app
        if (ENABLE_BLOCKED_NOTIFICATIONS && !enabled) {
            cancelAllNotificationsInt(MY_UID, MY_PID, pkg, 0, 0, true, UserHandle.getUserId(uid),
                    REASON_PACKAGE_BANNED, null);
        }
    }

    private void updateListenerHintsLocked() {
        final int hints = mListenersDisablingEffects.isEmpty() ? 0 : HINT_HOST_DISABLE_EFFECTS;
        if (hints == mListenerHints) return;
        ZenLog.traceListenerHintsChanged(mListenerHints, hints, mListenersDisablingEffects.size());
        mListenerHints = hints;
        scheduleListenerHintsChanged(hints);
    }

    private void updateEffectsSuppressorLocked() {
        final ComponentName suppressor = !mListenersDisablingEffects.isEmpty()
                ? mListenersDisablingEffects.valueAt(0).component : null;
        if (Objects.equals(suppressor, mEffectsSuppressor)) return;
        ZenLog.traceEffectsSuppressorChanged(mEffectsSuppressor, suppressor);
        mEffectsSuppressor = suppressor;
        mZenModeHelper.setEffectsSuppressed(suppressor != null);
        sendRegisteredOnlyBroadcast(NotificationManager.ACTION_EFFECTS_SUPPRESSOR_CHANGED);
    }

    private void updateInterruptionFilterLocked() {
        int interruptionFilter = mZenModeHelper.getZenModeListenerInterruptionFilter();
        if (interruptionFilter == mInterruptionFilter) return;
        mInterruptionFilter = interruptionFilter;
        scheduleInterruptionFilterChanged(interruptionFilter);
    }

    private final IBinder mService = new INotificationManager.Stub() {
        // Toasts
        // ============================================================================

        @Override
        public void enqueueToast(String pkg, ITransientNotification callback, int duration)
        {
            if (DBG) {
                Slog.i(TAG, "enqueueToast pkg=" + pkg + " callback=" + callback
                        + " duration=" + duration);
            }

            if (pkg == null || callback == null) {
                Slog.e(TAG, "Not doing toast. pkg=" + pkg + " callback=" + callback);
                return ;
            }

            final boolean isSystemToast = isCallerSystem() || ("android".equals(pkg));

            if (ENABLE_BLOCKED_TOASTS && !noteNotificationOp(pkg, Binder.getCallingUid())) {
                if (!isSystemToast) {
                    Slog.e(TAG, "Suppressing toast from package " + pkg + " by user request.");
                    return;
                }
            }

            synchronized (mToastQueue) {
                int callingPid = Binder.getCallingPid();
                long callingId = Binder.clearCallingIdentity();
                try {
                    ToastRecord record;
                    int index = indexOfToastLocked(pkg, callback);
                    // If it's already in the queue, we update it in place, we don't
                    // move it to the end of the queue.
                    if (index >= 0) {
                        record = mToastQueue.get(index);
                        record.update(duration);
                    } else {
                        // Limit the number of toasts that any given package except the android
                        // package can enqueue.  Prevents DOS attacks and deals with leaks.
                        if (!isSystemToast) {
                            int count = 0;
                            final int N = mToastQueue.size();
                            for (int i=0; i<N; i++) {
                                 final ToastRecord r = mToastQueue.get(i);
                                 if (r.pkg.equals(pkg)) {
                                     count++;
                                     if (count >= MAX_PACKAGE_NOTIFICATIONS) {
                                         Slog.e(TAG, "Package has already posted " + count
                                                + " toasts. Not showing more. Package=" + pkg);
                                         return;
                                     }
                                 }
                            }
                        }

                        record = new ToastRecord(callingPid, pkg, callback, duration);
                        mToastQueue.add(record);
                        index = mToastQueue.size() - 1;
                        keepProcessAliveLocked(callingPid);
                    }
                    // If it's at index 0, it's the current toast.  It doesn't matter if it's
                    // new or just been updated.  Call back and tell it to show itself.
                    // If the callback fails, this will remove it from the list, so don't
                    // assume that it's valid after this.
                    if (index == 0) {
                        showNextToastLocked();
                    }
                } finally {
                    Binder.restoreCallingIdentity(callingId);
                }
            }
        }

        @Override
        public void cancelToast(String pkg, ITransientNotification callback) {
            Slog.i(TAG, "cancelToast pkg=" + pkg + " callback=" + callback);

            if (pkg == null || callback == null) {
                Slog.e(TAG, "Not cancelling notification. pkg=" + pkg + " callback=" + callback);
                return ;
            }

            synchronized (mToastQueue) {
                long callingId = Binder.clearCallingIdentity();
                try {
                    int index = indexOfToastLocked(pkg, callback);
                    if (index >= 0) {
                        cancelToastLocked(index);
                    } else {
                        Slog.w(TAG, "Toast already cancelled. pkg=" + pkg
                                + " callback=" + callback);
                    }
                } finally {
                    Binder.restoreCallingIdentity(callingId);
                }
            }
        }

        @Override
        public void enqueueNotificationWithTag(String pkg, String opPkg, String tag, int id,
                Notification notification, int[] idOut, int userId) throws RemoteException {
            enqueueNotificationInternal(pkg, opPkg, Binder.getCallingUid(),
                    Binder.getCallingPid(), tag, id, notification, idOut, userId);
        }

        @Override
        public void cancelNotificationWithTag(String pkg, String tag, int id, int userId) {
            checkCallerIsSystemOrSameApp(pkg);
            userId = ActivityManager.handleIncomingUser(Binder.getCallingPid(),
                    Binder.getCallingUid(), userId, true, false, "cancelNotificationWithTag", pkg);
            // Don't allow client applications to cancel foreground service notis.
            cancelNotification(Binder.getCallingUid(), Binder.getCallingPid(), pkg, tag, id, 0,
                    Binder.getCallingUid() == Process.SYSTEM_UID
                    ? 0 : Notification.FLAG_FOREGROUND_SERVICE, false, userId, REASON_NOMAN_CANCEL,
                    null);
        }

        @Override
        public void cancelAllNotifications(String pkg, int userId) {
            checkCallerIsSystemOrSameApp(pkg);

            userId = ActivityManager.handleIncomingUser(Binder.getCallingPid(),
                    Binder.getCallingUid(), userId, true, false, "cancelAllNotifications", pkg);

            // Calling from user space, don't allow the canceling of actively
            // running foreground services.
            cancelAllNotificationsInt(Binder.getCallingUid(), Binder.getCallingPid(),
                    pkg, 0, Notification.FLAG_FOREGROUND_SERVICE, true, userId,
                    REASON_NOMAN_CANCEL_ALL, null);
        }

        @Override
        public void setNotificationsEnabledForPackage(String pkg, int uid, boolean enabled) {
            checkCallerIsSystem();

            setNotificationsEnabledForPackageImpl(pkg, uid, enabled);
        }

        /**
         * Use this when you just want to know if notifications are OK for this package.
         */
        @Override
        public boolean areNotificationsEnabledForPackage(String pkg, int uid) {
            checkCallerIsSystem();
            return (mAppOps.checkOpNoThrow(AppOpsManager.OP_POST_NOTIFICATION, uid, pkg)
                    == AppOpsManager.MODE_ALLOWED);
        }

        @Override
        public void setPackagePriority(String pkg, int uid, int priority) {
            checkCallerIsSystem();
            mRankingHelper.setPackagePriority(pkg, uid, priority);
            savePolicyFile();
        }

        @Override
        public int getPackagePriority(String pkg, int uid) {
            checkCallerIsSystem();
            return mRankingHelper.getPackagePriority(pkg, uid);
        }

        @Override
        public void setPackagePeekable(String pkg, int uid, boolean peekable) {
            checkCallerIsSystem();

            mRankingHelper.setPackagePeekable(pkg, uid, peekable);
        }

        @Override
        public boolean getPackagePeekable(String pkg, int uid) {
            checkCallerIsSystem();
            return mRankingHelper.getPackagePeekable(pkg, uid);
        }

        @Override
        public void setPackageVisibilityOverride(String pkg, int uid, int visibility) {
            checkCallerIsSystem();
            mRankingHelper.setPackageVisibilityOverride(pkg, uid, visibility);
            savePolicyFile();
        }

        @Override
        public int getPackageVisibilityOverride(String pkg, int uid) {
            checkCallerIsSystem();
            return mRankingHelper.getPackageVisibilityOverride(pkg, uid);
        }

        /**
         * System-only API for getting a list of current (i.e. not cleared) notifications.
         *
         * Requires ACCESS_NOTIFICATIONS which is signature|system.
         * @returns A list of all the notifications, in natural order.
         */
        @Override
        public StatusBarNotification[] getActiveNotifications(String callingPkg) {
            // enforce() will ensure the calling uid has the correct permission
            getContext().enforceCallingOrSelfPermission(
                    android.Manifest.permission.ACCESS_NOTIFICATIONS,
                    "NotificationManagerService.getActiveNotifications");

            StatusBarNotification[] tmp = null;
            int uid = Binder.getCallingUid();

            // noteOp will check to make sure the callingPkg matches the uid
            if (mAppOps.noteOpNoThrow(AppOpsManager.OP_ACCESS_NOTIFICATIONS, uid, callingPkg)
                    == AppOpsManager.MODE_ALLOWED) {
                synchronized (mNotificationList) {
                    tmp = new StatusBarNotification[mNotificationList.size()];
                    final int N = mNotificationList.size();
                    for (int i=0; i<N; i++) {
                        tmp[i] = mNotificationList.get(i).sbn;
                    }
                }
            }
            return tmp;
        }

        /**
         * Public API for getting a list of current notifications for the calling package/uid.
         *
         * @returns A list of all the package's notifications, in natural order.
         */
        @Override
        public ParceledListSlice<StatusBarNotification> getAppActiveNotifications(String pkg,
                int incomingUserId) {
            checkCallerIsSystemOrSameApp(pkg);
            int userId = ActivityManager.handleIncomingUser(Binder.getCallingPid(),
                    Binder.getCallingUid(), incomingUserId, true, false,
                    "getAppActiveNotifications", pkg);

            final ArrayList<StatusBarNotification> list
                    = new ArrayList<StatusBarNotification>(mNotificationList.size());

            synchronized (mNotificationList) {
                final int N = mNotificationList.size();
                for (int i = 0; i < N; i++) {
                    final StatusBarNotification sbn = mNotificationList.get(i).sbn;
                    if (sbn.getPackageName().equals(pkg) && sbn.getUserId() == userId) {
                        // We could pass back a cloneLight() but clients might get confused and
                        // try to send this thing back to notify() again, which would not work
                        // very well.
                        final StatusBarNotification sbnOut = new StatusBarNotification(
                                sbn.getPackageName(),
                                sbn.getOpPkg(),
                                sbn.getId(), sbn.getTag(), sbn.getUid(), sbn.getInitialPid(),
                                0, // hide score from apps
                                sbn.getNotification().clone(),
                                sbn.getUser(), sbn.getPostTime());
                        list.add(sbnOut);
                    }
                }
            }

            return new ParceledListSlice<StatusBarNotification>(list);
        }

        /**
         * System-only API for getting a list of recent (cleared, no longer shown) notifications.
         *
         * Requires ACCESS_NOTIFICATIONS which is signature|system.
         */
        @Override
        public StatusBarNotification[] getHistoricalNotifications(String callingPkg, int count) {
            // enforce() will ensure the calling uid has the correct permission
            getContext().enforceCallingOrSelfPermission(
                    android.Manifest.permission.ACCESS_NOTIFICATIONS,
                    "NotificationManagerService.getHistoricalNotifications");

            StatusBarNotification[] tmp = null;
            int uid = Binder.getCallingUid();

            // noteOp will check to make sure the callingPkg matches the uid
            if (mAppOps.noteOpNoThrow(AppOpsManager.OP_ACCESS_NOTIFICATIONS, uid, callingPkg)
                    == AppOpsManager.MODE_ALLOWED) {
                synchronized (mArchive) {
                    tmp = mArchive.getArray(count);
                }
            }
            return tmp;
        }

        /**
         * Register a listener binder directly with the notification manager.
         *
         * Only works with system callers. Apps should extend
         * {@link android.service.notification.NotificationListenerService}.
         */
        @Override
        public void registerListener(final INotificationListener listener,
                final ComponentName component, final int userid) {
            enforceSystemOrSystemUI("INotificationManager.registerListener");
            mListeners.registerService(listener, component, userid);
        }

        /**
         * Remove a listener binder directly
         */
        @Override
        public void unregisterListener(INotificationListener listener, int userid) {
            mListeners.unregisterService(listener, userid);
        }

        /**
         * Allow an INotificationListener to simulate a "clear all" operation.
         *
         * {@see com.android.server.StatusBarManagerService.NotificationCallbacks#onClearAllNotifications}
         *
         * @param token The binder for the listener, to check that the caller is allowed
         */
        @Override
        public void cancelNotificationsFromListener(INotificationListener token, String[] keys) {
            final int callingUid = Binder.getCallingUid();
            final int callingPid = Binder.getCallingPid();
            long identity = Binder.clearCallingIdentity();
            try {
                synchronized (mNotificationList) {
                    final ManagedServiceInfo info = mListeners.checkServiceTokenLocked(token);
                    if (keys != null) {
                        final int N = keys.length;
                        for (int i = 0; i < N; i++) {
                            NotificationRecord r = mNotificationsByKey.get(keys[i]);
                            if (r == null) continue;
                            final int userId = r.sbn.getUserId();
                            if (userId != info.userid && userId != UserHandle.USER_ALL &&
                                    !mUserProfiles.isCurrentProfile(userId)) {
                                throw new SecurityException("Disallowed call from listener: "
                                        + info.service);
                            }
                            cancelNotificationFromListenerLocked(info, callingUid, callingPid,
                                    r.sbn.getPackageName(), r.sbn.getTag(), r.sbn.getId(),
                                    userId);
                        }
                    } else {
                        cancelAllLocked(callingUid, callingPid, info.userid,
                                REASON_LISTENER_CANCEL_ALL, info, info.supportsProfiles());
                    }
                }
            } finally {
                Binder.restoreCallingIdentity(identity);
            }
        }

        @Override
        public void setNotificationsShownFromListener(INotificationListener token, String[] keys) {
            long identity = Binder.clearCallingIdentity();
            try {
                synchronized (mNotificationList) {
                    final ManagedServiceInfo info = mListeners.checkServiceTokenLocked(token);
                    if (keys != null) {
                        final int N = keys.length;
                        for (int i = 0; i < N; i++) {
                            NotificationRecord r = mNotificationsByKey.get(keys[i]);
                            if (r == null) continue;
                            final int userId = r.sbn.getUserId();
                            if (userId != info.userid && userId != UserHandle.USER_ALL &&
                                    !mUserProfiles.isCurrentProfile(userId)) {
                                throw new SecurityException("Disallowed call from listener: "
                                        + info.service);
                            }
                            if (!r.isSeen()) {
                                if (DBG) Slog.d(TAG, "Marking notification as seen " + keys[i]);
                                mAppUsageStats.reportEvent(r.sbn.getPackageName(),
                                        userId == UserHandle.USER_ALL ? UserHandle.USER_OWNER
                                                : userId,
                                        UsageEvents.Event.USER_INTERACTION);
                                r.setSeen();
                            }
                        }
                    }
                }
            } finally {
                Binder.restoreCallingIdentity(identity);
            }
        }

        private void cancelNotificationFromListenerLocked(ManagedServiceInfo info,
                int callingUid, int callingPid, String pkg, String tag, int id, int userId) {
            cancelNotification(callingUid, callingPid, pkg, tag, id, 0,
                    Notification.FLAG_ONGOING_EVENT | Notification.FLAG_FOREGROUND_SERVICE,
                    true,
                    userId, REASON_LISTENER_CANCEL, info);
        }

        /**
         * Allow an INotificationListener to simulate clearing (dismissing) a single notification.
         *
         * {@see com.android.server.StatusBarManagerService.NotificationCallbacks#onNotificationClear}
         *
         * @param token The binder for the listener, to check that the caller is allowed
         */
        @Override
        public void cancelNotificationFromListener(INotificationListener token, String pkg,
                String tag, int id) {
            final int callingUid = Binder.getCallingUid();
            final int callingPid = Binder.getCallingPid();
            long identity = Binder.clearCallingIdentity();
            try {
                synchronized (mNotificationList) {
                    final ManagedServiceInfo info = mListeners.checkServiceTokenLocked(token);
                    if (info.supportsProfiles()) {
                        Log.e(TAG, "Ignoring deprecated cancelNotification(pkg, tag, id) "
                                + "from " + info.component
                                + " use cancelNotification(key) instead.");
                    } else {
                        cancelNotificationFromListenerLocked(info, callingUid, callingPid,
                                pkg, tag, id, info.userid);
                    }
                }
            } finally {
                Binder.restoreCallingIdentity(identity);
            }
        }

        /**
         * Allow an INotificationListener to request the list of outstanding notifications seen by
         * the current user. Useful when starting up, after which point the listener callbacks
         * should be used.
         *
         * @param token The binder for the listener, to check that the caller is allowed
         * @param keys An array of notification keys to fetch, or null to fetch everything
         * @returns The return value will contain the notifications specified in keys, in that
         *      order, or if keys is null, all the notifications, in natural order.
         */
        @Override
        public ParceledListSlice<StatusBarNotification> getActiveNotificationsFromListener(
                INotificationListener token, String[] keys, int trim) {
            synchronized (mNotificationList) {
                final ManagedServiceInfo info = mListeners.checkServiceTokenLocked(token);
                final boolean getKeys = keys != null;
                final int N = getKeys ? keys.length : mNotificationList.size();
                final ArrayList<StatusBarNotification> list
                        = new ArrayList<StatusBarNotification>(N);
                for (int i=0; i<N; i++) {
                    final NotificationRecord r = getKeys
                            ? mNotificationsByKey.get(keys[i])
                            : mNotificationList.get(i);
                    if (r == null) continue;
                    StatusBarNotification sbn = r.sbn;
                    if (!isVisibleToListener(sbn, info)) continue;
                    StatusBarNotification sbnToSend =
                            (trim == TRIM_FULL) ? sbn : sbn.cloneLight();
                    list.add(sbnToSend);
                }
                return new ParceledListSlice<StatusBarNotification>(list);
            }
        }

        @Override
        public void requestHintsFromListener(INotificationListener token, int hints) {
            final long identity = Binder.clearCallingIdentity();
            try {
                synchronized (mNotificationList) {
                    final ManagedServiceInfo info = mListeners.checkServiceTokenLocked(token);
                    final boolean disableEffects = (hints & HINT_HOST_DISABLE_EFFECTS) != 0;
                    if (disableEffects) {
                        mListenersDisablingEffects.add(info);
                    } else {
                        mListenersDisablingEffects.remove(info);
                    }
                    updateListenerHintsLocked();
                    updateEffectsSuppressorLocked();
                }
            } finally {
                Binder.restoreCallingIdentity(identity);
            }
        }

        @Override
        public int getHintsFromListener(INotificationListener token) {
            synchronized (mNotificationList) {
                return mListenerHints;
            }
        }

        @Override
        public void requestInterruptionFilterFromListener(INotificationListener token,
                int interruptionFilter) throws RemoteException {
            final long identity = Binder.clearCallingIdentity();
            try {
                synchronized (mNotificationList) {
                    final ManagedServiceInfo info = mListeners.checkServiceTokenLocked(token);
                    mZenModeHelper.requestFromListener(info.component, interruptionFilter);
                    updateInterruptionFilterLocked();
                }
            } finally {
                Binder.restoreCallingIdentity(identity);
            }
        }

        @Override
        public int getInterruptionFilterFromListener(INotificationListener token)
                throws RemoteException {
            synchronized (mNotificationLight) {
                return mInterruptionFilter;
            }
        }

        @Override
        public void setOnNotificationPostedTrimFromListener(INotificationListener token, int trim)
                throws RemoteException {
            synchronized (mNotificationList) {
                final ManagedServiceInfo info = mListeners.checkServiceTokenLocked(token);
                if (info == null) return;
                mListeners.setOnNotificationPostedTrimLocked(info, trim);
            }
        }

        @Override
        public int getZenMode() {
            return mZenModeHelper.getZenMode();
        }

        @Override
        public ZenModeConfig getZenModeConfig() {
            enforceSystemOrSystemUIOrVolume("INotificationManager.getZenModeConfig");
            return mZenModeHelper.getConfig();
        }

        @Override
        public boolean setZenModeConfig(ZenModeConfig config, String reason) {
            checkCallerIsSystem();
            return mZenModeHelper.setConfig(config, reason);
        }

        @Override
        public void setZenMode(int mode, Uri conditionId, String reason) throws RemoteException {
            enforceSystemOrSystemUIOrVolume("INotificationManager.setZenMode");
            final long identity = Binder.clearCallingIdentity();
            try {
                mZenModeHelper.setManualZenMode(mode, conditionId, reason);
            } finally {
                Binder.restoreCallingIdentity(identity);
            }
        }

        @Override
        public void setInterruptionFilter(String pkg, int filter) throws RemoteException {
            enforcePolicyAccess(pkg, "setInterruptionFilter");
            final int zen = NotificationManager.zenModeFromInterruptionFilter(filter, -1);
            if (zen == -1) throw new IllegalArgumentException("Invalid filter: " + filter);
            final long identity = Binder.clearCallingIdentity();
            try {
                mZenModeHelper.setManualZenMode(zen, null, "setInterruptionFilter");
            } finally {
                Binder.restoreCallingIdentity(identity);
            }
        }

        @Override
        public void notifyConditions(final String pkg, IConditionProvider provider,
                final Condition[] conditions) {
            final ManagedServiceInfo info = mConditionProviders.checkServiceToken(provider);
            checkCallerIsSystemOrSameApp(pkg);
            mHandler.post(new Runnable() {
                @Override
                public void run() {
                    mConditionProviders.notifyConditions(pkg, info, conditions);
                }
            });
        }

        @Override
        public void requestZenModeConditions(IConditionListener callback, int relevance) {
            enforceSystemOrSystemUIOrVolume("INotificationManager.requestZenModeConditions");
            mZenModeHelper.requestZenModeConditions(callback, relevance);
        }

        private void enforceSystemOrSystemUIOrVolume(String message) {
            if (mAudioManagerInternal != null) {
                final int vcuid = mAudioManagerInternal.getVolumeControllerUid();
                if (vcuid > 0 && Binder.getCallingUid() == vcuid) {
                    return;
                }
            }
            enforceSystemOrSystemUI(message);
        }

        private void enforceSystemOrSystemUI(String message) {
            if (isCallerSystem()) return;
            getContext().enforceCallingPermission(android.Manifest.permission.STATUS_BAR_SERVICE,
                    message);
        }

        private void enforcePolicyAccess(String pkg, String method) {
            if (!checkPolicyAccess(pkg)) {
                Slog.w(TAG, "Notification policy access denied calling " + method);
                throw new SecurityException("Notification policy access denied");
            }
        }

        private boolean checkPackagePolicyAccess(String pkg) {
            return mPolicyAccess.isPackageGranted(pkg);
        }

        private boolean checkPolicyAccess(String pkg) {
            return checkPackagePolicyAccess(pkg) || mListeners.isComponentEnabledForPackage(pkg);
        }

        @Override
        protected void dump(FileDescriptor fd, PrintWriter pw, String[] args) {
            if (getContext().checkCallingOrSelfPermission(android.Manifest.permission.DUMP)
                    != PackageManager.PERMISSION_GRANTED) {
                pw.println("Permission Denial: can't dump NotificationManager from pid="
                        + Binder.getCallingPid()
                        + ", uid=" + Binder.getCallingUid());
                return;
            }

            final DumpFilter filter = DumpFilter.parseFromArguments(args);
            if (filter != null && filter.stats) {
                dumpJson(pw, filter);
            } else {
                dumpImpl(pw, filter);
            }
        }

        @Override
        public ComponentName getEffectsSuppressor() {
            enforceSystemOrSystemUIOrVolume("INotificationManager.getEffectsSuppressor");
            return mEffectsSuppressor;
        }

        @Override
        public boolean matchesCallFilter(Bundle extras) {
            enforceSystemOrSystemUI("INotificationManager.matchesCallFilter");
            return mZenModeHelper.matchesCallFilter(
                    UserHandle.getCallingUserHandle(),
                    extras,
                    mRankingHelper.findExtractor(ValidateNotificationPeople.class),
                    MATCHES_CALL_FILTER_CONTACTS_TIMEOUT_MS,
                    MATCHES_CALL_FILTER_TIMEOUT_AFFINITY);
        }

        @Override
        public boolean isSystemConditionProviderEnabled(String path) {
            enforceSystemOrSystemUIOrVolume("INotificationManager.isSystemConditionProviderEnabled");
            return mConditionProviders.isSystemProviderEnabled(path);
        }

        // Backup/restore interface
        @Override
        public byte[] getBackupPayload(int user) {
            if (DBG) Slog.d(TAG, "getBackupPayload u=" + user);
            if (user != UserHandle.USER_OWNER) {
                Slog.w(TAG, "getBackupPayload: cannot backup policy for user " + user);
                return null;
            }
            final ByteArrayOutputStream baos = new ByteArrayOutputStream();
            try {
                writePolicyXml(baos, true /*forBackup*/);
                return baos.toByteArray();
            } catch (IOException e) {
                Slog.w(TAG, "getBackupPayload: error writing payload for user " + user, e);
            }
            return null;
        }

        @Override
        public void applyRestore(byte[] payload, int user) {
            if (DBG) Slog.d(TAG, "applyRestore u=" + user + " payload="
                    + (payload != null ? new String(payload, StandardCharsets.UTF_8) : null));
            if (payload == null) {
                Slog.w(TAG, "applyRestore: no payload to restore for user " + user);
                return;
            }
            if (user != UserHandle.USER_OWNER) {
                Slog.w(TAG, "applyRestore: cannot restore policy for user " + user);
                return;
            }
            final ByteArrayInputStream bais = new ByteArrayInputStream(payload);
            try {
                readPolicyXml(bais, true /*forRestore*/);
                savePolicyFile();
            } catch (NumberFormatException | XmlPullParserException | IOException e) {
                Slog.w(TAG, "applyRestore: error reading payload", e);
            }
        }

        @Override
        public boolean isNotificationPolicyAccessGranted(String pkg) {
            return checkPolicyAccess(pkg);
        }

        @Override
        public boolean isNotificationPolicyAccessGrantedForPackage(String pkg) {
            enforceSystemOrSystemUI("request policy access status for another package");
            return checkPackagePolicyAccess(pkg);
        }

        @Override
        public String[] getPackagesRequestingNotificationPolicyAccess()
                throws RemoteException {
            enforceSystemOrSystemUI("request policy access packages");
            final long identity = Binder.clearCallingIdentity();
            try {
                return mPolicyAccess.getRequestingPackages();
            } finally {
                Binder.restoreCallingIdentity(identity);
            }
        }

        @Override
        public void setNotificationPolicyAccessGranted(String pkg, boolean granted)
                throws RemoteException {
            enforceSystemOrSystemUI("grant notification policy access");
            final long identity = Binder.clearCallingIdentity();
            try {
                synchronized (mNotificationList) {
                    mPolicyAccess.put(pkg, granted);
                }
            } finally {
                Binder.restoreCallingIdentity(identity);
            }
        }

        @Override
        public Policy getNotificationPolicy(String pkg) {
            enforcePolicyAccess(pkg, "getNotificationPolicy");
            final long identity = Binder.clearCallingIdentity();
            try {
                return mZenModeHelper.getNotificationPolicy();
            } finally {
                Binder.restoreCallingIdentity(identity);
            }
        }

        @Override
        public void setNotificationPolicy(String pkg, Policy policy) {
            enforcePolicyAccess(pkg, "setNotificationPolicy");
            final long identity = Binder.clearCallingIdentity();
            try {
                mZenModeHelper.setNotificationPolicy(policy);
            } finally {
                Binder.restoreCallingIdentity(identity);
            }
        }
    };

    private String disableNotificationEffects(NotificationRecord record) {
        boolean smsRingtone = getContext().getResources().getBoolean(
                com.android.internal.R.bool.config_sms_ringtone_incall);
        if (mDisableNotificationEffects) {
            return "booleanState";
        }
        if ((mListenerHints & HINT_HOST_DISABLE_EFFECTS) != 0) {
            return "listenerHints";
        }
        if (mCallState != TelephonyManager.CALL_STATE_IDLE && !mZenModeHelper.isCall(record)
                && !smsRingtone) {
            return "callState";
        }
        return null;
    };

    private void dumpJson(PrintWriter pw, DumpFilter filter) {
        JSONObject dump = new JSONObject();
        try {
            dump.put("service", "Notification Manager");
            JSONArray bans = new JSONArray();
            try {
                ArrayMap<Integer, ArrayList<String>> packageBans = getPackageBans(filter);
                for (Integer userId : packageBans.keySet()) {
                    for (String packageName : packageBans.get(userId)) {
                        JSONObject ban = new JSONObject();
                        ban.put("userId", userId);
                        ban.put("packageName", packageName);
                        bans.put(ban);
                    }
                }
            } catch (NameNotFoundException e) {
                // pass
            }
            dump.put("bans", bans);
            dump.put("stats", mUsageStats.dumpJson(filter));
        } catch (JSONException e) {
            e.printStackTrace();
        }
        pw.println(dump);
    }

    void dumpImpl(PrintWriter pw, DumpFilter filter) {
        pw.print("Current Notification Manager state");
        if (filter.filtered) {
            pw.print(" (filtered to "); pw.print(filter); pw.print(")");
        }
        pw.println(':');
        int N;
        final boolean zenOnly = filter.filtered && filter.zen;

        if (!zenOnly) {
            synchronized (mToastQueue) {
                N = mToastQueue.size();
                if (N > 0) {
                    pw.println("  Toast Queue:");
                    for (int i=0; i<N; i++) {
                        mToastQueue.get(i).dump(pw, "    ", filter);
                    }
                    pw.println("  ");
                }
            }
        }

        synchronized (mNotificationList) {
            if (!zenOnly) {
                N = mNotificationList.size();
                if (N > 0) {
                    pw.println("  Notification List:");
                    for (int i=0; i<N; i++) {
                        final NotificationRecord nr = mNotificationList.get(i);
                        if (filter.filtered && !filter.matches(nr.sbn)) continue;
                        nr.dump(pw, "    ", getContext(), filter.redact);
                    }
                    pw.println("  ");
                }

                if (!filter.filtered) {
                    N = mLights.size();
                    if (N > 0) {
                        pw.println("  Lights List:");
                        for (int i=0; i<N; i++) {
                            if (i == N - 1) {
                                pw.print("  > ");
                            } else {
                                pw.print("    ");
                            }
                            pw.println(mLights.get(i));
                        }
                        pw.println("  ");
                    }
                    pw.println("  mUseAttentionLight=" + mUseAttentionLight);
                    pw.println("  mNotificationPulseEnabled=" + mNotificationPulseEnabled);
                    pw.println("  mSoundNotificationKey=" + mSoundNotificationKey);
                    pw.println("  mVibrateNotificationKey=" + mVibrateNotificationKey);
                    pw.println("  mDisableNotificationEffects=" + mDisableNotificationEffects);
                    pw.println("  mCallState=" + callStateToString(mCallState));
                    pw.println("  mSystemReady=" + mSystemReady);
                }
                pw.println("  mArchive=" + mArchive.toString());
                Iterator<StatusBarNotification> iter = mArchive.descendingIterator();
                int i=0;
                while (iter.hasNext()) {
                    final StatusBarNotification sbn = iter.next();
                    if (filter != null && !filter.matches(sbn)) continue;
                    pw.println("    " + sbn);
                    if (++i >= 5) {
                        if (iter.hasNext()) pw.println("    ...");
                        break;
                    }
                }
            }

            if (!zenOnly) {
                pw.println("\n  Usage Stats:");
                mUsageStats.dump(pw, "    ", filter);
            }

            if (!filter.filtered || zenOnly) {
                pw.println("\n  Zen Mode:");
                pw.print("    mInterruptionFilter="); pw.println(mInterruptionFilter);
                mZenModeHelper.dump(pw, "    ");

                pw.println("\n  Zen Log:");
                ZenLog.dump(pw, "    ");
            }

            if (!zenOnly) {
                pw.println("\n  Ranking Config:");
                mRankingHelper.dump(pw, "    ", filter);

                pw.println("\n  Notification listeners:");
                mListeners.dump(pw, filter);
                pw.print("    mListenerHints: "); pw.println(mListenerHints);
                pw.print("    mListenersDisablingEffects: (");
                N = mListenersDisablingEffects.size();
                for (int i = 0; i < N; i++) {
                    final ManagedServiceInfo listener = mListenersDisablingEffects.valueAt(i);
                    if (i > 0) pw.print(',');
                    pw.print(listener.component);
                }
                pw.println(')');
            }
            pw.println("\n  Policy access:");
            pw.print("    mPolicyAccess: "); pw.println(mPolicyAccess);

            pw.println("\n  Condition providers:");
            mConditionProviders.dump(pw, filter);

            pw.println("\n  Group summaries:");
            for (Entry<String, NotificationRecord> entry : mSummaryByGroupKey.entrySet()) {
                NotificationRecord r = entry.getValue();
                pw.println("    " + entry.getKey() + " -> " + r.getKey());
                if (mNotificationsByKey.get(r.getKey()) != r) {
                    pw.println("!!!!!!LEAK: Record not found in mNotificationsByKey.");
                    r.dump(pw, "      ", getContext(), filter.redact);
                }
            }

            try {
                pw.println("\n  Banned Packages:");
                ArrayMap<Integer, ArrayList<String>> packageBans = getPackageBans(filter);
                for (Integer userId : packageBans.keySet()) {
                    for (String packageName : packageBans.get(userId)) {
                        pw.println("    " + userId + ": " + packageName);
                    }
                }
            } catch (NameNotFoundException e) {
                // pass
            }
        }
    }

    private ArrayMap<Integer, ArrayList<String>> getPackageBans(DumpFilter filter)
            throws NameNotFoundException {
        ArrayMap<Integer, ArrayList<String>> packageBans = new ArrayMap<>();
        ArrayList<String> packageNames = new ArrayList<>();
        for (UserInfo user : UserManager.get(getContext()).getUsers()) {
            final int userId = user.getUserHandle().getIdentifier();
            final PackageManager packageManager = getContext().getPackageManager();
            List<PackageInfo> packages = packageManager.getInstalledPackages(0, userId);
            final int packageCount = packages.size();
            for (int p = 0; p < packageCount; p++) {
                final String packageName = packages.get(p).packageName;
                if (filter == null || filter.matches(packageName)) {
                    final int uid = packageManager.getPackageUid(packageName, userId);
                    if (!checkNotificationOp(packageName, uid)) {
                        packageNames.add(packageName);
                    }
                }
            }
            if (!packageNames.isEmpty()) {
                packageBans.put(userId, packageNames);
                packageNames = new ArrayList<>();
            }
        }
        return packageBans;
    }

    /**
     * The private API only accessible to the system process.
     */
    private final NotificationManagerInternal mInternalService = new NotificationManagerInternal() {
        @Override
        public void enqueueNotification(String pkg, String opPkg, int callingUid, int callingPid,
                String tag, int id, Notification notification, int[] idReceived, int userId) {
            enqueueNotificationInternal(pkg, opPkg, callingUid, callingPid, tag, id, notification,
                    idReceived, userId);
        }

        @Override
        public void removeForegroundServiceFlagFromNotification(String pkg, int notificationId,
                int userId) {
            checkCallerIsSystem();
            synchronized (mNotificationList) {
                int i = indexOfNotificationLocked(pkg, null, notificationId, userId);
                if (i < 0) {
                    Log.d(TAG, "stripForegroundServiceFlag: Could not find notification with "
                            + "pkg=" + pkg + " / id=" + notificationId + " / userId=" + userId);
                    return;
                }
                NotificationRecord r = mNotificationList.get(i);
                StatusBarNotification sbn = r.sbn;
                // NoMan adds flags FLAG_NO_CLEAR and FLAG_ONGOING_EVENT when it sees
                // FLAG_FOREGROUND_SERVICE. Hence it's not enough to remove FLAG_FOREGROUND_SERVICE,
                // we have to revert to the flags we received initially *and* force remove
                // FLAG_FOREGROUND_SERVICE.
                sbn.getNotification().flags =
                        (r.mOriginalFlags & ~Notification.FLAG_FOREGROUND_SERVICE);
                mRankingHelper.sort(mNotificationList);
                mListeners.notifyPostedLocked(sbn, sbn /* oldSbn */);
            }
        }
    };

    void enqueueNotificationInternal(final String pkg, final String opPkg, final int callingUid,
            final int callingPid, final String tag, final int id, final Notification notification,
            int[] idOut, int incomingUserId) {
        if (DBG) {
            Slog.v(TAG, "enqueueNotificationInternal: pkg=" + pkg + " id=" + id
                    + " notification=" + notification);
        }
        checkCallerIsSystemOrSameApp(pkg);
        final boolean isSystemNotification = isUidSystem(callingUid) || ("android".equals(pkg));
        final boolean isNotificationFromListener = mListeners.isListenerPackage(pkg);

        final int userId = ActivityManager.handleIncomingUser(callingPid,
                callingUid, incomingUserId, true, false, "enqueueNotification", pkg);
        final UserHandle user = new UserHandle(userId);

        // Limit the number of notifications that any given package except the android
        // package or a registered listener can enqueue.  Prevents DOS attacks and deals with leaks.
        if (!isSystemNotification && !isNotificationFromListener) {
            synchronized (mNotificationList) {
                int count = 0;
                final int N = mNotificationList.size();
                for (int i=0; i<N; i++) {
                    final NotificationRecord r = mNotificationList.get(i);
                    if (r.sbn.getPackageName().equals(pkg) && r.sbn.getUserId() == userId) {
                        if (r.sbn.getId() == id && TextUtils.equals(r.sbn.getTag(), tag)) {
                            break;  // Allow updating existing notification
                        }
                        count++;
                        if (count >= MAX_PACKAGE_NOTIFICATIONS) {
                            Slog.e(TAG, "Package has already posted " + count
                                    + " notifications.  Not showing more.  package=" + pkg);
                            return;
                        }
                    }
                }
            }
        }

        if (pkg == null || notification == null) {
            throw new IllegalArgumentException("null not allowed: pkg=" + pkg
                    + " id=" + id + " notification=" + notification);
        }

        if (notification.getSmallIcon() != null) {
            if (!notification.isValid()) {
                throw new IllegalArgumentException("Invalid notification (): pkg=" + pkg
                        + " id=" + id + " notification=" + notification);
            }
        }

        mHandler.post(new Runnable() {
            @Override
            public void run() {

                synchronized (mNotificationList) {

                    // === Scoring ===

                    // 0. Sanitize inputs
                    notification.priority = clamp(notification.priority, Notification.PRIORITY_MIN,
                            Notification.PRIORITY_MAX);
                    // Migrate notification flags to scores
                    if (0 != (notification.flags & Notification.FLAG_HIGH_PRIORITY)) {
                        if (notification.priority < Notification.PRIORITY_MAX) {
                            notification.priority = Notification.PRIORITY_MAX;
                        }
                    } else if (SCORE_ONGOING_HIGHER &&
                            0 != (notification.flags & Notification.FLAG_ONGOING_EVENT)) {
                        if (notification.priority < Notification.PRIORITY_HIGH) {
                            notification.priority = Notification.PRIORITY_HIGH;
                        }
                    }
                    // force no heads up per package config
                    if (!mRankingHelper.getPackagePeekable(pkg, callingUid)) {
                        if (notification.extras == null) {
                            notification.extras = new Bundle();
                        }
                        notification.extras.putInt(Notification.EXTRA_AS_HEADS_UP,
                                Notification.HEADS_UP_NEVER);
                    }

                    // 1. initial score: buckets of 10, around the app [-20..20]
                    final int score = notification.priority * NOTIFICATION_PRIORITY_MULTIPLIER;

                    // 2. extract ranking signals from the notification data
                    final StatusBarNotification n = new StatusBarNotification(
                            pkg, opPkg, id, tag, callingUid, callingPid, score, notification,
                            user);
                    NotificationRecord r = new NotificationRecord(n, score);
                    NotificationRecord old = mNotificationsByKey.get(n.getKey());
                    if (old != null) {
                        // Retain ranking information from previous record
                        r.copyRankingInformation(old);
                    }

                    // Handle grouped notifications and bail out early if we
                    // can to avoid extracting signals.
                    handleGroupedNotificationLocked(r, old, callingUid, callingPid);
                    boolean ignoreNotification =
                            removeUnusedGroupedNotificationLocked(r, old, callingUid, callingPid);

                    // This conditional is a dirty hack to limit the logging done on
                    //     behalf of the download manager without affecting other apps.
                    if (!pkg.equals("com.android.providers.downloads")
                            || Log.isLoggable("DownloadManager", Log.VERBOSE)) {
                        int enqueueStatus = EVENTLOG_ENQUEUE_STATUS_NEW;
                        if (ignoreNotification) {
                            enqueueStatus = EVENTLOG_ENQUEUE_STATUS_IGNORED;
                        } else if (old != null) {
                            enqueueStatus = EVENTLOG_ENQUEUE_STATUS_UPDATE;
                        }
                        EventLogTags.writeNotificationEnqueue(callingUid, callingPid,
                                pkg, id, tag, userId, notification.toString(),
                                enqueueStatus);
                    }

                    if (ignoreNotification) {
                        return;
                    }

                    mRankingHelper.extractSignals(r);

                    // 3. Apply local rules

                    // blocked apps
                    if (ENABLE_BLOCKED_NOTIFICATIONS && !noteNotificationOp(pkg, callingUid)) {
                        if (!isSystemNotification) {
                            r.score = JUNK_SCORE;
                            Slog.e(TAG, "Suppressing notification from package " + pkg
                                    + " by user request.");
                            mUsageStats.registerBlocked(r);
                        }
                    }

                    if (r.score < SCORE_DISPLAY_THRESHOLD) {
                        // Notification will be blocked because the score is too low.
                        return;
                    }

                    if (isNotificationSpam(notification, pkg)) {
                        mArchive.record(r.sbn);
                        return;
                    }

                    int index = indexOfNotificationLocked(n.getKey());
                    if (index < 0) {
                        mNotificationList.add(r);
                        mUsageStats.registerPostedByApp(r);
                    } else {
                        old = mNotificationList.get(index);
                        mNotificationList.set(index, r);
                        mUsageStats.registerUpdatedByApp(r, old);
                        // Make sure we don't lose the foreground service state.
                        notification.flags |=
                                old.getNotification().flags & Notification.FLAG_FOREGROUND_SERVICE;
                        r.isUpdate = true;
                    }

                    mNotificationsByKey.put(n.getKey(), r);

                    // Ensure if this is a foreground service that the proper additional
                    // flags are set.
                    if ((notification.flags & Notification.FLAG_FOREGROUND_SERVICE) != 0) {
                        notification.flags |= Notification.FLAG_ONGOING_EVENT
                                | Notification.FLAG_NO_CLEAR;
                    }

                    applyZenModeLocked(r);
                    mRankingHelper.sort(mNotificationList);

                    if (notification.getSmallIcon() != null) {
                        StatusBarNotification oldSbn = (old != null) ? old.sbn : null;
                        mListeners.notifyPostedLocked(n, oldSbn);
                    } else {
                        Slog.e(TAG, "Not posting notification without small icon: " + notification);
                        if (old != null && !old.isCanceled) {
                            mListeners.notifyRemovedLocked(n);
                        }
                        // ATTENTION: in a future release we will bail out here
                        // so that we do not play sounds, show lights, etc. for invalid
                        // notifications
                        Slog.e(TAG, "WARNING: In a future release this will crash the app: "
                                + n.getPackageName());
                    }

                    buzzBeepBlinkLocked(r);
                }
            }
        });

        idOut[0] = id;
    }

    /**
     * Ensures that grouped notification receive their special treatment.
     *
     * <p>Cancels group children if the new notification causes a group to lose
     * its summary.</p>
     *
     * <p>Updates mSummaryByGroupKey.</p>
     */
    private void handleGroupedNotificationLocked(NotificationRecord r, NotificationRecord old,
            int callingUid, int callingPid) {
        StatusBarNotification sbn = r.sbn;
        Notification n = sbn.getNotification();
        String group = sbn.getGroupKey();
        boolean isSummary = n.isGroupSummary();

        Notification oldN = old != null ? old.sbn.getNotification() : null;
        String oldGroup = old != null ? old.sbn.getGroupKey() : null;
        boolean oldIsSummary = old != null && oldN.isGroupSummary();

        if (oldIsSummary) {
            NotificationRecord removedSummary = mSummaryByGroupKey.remove(oldGroup);
            if (removedSummary != old) {
                String removedKey =
                        removedSummary != null ? removedSummary.getKey() : "<null>";
                Slog.w(TAG, "Removed summary didn't match old notification: old=" + old.getKey() +
                        ", removed=" + removedKey);
            }
        }
        if (isSummary) {
            mSummaryByGroupKey.put(group, r);
        }

        // Clear out group children of the old notification if the update
        // causes the group summary to go away. This happens when the old
        // notification was a summary and the new one isn't, or when the old
        // notification was a summary and its group key changed.
        if (oldIsSummary && (!isSummary || !oldGroup.equals(group))) {
            cancelGroupChildrenLocked(old, callingUid, callingPid, null,
                    REASON_GROUP_SUMMARY_CANCELED);
        }
    }

    /**
     * Performs group notification optimizations if SysUI is the only active
     * notification listener and returns whether the given notification should
     * be ignored.
     *
     * <p>Returns true if the given notification is a child of a group with a
     * summary, which means that SysUI will never show it, and hence the new
     * notification can be safely ignored. Also cancels any previous instance
     * of the ignored notification.</p>
     *
     * <p>For summaries, cancels all children of that group, as SysUI will
     * never show them anymore.</p>
     *
     * @return true if the given notification can be ignored as an optimization
     */
    private boolean removeUnusedGroupedNotificationLocked(NotificationRecord r,
            NotificationRecord old, int callingUid, int callingPid) {
        if (!ENABLE_CHILD_NOTIFICATIONS) {
            // No optimizations are possible if listeners want groups.
            if (mListeners.notificationGroupsDesired()) {
                return false;
            }

            StatusBarNotification sbn = r.sbn;
            String group = sbn.getGroupKey();
            boolean isSummary = sbn.getNotification().isGroupSummary();
            boolean isChild = sbn.getNotification().isGroupChild();

            NotificationRecord summary = mSummaryByGroupKey.get(group);
            if (isChild && summary != null) {
                // Child with an active summary -> ignore
                if (DBG) {
                    Slog.d(TAG, "Ignoring group child " + sbn.getKey() + " due to existing summary "
                            + summary.getKey());
                }
                // Make sure we don't leave an old version of the notification around.
                if (old != null) {
                    if (DBG) {
                        Slog.d(TAG, "Canceling old version of ignored group child " + sbn.getKey());
                    }
                    cancelNotificationLocked(old, false, REASON_GROUP_OPTIMIZATION);
                }
                return true;
            } else if (isSummary) {
                // Summary -> cancel children
                cancelGroupChildrenLocked(r, callingUid, callingPid, null,
                        REASON_GROUP_OPTIMIZATION);
            }
        }
        return false;
    }

    private MediaSessionManager.OnActiveSessionsChangedListener mSessionListener =
            new MediaSessionManager.OnActiveSessionsChangedListener() {
        @Override
        public void onActiveSessionsChanged(@Nullable List<MediaController> controllers) {
            for (MediaController activeSession : controllers) {
                PlaybackState playbackState = activeSession.getPlaybackState();
                if (playbackState != null && playbackState.getState() == PlaybackState.STATE_PLAYING) {
                    mActiveMedia = true;
                    return;
                }
            }
            mActiveMedia = false;
        }
    };

    private boolean notificationIsAnnoying(String pkg) {
        if (pkg == null
                || mAnnoyingNotificationThreshold <= 0
                || "android".equals(pkg)) {
            return false;
        }

        long currentTime = System.currentTimeMillis();
        if (mAnnoyingNotifications.containsKey(pkg)
                && (currentTime - mAnnoyingNotifications.get(pkg)
                < mAnnoyingNotificationThreshold)) {
            // less than threshold; it's an annoying notification!!
            return true;
        } else {
            // not in map or time to re-add
            mAnnoyingNotifications.put(pkg, currentTime);
            return false;
        }
    }

    private void buzzBeepBlinkLocked(NotificationRecord record) {
        boolean buzz = false;
        boolean beep = false;
        boolean blink = false;

        final Notification notification = record.sbn.getNotification();
        final String pkg = record.sbn.getPackageName();

        // Should this notification make noise, vibe, or use the LED?
        final boolean aboveThreshold = record.score >= SCORE_INTERRUPTION_THRESHOLD;
        final boolean canInterrupt = aboveThreshold && !record.isIntercepted();
        if (DBG || record.isIntercepted())
            Slog.v(TAG,
                    "pkg=" + pkg + " canInterrupt=" + canInterrupt +
                            " intercept=" + record.isIntercepted()
            );

        final int currentUser;
        final long token = Binder.clearCallingIdentity();
        try {
            currentUser = ActivityManager.getCurrentUser();
        } finally {
            Binder.restoreCallingIdentity(token);
        }

        // If we're not supposed to beep, vibrate, etc. then don't.
        final String disableEffects = disableNotificationEffects(record);
        if (disableEffects != null) {
            ZenLog.traceDisableEffects(record, disableEffects);
        }

        if ((disableEffects == null)
                && (!(record.isUpdate
                    && (notification.flags & Notification.FLAG_ONLY_ALERT_ONCE) != 0 ))
                && (record.getUserId() == UserHandle.USER_ALL ||
                    record.getUserId() == currentUser ||
                    mUserProfiles.isCurrentProfile(record.getUserId()))
                && canInterrupt
                && mSystemReady
                && !notificationIsAnnoying(pkg)
                && mAudioManager != null) {
            if (DBG) Slog.v(TAG, "Interrupting!");

            sendAccessibilityEvent(notification, record.sbn.getPackageName());

            // sound

            // should we use the default notification sound? (indicated either by
            // DEFAULT_SOUND or because notification.sound is pointing at
            // Settings.System.NOTIFICATION_SOUND)
            final boolean useDefaultSound =
                   (notification.defaults & Notification.DEFAULT_SOUND) != 0 ||
                           Settings.System.DEFAULT_NOTIFICATION_URI
                                   .equals(notification.sound);

            Uri soundUri = null;
            boolean hasValidSound = false;

            if (useDefaultSound) {
                soundUri = Settings.System.DEFAULT_NOTIFICATION_URI;

                // check to see if the default notification sound is silent
                ContentResolver resolver = getContext().getContentResolver();
                hasValidSound = Settings.System.getString(resolver,
                       Settings.System.NOTIFICATION_SOUND) != null;
            } else if (notification.sound != null) {
                soundUri = notification.sound;
                hasValidSound = (soundUri != null);
            }

            if (hasValidSound && (!mDisableDuckingWhileMedia || !mActiveMedia)) {
                boolean looping =
                        (notification.flags & Notification.FLAG_INSISTENT) != 0;
                AudioAttributes audioAttributes = audioAttributesForNotification(notification);
                mSoundNotificationKey = record.getKey();
                // do not play notifications if stream volume is 0 (typically because
                // ringer mode is silent) or if there is a user of exclusive audio focus
                if ((mAudioManager.getStreamVolume(
                        AudioAttributes.toLegacyStreamType(audioAttributes)) != 0)
                            && !mAudioManager.isAudioFocusExclusive()) {
                    final long identity = Binder.clearCallingIdentity();
                    try {
                        final IRingtonePlayer player =
                                mAudioManager.getRingtonePlayer();
                        if (player != null) {
                            if (DBG) Slog.v(TAG, "Playing sound " + soundUri
                                    + " with attributes " + audioAttributes);
                            player.playAsync(soundUri, record.sbn.getUser(), looping,
                                    audioAttributes);
                            beep = true;
                        }
                    } catch (RemoteException e) {
                    } finally {
                        Binder.restoreCallingIdentity(identity);
                    }
                }
            }

            // vibrate
            // Does the notification want to specify its own vibration?
            final boolean hasCustomVibrate = notification.vibrate != null;

            // new in 4.2: if there was supposed to be a sound and we're in vibrate
            // mode, and no other vibration is specified, we fall back to vibration
            final boolean convertSoundToVibration =
                       !hasCustomVibrate
                    && hasValidSound
                    && (mAudioManager.getRingerModeInternal()
                               == AudioManager.RINGER_MODE_VIBRATE);

            // The DEFAULT_VIBRATE flag trumps any custom vibration AND the fallback.
            final boolean useDefaultVibrate =
                    (notification.defaults & Notification.DEFAULT_VIBRATE) != 0;

            if ((useDefaultVibrate || convertSoundToVibration || hasCustomVibrate)
                    && !(mAudioManager.getRingerModeInternal()
                            == AudioManager.RINGER_MODE_SILENT)) {
                mVibrateNotificationKey = record.getKey();

                if (useDefaultVibrate || convertSoundToVibration) {
                    // Escalate privileges so we can use the vibrator even if the
                    // notifying app does not have the VIBRATE permission.
                    long identity = Binder.clearCallingIdentity();
                    try {
                        mVibrator.vibrate(record.sbn.getUid(), record.sbn.getOpPkg(),
                            useDefaultVibrate ? mDefaultVibrationPattern
                                : mFallbackVibrationPattern,
                            ((notification.flags & Notification.FLAG_INSISTENT) != 0)
                                ? 0: -1, audioAttributesForNotification(notification));
                        buzz = true;
                    } finally {
                        Binder.restoreCallingIdentity(identity);
                    }
                } else if (notification.vibrate.length > 1) {
                    // If you want your own vibration pattern, you need the VIBRATE
                    // permission
                    mVibrator.vibrate(record.sbn.getUid(), record.sbn.getOpPkg(),
                            notification.vibrate,
                        ((notification.flags & Notification.FLAG_INSISTENT) != 0)
                                ? 0: -1, audioAttributesForNotification(notification));
                    buzz = true;
                }
            }
        }

        // light
        // release the light
        boolean wasShowLights = mLights.remove(record.getKey());
        final boolean canInterruptWithLight = canInterrupt || isLedNotificationForcedOn(record)
                || (!canInterrupt && mZenModeHelper.getAllowLights());
        if ((notification.flags & Notification.FLAG_SHOW_LIGHTS) != 0 && canInterruptWithLight) {
            mLights.add(record.getKey());
            updateLightsLocked();
            if (mUseAttentionLight) {
                mAttentionLight.pulse();
            }
            blink = true;
        } else if (wasShowLights) {
            updateLightsLocked();
        }
        if (buzz || beep || blink) {
            EventLogTags.writeNotificationAlert(record.getKey(),
                    buzz ? 1 : 0, beep ? 1 : 0, blink ? 1 : 0);
            mHandler.post(mBuzzBeepBlinked);
        }
    }

    private static AudioAttributes audioAttributesForNotification(Notification n) {
        if (n.audioAttributes != null
                && !Notification.AUDIO_ATTRIBUTES_DEFAULT.equals(n.audioAttributes)) {
            // the audio attributes are set and different from the default, use them
            return n.audioAttributes;
        } else if (n.audioStreamType >= 0 && n.audioStreamType < AudioSystem.getNumStreamTypes()) {
            // the stream type is valid, use it
            return new AudioAttributes.Builder()
                    .setInternalLegacyStreamType(n.audioStreamType)
                    .build();
        } else if (n.audioStreamType == AudioSystem.STREAM_DEFAULT) {
            return Notification.AUDIO_ATTRIBUTES_DEFAULT;
        } else {
            Log.w(TAG, String.format("Invalid stream type: %d", n.audioStreamType));
            return Notification.AUDIO_ATTRIBUTES_DEFAULT;
        }
    }

    void showNextToastLocked() {
        ToastRecord record = mToastQueue.get(0);
        while (record != null) {
            if (DBG) Slog.d(TAG, "Show pkg=" + record.pkg + " callback=" + record.callback);
            try {
                record.callback.show();
                scheduleTimeoutLocked(record);
                return;
            } catch (RemoteException e) {
                Slog.w(TAG, "Object died trying to show notification " + record.callback
                        + " in package " + record.pkg);
                // remove it from the list and let the process die
                int index = mToastQueue.indexOf(record);
                if (index >= 0) {
                    mToastQueue.remove(index);
                }
                keepProcessAliveLocked(record.pid);
                if (mToastQueue.size() > 0) {
                    record = mToastQueue.get(0);
                } else {
                    record = null;
                }
            }
        }
    }

    void cancelToastLocked(int index) {
        ToastRecord record = mToastQueue.get(index);
        try {
            record.callback.hide();
        } catch (RemoteException e) {
            Slog.w(TAG, "Object died trying to hide notification " + record.callback
                    + " in package " + record.pkg);
            // don't worry about this, we're about to remove it from
            // the list anyway
        }
        mToastQueue.remove(index);
        keepProcessAliveLocked(record.pid);
        if (mToastQueue.size() > 0) {
            // Show the next one. If the callback fails, this will remove
            // it from the list, so don't assume that the list hasn't changed
            // after this point.
            showNextToastLocked();
        }
    }

    private void scheduleTimeoutLocked(ToastRecord r)
    {
        mHandler.removeCallbacksAndMessages(r);
        Message m = Message.obtain(mHandler, MESSAGE_TIMEOUT, r);
        long delay = r.duration == Toast.LENGTH_LONG ? LONG_DELAY : SHORT_DELAY;
        mHandler.sendMessageDelayed(m, delay);
    }

    private void handleTimeout(ToastRecord record)
    {
        if (DBG) Slog.d(TAG, "Timeout pkg=" + record.pkg + " callback=" + record.callback);
        synchronized (mToastQueue) {
            int index = indexOfToastLocked(record.pkg, record.callback);
            if (index >= 0) {
                cancelToastLocked(index);
            }
        }
    }

    // lock on mToastQueue
    int indexOfToastLocked(String pkg, ITransientNotification callback)
    {
        IBinder cbak = callback.asBinder();
        ArrayList<ToastRecord> list = mToastQueue;
        int len = list.size();
        for (int i=0; i<len; i++) {
            ToastRecord r = list.get(i);
            if (r.pkg.equals(pkg) && r.callback.asBinder() == cbak) {
                return i;
            }
        }
        return -1;
    }

    // lock on mToastQueue
    void keepProcessAliveLocked(int pid)
    {
        int toastCount = 0; // toasts from this pid
        ArrayList<ToastRecord> list = mToastQueue;
        int N = list.size();
        for (int i=0; i<N; i++) {
            ToastRecord r = list.get(i);
            if (r.pid == pid) {
                toastCount++;
            }
        }
        try {
            mAm.setProcessForeground(mForegroundToken, pid, toastCount > 0);
        } catch (RemoteException e) {
            // Shouldn't happen.
        }
    }

    private void handleRankingReconsideration(Message message) {
        if (!(message.obj instanceof RankingReconsideration)) return;
        RankingReconsideration recon = (RankingReconsideration) message.obj;
        recon.run();
        boolean changed;
        synchronized (mNotificationList) {
            final NotificationRecord record = mNotificationsByKey.get(recon.getKey());
            if (record == null) {
                return;
            }
            int indexBefore = findNotificationRecordIndexLocked(record);
            boolean interceptBefore = record.isIntercepted();
            int visibilityBefore = record.getPackageVisibilityOverride();
            recon.applyChangesLocked(record);
            applyZenModeLocked(record);
            mRankingHelper.sort(mNotificationList);
            int indexAfter = findNotificationRecordIndexLocked(record);
            boolean interceptAfter = record.isIntercepted();
            int visibilityAfter = record.getPackageVisibilityOverride();
            changed = indexBefore != indexAfter || interceptBefore != interceptAfter
                    || visibilityBefore != visibilityAfter;
            if (interceptBefore && !interceptAfter) {
                buzzBeepBlinkLocked(record);
            }
        }
        if (changed) {
            scheduleSendRankingUpdate();
        }
    }

    private void handleRankingConfigChange() {
        synchronized (mNotificationList) {
            final int N = mNotificationList.size();
            ArrayList<String> orderBefore = new ArrayList<String>(N);
            int[] visibilities = new int[N];
            for (int i = 0; i < N; i++) {
                final NotificationRecord r = mNotificationList.get(i);
                orderBefore.add(r.getKey());
                visibilities[i] = r.getPackageVisibilityOverride();
                mRankingHelper.extractSignals(r);
            }
            for (int i = 0; i < N; i++) {
                mRankingHelper.sort(mNotificationList);
                final NotificationRecord r = mNotificationList.get(i);
                if (!orderBefore.get(i).equals(r.getKey())
                        || visibilities[i] != r.getPackageVisibilityOverride()) {
                    scheduleSendRankingUpdate();
                    return;
                }
            }
        }
    }

    // let zen mode evaluate this record
    private void applyZenModeLocked(NotificationRecord record) {
        record.setIntercepted(mZenModeHelper.shouldIntercept(record));
    }

    // lock on mNotificationList
    private int findNotificationRecordIndexLocked(NotificationRecord target) {
        return mRankingHelper.indexOf(mNotificationList, target);
    }

    private void scheduleSendRankingUpdate() {
        mHandler.removeMessages(MESSAGE_SEND_RANKING_UPDATE);
        Message m = Message.obtain(mHandler, MESSAGE_SEND_RANKING_UPDATE);
        mHandler.sendMessage(m);
    }

    private void handleSendRankingUpdate() {
        synchronized (mNotificationList) {
            mListeners.notifyRankingUpdateLocked();
        }
    }

    private void scheduleListenerHintsChanged(int state) {
        mHandler.removeMessages(MESSAGE_LISTENER_HINTS_CHANGED);
        mHandler.obtainMessage(MESSAGE_LISTENER_HINTS_CHANGED, state, 0).sendToTarget();
    }

    private void scheduleInterruptionFilterChanged(int listenerInterruptionFilter) {
        mHandler.removeMessages(MESSAGE_LISTENER_NOTIFICATION_FILTER_CHANGED);
        mHandler.obtainMessage(
                MESSAGE_LISTENER_NOTIFICATION_FILTER_CHANGED,
                listenerInterruptionFilter,
                0).sendToTarget();
    }

    private void handleListenerHintsChanged(int hints) {
        synchronized (mNotificationList) {
            mListeners.notifyListenerHintsChangedLocked(hints);
        }
    }

    private void handleListenerInterruptionFilterChanged(int interruptionFilter) {
        synchronized (mNotificationList) {
            mListeners.notifyInterruptionFilterChanged(interruptionFilter);
        }
    }

    private final class WorkerHandler extends Handler
    {
        @Override
        public void handleMessage(Message msg)
        {
            switch (msg.what)
            {
                case MESSAGE_TIMEOUT:
                    handleTimeout((ToastRecord)msg.obj);
                    break;
                case MESSAGE_SAVE_POLICY_FILE:
                    handleSavePolicyFile();
                    break;
                case MESSAGE_SEND_RANKING_UPDATE:
                    handleSendRankingUpdate();
                    break;
                case MESSAGE_LISTENER_HINTS_CHANGED:
                    handleListenerHintsChanged(msg.arg1);
                    break;
                case MESSAGE_LISTENER_NOTIFICATION_FILTER_CHANGED:
                    handleListenerInterruptionFilterChanged(msg.arg1);
                    break;
            }
        }

    }

    private final class RankingWorkerHandler extends Handler
    {
        public RankingWorkerHandler(Looper looper) {
            super(looper);
        }

        @Override
        public void handleMessage(Message msg) {
            switch (msg.what) {
                case MESSAGE_RECONSIDER_RANKING:
                    handleRankingReconsideration(msg);
                    break;
                case MESSAGE_RANKING_CONFIG_CHANGE:
                    handleRankingConfigChange();
                    break;
            }
        }
    }

    // Notifications
    // ============================================================================
    static int clamp(int x, int low, int high) {
        return (x < low) ? low : ((x > high) ? high : x);
    }

    private int getSpamCacheHash(CharSequence message, String packageName) {
        return (message + packageName).hashCode();
    }

    private boolean isNotificationSpam(Notification notification, String basePkg) {
        CharSequence normalizedContent = SpamFilter
                .getNormalizedNotificationContent(notification);
        int notificationHash = getSpamCacheHash(normalizedContent, basePkg);
        int notificationId;
        synchronized (mSpamCache) {
            notificationId = mSpamCache.get(notificationHash, -1);
        }
        if (notificationId != -1) {
            final String notifIdString = String.valueOf(notificationId);
            mSpamExecutor.submit(new Runnable() {
                @Override
                public void run() {
                    Uri updateUri = Uri.withAppendedPath(UPDATE_MSG_URI,
                            notifIdString);
                    getContext().getContentResolver().update(updateUri,
                            new ContentValues(), null, null);
                }
            });
        }
        return notificationId != -1;
    }

    void sendAccessibilityEvent(Notification notification, CharSequence packageName) {
        AccessibilityManager manager = AccessibilityManager.getInstance(getContext());
        if (!manager.isEnabled()) {
            return;
        }

        AccessibilityEvent event =
            AccessibilityEvent.obtain(AccessibilityEvent.TYPE_NOTIFICATION_STATE_CHANGED);
        event.setPackageName(packageName);
        event.setClassName(Notification.class.getName());
        event.setParcelableData(notification);
        CharSequence tickerText = notification.tickerText;
        if (!TextUtils.isEmpty(tickerText)) {
            event.getText().add(tickerText);
        }

        manager.sendAccessibilityEvent(event);
    }

    private void cancelNotificationLocked(NotificationRecord r, boolean sendDelete, int reason) {
        // tell the app
        if (sendDelete) {
            if (r.getNotification().deleteIntent != null) {
                try {
                    r.getNotification().deleteIntent.send();
                } catch (PendingIntent.CanceledException ex) {
                    // do nothing - there's no relevant way to recover, and
                    //     no reason to let this propagate
                    Slog.w(TAG, "canceled PendingIntent for " + r.sbn.getPackageName(), ex);
                }
            }
        }

        // status bar
        if (r.getNotification().getSmallIcon() != null) {
            r.isCanceled = true;
            mListeners.notifyRemovedLocked(r.sbn);
        }

        final String canceledKey = r.getKey();

        // sound
        if (canceledKey.equals(mSoundNotificationKey)) {
            mSoundNotificationKey = null;
            final long identity = Binder.clearCallingIdentity();
            try {
                final IRingtonePlayer player = mAudioManager.getRingtonePlayer();
                if (player != null) {
                    player.stopAsync();
                }
            } catch (RemoteException e) {
            } finally {
                Binder.restoreCallingIdentity(identity);
            }
        }

        // vibrate
        if (canceledKey.equals(mVibrateNotificationKey)) {
            mVibrateNotificationKey = null;
            long identity = Binder.clearCallingIdentity();
            try {
                mVibrator.cancel();
            }
            finally {
                Binder.restoreCallingIdentity(identity);
            }
        }

        // light
        mLights.remove(canceledKey);

        // Record usage stats
        switch (reason) {
            case REASON_DELEGATE_CANCEL:
            case REASON_DELEGATE_CANCEL_ALL:
            case REASON_LISTENER_CANCEL:
            case REASON_LISTENER_CANCEL_ALL:
                mUsageStats.registerDismissedByUser(r);
                break;
            case REASON_NOMAN_CANCEL:
            case REASON_NOMAN_CANCEL_ALL:
                mUsageStats.registerRemovedByApp(r);
                break;
        }

        mNotificationsByKey.remove(r.sbn.getKey());
        String groupKey = r.getGroupKey();
        NotificationRecord groupSummary = mSummaryByGroupKey.get(groupKey);
        if (groupSummary != null && groupSummary.getKey().equals(r.getKey())) {
            mSummaryByGroupKey.remove(groupKey);
        }

        // Save it for users of getHistoricalNotifications()
        mArchive.record(r.sbn);

        final long now = System.currentTimeMillis();
        EventLogTags.writeNotificationCanceled(canceledKey, reason,
                r.getLifespanMs(now), r.getFreshnessMs(now), r.getExposureMs(now));
    }

    /**
     * Cancels a notification ONLY if it has all of the {@code mustHaveFlags}
     * and none of the {@code mustNotHaveFlags}.
     */
    void cancelNotification(final int callingUid, final int callingPid,
            final String pkg, final String tag, final int id,
            final int mustHaveFlags, final int mustNotHaveFlags, final boolean sendDelete,
            final int userId, final int reason, final ManagedServiceInfo listener) {
        // In enqueueNotificationInternal notifications are added by scheduling the
        // work on the worker handler. Hence, we also schedule the cancel on this
        // handler to avoid a scenario where an add notification call followed by a
        // remove notification call ends up in not removing the notification.
        mHandler.post(new Runnable() {
            @Override
            public void run() {
                String listenerName = listener == null ? null : listener.component.toShortString();
                if (DBG) EventLogTags.writeNotificationCancel(callingUid, callingPid, pkg, id, tag,
                        userId, mustHaveFlags, mustNotHaveFlags, reason, listenerName);

                synchronized (mNotificationList) {
                    int index = indexOfNotificationLocked(pkg, tag, id, userId);
                    if (index >= 0) {
                        NotificationRecord r = mNotificationList.get(index);

                        // Ideally we'd do this in the caller of this method. However, that would
                        // require the caller to also find the notification.
                        if (reason == REASON_DELEGATE_CLICK) {
                            mUsageStats.registerClickedByUser(r);
                        }

                        if ((r.getNotification().flags & mustHaveFlags) != mustHaveFlags) {
                            return;
                        }
                        if ((r.getNotification().flags & mustNotHaveFlags) != 0) {
                            return;
                        }

                        mNotificationList.remove(index);

                        cancelNotificationLocked(r, sendDelete, reason);
                        cancelGroupChildrenLocked(r, callingUid, callingPid, listenerName,
                                REASON_GROUP_SUMMARY_CANCELED);
                        updateLightsLocked();
                    }
                }
            }
        });
    }

    /**
     * Determine whether the userId applies to the notification in question, either because
     * they match exactly, or one of them is USER_ALL (which is treated as a wildcard).
     */
    private boolean notificationMatchesUserId(NotificationRecord r, int userId) {
        return
                // looking for USER_ALL notifications? match everything
                   userId == UserHandle.USER_ALL
                // a notification sent to USER_ALL matches any query
                || r.getUserId() == UserHandle.USER_ALL
                // an exact user match
                || r.getUserId() == userId;
    }

    /**
     * Determine whether the userId applies to the notification in question, either because
     * they match exactly, or one of them is USER_ALL (which is treated as a wildcard) or
     * because it matches one of the users profiles.
     */
    private boolean notificationMatchesCurrentProfiles(NotificationRecord r, int userId) {
        return notificationMatchesUserId(r, userId)
                || mUserProfiles.isCurrentProfile(r.getUserId());
    }

    /**
     * Cancels all notifications from a given package that have all of the
     * {@code mustHaveFlags}.
     */
    boolean cancelAllNotificationsInt(int callingUid, int callingPid, String pkg, int mustHaveFlags,
            int mustNotHaveFlags, boolean doit, int userId, int reason,
            ManagedServiceInfo listener) {
        String listenerName = listener == null ? null : listener.component.toShortString();
        EventLogTags.writeNotificationCancelAll(callingUid, callingPid,
                pkg, userId, mustHaveFlags, mustNotHaveFlags, reason,
                listenerName);

        synchronized (mNotificationList) {
            final int N = mNotificationList.size();
            ArrayList<NotificationRecord> canceledNotifications = null;
            for (int i = N-1; i >= 0; --i) {
                NotificationRecord r = mNotificationList.get(i);
                if (!notificationMatchesUserId(r, userId)) {
                    continue;
                }
                // Don't remove notifications to all, if there's no package name specified
                if (r.getUserId() == UserHandle.USER_ALL && pkg == null) {
                    continue;
                }
                if ((r.getFlags() & mustHaveFlags) != mustHaveFlags) {
                    continue;
                }
                if ((r.getFlags() & mustNotHaveFlags) != 0) {
                    continue;
                }
                if (pkg != null && !r.sbn.getPackageName().equals(pkg)) {
                    continue;
                }
                if (canceledNotifications == null) {
                    canceledNotifications = new ArrayList<>();
                }
                canceledNotifications.add(r);
                if (!doit) {
                    return true;
                }
                mNotificationList.remove(i);
                cancelNotificationLocked(r, false, reason);
            }
            if (doit && canceledNotifications != null) {
                final int M = canceledNotifications.size();
                for (int i = 0; i < M; i++) {
                    cancelGroupChildrenLocked(canceledNotifications.get(i), callingUid, callingPid,
                            listenerName, REASON_GROUP_SUMMARY_CANCELED);
                }
            }
            if (canceledNotifications != null) {
                updateLightsLocked();
            }
            return canceledNotifications != null;
        }
    }

    void cancelAllLocked(int callingUid, int callingPid, int userId, int reason,
            ManagedServiceInfo listener, boolean includeCurrentProfiles) {
        String listenerName = listener == null ? null : listener.component.toShortString();
        EventLogTags.writeNotificationCancelAll(callingUid, callingPid,
                null, userId, 0, 0, reason, listenerName);

        ArrayList<NotificationRecord> canceledNotifications = null;
        final int N = mNotificationList.size();
        for (int i=N-1; i>=0; i--) {
            NotificationRecord r = mNotificationList.get(i);
            if (includeCurrentProfiles) {
                if (!notificationMatchesCurrentProfiles(r, userId)) {
                    continue;
                }
            } else {
                if (!notificationMatchesUserId(r, userId)) {
                    continue;
                }
            }

            if ((r.getFlags() & (Notification.FLAG_ONGOING_EVENT
                            | Notification.FLAG_NO_CLEAR)) == 0) {
                mNotificationList.remove(i);
                cancelNotificationLocked(r, true, reason);
                // Make a note so we can cancel children later.
                if (canceledNotifications == null) {
                    canceledNotifications = new ArrayList<>();
                }
                canceledNotifications.add(r);
            }
        }
        int M = canceledNotifications != null ? canceledNotifications.size() : 0;
        for (int i = 0; i < M; i++) {
            cancelGroupChildrenLocked(canceledNotifications.get(i), callingUid, callingPid,
                    listenerName, REASON_GROUP_SUMMARY_CANCELED);
        }
        updateLightsLocked();
    }

    // Warning: The caller is responsible for invoking updateLightsLocked().
    private void cancelGroupChildrenLocked(NotificationRecord r, int callingUid, int callingPid,
            String listenerName, int reason) {
        Notification n = r.getNotification();
        if (!n.isGroupSummary()) {
            return;
        }

        String pkg = r.sbn.getPackageName();
        int userId = r.getUserId();

        if (pkg == null) {
            if (DBG) Log.e(TAG, "No package for group summary: " + r.getKey());
            return;
        }

        final int N = mNotificationList.size();
        for (int i = N - 1; i >= 0; i--) {
            NotificationRecord childR = mNotificationList.get(i);
            StatusBarNotification childSbn = childR.sbn;
            if (childR.getNotification().isGroupChild() &&
                    childR.getGroupKey().equals(r.getGroupKey())) {
                EventLogTags.writeNotificationCancel(callingUid, callingPid, pkg, childSbn.getId(),
                        childSbn.getTag(), userId, 0, 0, reason, listenerName);
                mNotificationList.remove(i);
                cancelNotificationLocked(childR, false, reason);
            }
        }
    }

    private boolean isLedNotificationForcedOn(NotificationRecord r) {
        if (r != null) {
            final Notification n = r.sbn.getNotification();
            if (n.extras != null) {
                return n.extras.getBoolean(Notification.EXTRA_FORCE_SHOW_LIGHTS, false);
            }
        }
        return false;
    }

    // lock on mNotificationList
    void updateLightsLocked()
    {
        // handle notification lights
        NotificationRecord ledNotification = null;
        while (ledNotification == null && !mLights.isEmpty()) {
            final String owner = mLights.get(mLights.size() - 1);
            ledNotification = mNotificationsByKey.get(owner);
            if (ledNotification == null) {
                Slog.wtfStack(TAG, "LED Notification does not exist: " + owner);
                mLights.remove(owner);
            }
        }

        // Don't flash while we are in a call or screen is on
        // (unless Notification has EXTRA_FORCE_SHOW_LGHTS)
        final boolean enableLed;
        if (ledNotification == null) {
            enableLed = false;
        } else if (isLedNotificationForcedOn(ledNotification)) {
            enableLed = true;
        } else if (!mScreenOnEnabled && (mInCall || mScreenOn)) {
            enableLed = false;
        } else {
            enableLed = true;
        }

        if (!enableLed) {
            mNotificationLight.turnOff();
            mStatusBar.notificationLightOff();
        } else {
            final Notification ledno = ledNotification.sbn.getNotification();
            final NotificationLedValues ledValues = getLedValuesForNotification(ledNotification);
            int ledARGB;
            int ledOnMS;
            int ledOffMS;

            if (ledValues != null) {
                ledARGB = ledValues.color != 0 ? ledValues.color : mDefaultNotificationColor;
                ledOnMS = ledValues.onMS >= 0 ? ledValues.onMS : mDefaultNotificationLedOn;
                ledOffMS = ledValues.offMS >= 0 ? ledValues.offMS : mDefaultNotificationLedOff;
            } else if ((ledno.defaults & Notification.DEFAULT_LIGHTS) != 0) {
                ledARGB = generateLedColorForNotification(ledNotification);
                ledOnMS = mDefaultNotificationLedOn;
                ledOffMS = mDefaultNotificationLedOff;
            } else {
                ledARGB = ledno.ledARGB;
                ledOnMS = ledno.ledOnMS;
                ledOffMS = ledno.ledOffMS;
            }

            // update the LEDs modes variables
            mNotificationLight.setModes(mNotificationLedBrightnessLevel,
                    mMultipleLedsEnabledSetting);

            if (mNotificationPulseEnabled) {
                // pulse repeatedly
                mNotificationLight.setFlashing(ledARGB, Light.LIGHT_FLASH_TIMED,
                        ledOnMS, ledOffMS);
            }

            // let SystemUI make an independent decision
            mStatusBar.notificationLightPulse(ledARGB, ledOnMS, ledOffMS);
        }
    }

    private void parseNotificationPulseCustomValuesString(String customLedValuesString) {
        if (TextUtils.isEmpty(customLedValuesString)) {
            return;
        }

        for (String packageValuesString : customLedValuesString.split("\\|")) {
            String[] packageValues = packageValuesString.split("=");
            if (packageValues.length != 2) {
                Log.e(TAG, "Error parsing custom led values for unknown package");
                continue;
            }
            String packageName = packageValues[0];
            String[] values = packageValues[1].split(";");
            if (values.length != 3) {
                Log.e(TAG, "Error parsing custom led values '"
                        + packageValues[1] + "' for " + packageName);
                continue;
            }
            NotificationLedValues ledValues = new NotificationLedValues();
            try {
                ledValues.color = Integer.parseInt(values[0]);
                ledValues.onMS = Integer.parseInt(values[1]);
                ledValues.offMS = Integer.parseInt(values[2]);
            } catch (NumberFormatException e) {
                Log.e(TAG, "Error parsing custom led values '"
                        + packageValues[1] + "' for " + packageName);
                continue;
            }
            mNotificationPulseCustomLedValues.put(packageName, ledValues);
        }
    }

    private NotificationLedValues getLedValuesForNotification(NotificationRecord ledNotification) {
        final String packageName = ledNotification.sbn.getPackageName();
        return mNotificationPulseCustomLedValues.get(mapPackage(packageName));
    }

    private int generateLedColorForNotification(NotificationRecord ledNotification) {
        if (!mAutoGenerateNotificationColor) {
            return mDefaultNotificationColor;
        }
        final String packageName = ledNotification.sbn.getPackageName();
        final String mapping = mapPackage(packageName);
        int color = mDefaultNotificationColor;

        if (mGeneratedPackageLedColors.containsKey(mapping)) {
            return mGeneratedPackageLedColors.get(mapping);
        }

        PackageManager pm = getContext().getPackageManager();
        Drawable icon;
        try {
            icon = pm.getApplicationIcon(mapping);
        } catch (NameNotFoundException e) {
            Slog.e(TAG, e.getMessage(), e);
            return color;
        }

        color = ColorUtils.generateAlertColorFromDrawable(icon);
        mGeneratedPackageLedColors.put(mapping, color);

        return color;
    }

    private String mapPackage(String pkg) {
        if (!mPackageNameMappings.containsKey(pkg)) {
            return pkg;
        }
        return mPackageNameMappings.get(pkg);
    }

    // lock on mNotificationList
    int indexOfNotificationLocked(String pkg, String tag, int id, int userId)
    {
        ArrayList<NotificationRecord> list = mNotificationList;
        final int len = list.size();
        for (int i=0; i<len; i++) {
            NotificationRecord r = list.get(i);
            if (notificationMatchesUserId(r, userId) && r.sbn.getId() == id &&
                    TextUtils.equals(r.sbn.getTag(), tag) && r.sbn.getPackageName().equals(pkg)) {
                return i;
            }
        }
        return -1;
    }

    // lock on mNotificationList
    int indexOfNotificationLocked(String key) {
        final int N = mNotificationList.size();
        for (int i = 0; i < N; i++) {
            if (key.equals(mNotificationList.get(i).getKey())) {
                return i;
            }
        }
        return -1;
    }

    private void updateNotificationPulse() {
        synchronized (mNotificationList) {
            updateLightsLocked();
        }
    }

    private static boolean isUidSystem(int uid) {
        final int appid = UserHandle.getAppId(uid);
        return (appid == Process.SYSTEM_UID || appid == Process.PHONE_UID || uid == 0);
    }

    private static boolean isCallerSystem() {
        return isUidSystem(Binder.getCallingUid());
    }

    private static void checkCallerIsSystem() {
        if (isCallerSystem()) {
            return;
        }
        throw new SecurityException("Disallowed call for uid " + Binder.getCallingUid());
    }

    private static void checkCallerIsSystemOrSameApp(String pkg) {
        if (isCallerSystem()) {
            return;
        }
        final int uid = Binder.getCallingUid();
        try {
            ApplicationInfo ai = AppGlobals.getPackageManager().getApplicationInfo(
                    pkg, 0, UserHandle.getCallingUserId());
            if (ai == null) {
                throw new SecurityException("Unknown package " + pkg);
            }
            if (!UserHandle.isSameApp(ai.uid, uid)) {
                throw new SecurityException("Calling uid " + uid + " gave package"
                        + pkg + " which is owned by uid " + ai.uid);
            }
        } catch (RemoteException re) {
            throw new SecurityException("Unknown package " + pkg + "\n" + re);
        }
    }

    private static String callStateToString(int state) {
        switch (state) {
            case TelephonyManager.CALL_STATE_IDLE: return "CALL_STATE_IDLE";
            case TelephonyManager.CALL_STATE_RINGING: return "CALL_STATE_RINGING";
            case TelephonyManager.CALL_STATE_OFFHOOK: return "CALL_STATE_OFFHOOK";
            default: return "CALL_STATE_UNKNOWN_" + state;
        }
    }

    private void listenForCallState() {
        TelephonyManager.from(getContext()).listen(new PhoneStateListener() {
            @Override
            public void onCallStateChanged(int state, String incomingNumber) {
                if (mCallState == state) return;
                if (DBG) Slog.d(TAG, "Call state changed: " + callStateToString(state));
                mCallState = state;
            }
        }, PhoneStateListener.LISTEN_CALL_STATE);
    }

    /**
     * Generates a NotificationRankingUpdate from 'sbns', considering only
     * notifications visible to the given listener.
     *
     * <p>Caller must hold a lock on mNotificationList.</p>
     */
    private NotificationRankingUpdate makeRankingUpdateLocked(ManagedServiceInfo info) {
        int speedBumpIndex = -1;
        final int N = mNotificationList.size();
        ArrayList<String> keys = new ArrayList<String>(N);
        ArrayList<String> interceptedKeys = new ArrayList<String>(N);
        Bundle visibilityOverrides = new Bundle();
        for (int i = 0; i < N; i++) {
            NotificationRecord record = mNotificationList.get(i);
            if (!isVisibleToListener(record.sbn, info)) {
                continue;
            }
            keys.add(record.sbn.getKey());
            if (record.isIntercepted()) {
                interceptedKeys.add(record.sbn.getKey());
            }
            if (record.getPackageVisibilityOverride()
                    != NotificationListenerService.Ranking.VISIBILITY_NO_OVERRIDE) {
                visibilityOverrides.putInt(record.sbn.getKey(),
                        record.getPackageVisibilityOverride());
            }
            // Find first min-prio notification for speedbump placement.
            if (speedBumpIndex == -1 &&
                    // Intrusiveness trumps priority, hence ignore intrusives.
                    !record.isRecentlyIntrusive() &&
                    // Currently, package priority is either PRIORITY_DEFAULT or PRIORITY_MAX, so
                    // scanning for PRIORITY_MIN within the package bucket PRIORITY_DEFAULT
                    // (or lower as a safeguard) is sufficient to find the speedbump index.
                    // We'll have to revisit this when more package priority buckets are introduced.
                    record.getPackagePriority() <= Notification.PRIORITY_DEFAULT &&
                    record.sbn.getNotification().priority == Notification.PRIORITY_MIN) {
                speedBumpIndex = keys.size() - 1;
            }
        }
        String[] keysAr = keys.toArray(new String[keys.size()]);
        String[] interceptedKeysAr = interceptedKeys.toArray(new String[interceptedKeys.size()]);
        return new NotificationRankingUpdate(keysAr, interceptedKeysAr, visibilityOverrides,
                speedBumpIndex);
    }

    private boolean isVisibleToListener(StatusBarNotification sbn, ManagedServiceInfo listener) {
        if (!listener.enabledAndUserMatches(sbn.getUserId())) {
            return false;
        }
        // TODO: remove this for older listeners.
        return true;
    }

    public class NotificationListeners extends ManagedServices {

        private final ArraySet<ManagedServiceInfo> mLightTrimListeners = new ArraySet<>();
        private boolean mNotificationGroupsDesired;

        public NotificationListeners() {
            super(getContext(), mHandler, mNotificationList, mUserProfiles);
        }

        @Override
        protected Config getConfig() {
            Config c = new Config();
            c.caption = "notification listener";
            c.serviceInterface = NotificationListenerService.SERVICE_INTERFACE;
            c.secureSettingName = Settings.Secure.ENABLED_NOTIFICATION_LISTENERS;
            c.bindPermission = android.Manifest.permission.BIND_NOTIFICATION_LISTENER_SERVICE;
            c.settingsAction = Settings.ACTION_NOTIFICATION_LISTENER_SETTINGS;
            c.clientLabel = R.string.notification_listener_binding_label;
            return c;
        }

        @Override
        protected IInterface asInterface(IBinder binder) {
            return INotificationListener.Stub.asInterface(binder);
        }

        @Override
        public void onServiceAdded(ManagedServiceInfo info) {
            final INotificationListener listener = (INotificationListener) info.service;
            final NotificationRankingUpdate update;
            synchronized (mNotificationList) {
                updateNotificationGroupsDesiredLocked();
                update = makeRankingUpdateLocked(info);
            }
            try {
                listener.onListenerConnected(update);
            } catch (RemoteException e) {
                // we tried
            }
        }

        @Override
        protected void onServiceRemovedLocked(ManagedServiceInfo removed) {
            if (mListenersDisablingEffects.remove(removed)) {
                updateListenerHintsLocked();
                updateEffectsSuppressorLocked();
            }
            mLightTrimListeners.remove(removed);
            updateNotificationGroupsDesiredLocked();
        }

        public void setOnNotificationPostedTrimLocked(ManagedServiceInfo info, int trim) {
            if (trim == TRIM_LIGHT) {
                mLightTrimListeners.add(info);
            } else {
                mLightTrimListeners.remove(info);
            }
        }

        public int getOnNotificationPostedTrim(ManagedServiceInfo info) {
            return mLightTrimListeners.contains(info) ? TRIM_LIGHT : TRIM_FULL;

        }

        /**
         * asynchronously notify all listeners about a new notification
         *
         * <p>
         * Also takes care of removing a notification that has been visible to a listener before,
         * but isn't anymore.
         */
        public void notifyPostedLocked(StatusBarNotification sbn, StatusBarNotification oldSbn) {
            // Lazily initialized snapshots of the notification.
            StatusBarNotification sbnClone = null;
            StatusBarNotification sbnCloneLight = null;

            for (final ManagedServiceInfo info : mServices) {
                boolean sbnVisible = isVisibleToListener(sbn, info);
                boolean oldSbnVisible = oldSbn != null ? isVisibleToListener(oldSbn, info) : false;
                // This notification hasn't been and still isn't visible -> ignore.
                if (!oldSbnVisible && !sbnVisible) {
                    continue;
                }
                final NotificationRankingUpdate update = makeRankingUpdateLocked(info);

                // This notification became invisible -> remove the old one.
                if (oldSbnVisible && !sbnVisible) {
                    final StatusBarNotification oldSbnLightClone = oldSbn.cloneLight();
                    mHandler.post(new Runnable() {
                        @Override
                        public void run() {
                            notifyRemoved(info, oldSbnLightClone, update);
                        }
                    });
                    continue;
                }

                final int trim = mListeners.getOnNotificationPostedTrim(info);

                if (trim == TRIM_LIGHT && sbnCloneLight == null) {
                    sbnCloneLight = sbn.cloneLight();
                } else if (trim == TRIM_FULL && sbnClone == null) {
                    sbnClone = sbn.clone();
                }
                final StatusBarNotification sbnToPost =
                        (trim == TRIM_FULL) ? sbnClone : sbnCloneLight;

                mHandler.post(new Runnable() {
                    @Override
                    public void run() {
                        notifyPosted(info, sbnToPost, update);
                    }
                });
            }
        }

        /**
         * asynchronously notify all listeners about a removed notification
         */
        public void notifyRemovedLocked(StatusBarNotification sbn) {
            // make a copy in case changes are made to the underlying Notification object
            // NOTE: this copy is lightweight: it doesn't include heavyweight parts of the
            // notification
            final StatusBarNotification sbnLight = sbn.cloneLight();
            for (final ManagedServiceInfo info : mServices) {
                if (!isVisibleToListener(sbn, info)) {
                    continue;
                }
                final NotificationRankingUpdate update = makeRankingUpdateLocked(info);
                mHandler.post(new Runnable() {
                    @Override
                    public void run() {
                        notifyRemoved(info, sbnLight, update);
                    }
                });
            }
        }

        /**
         * asynchronously notify all listeners about a reordering of notifications
         */
        public void notifyRankingUpdateLocked() {
            for (final ManagedServiceInfo serviceInfo : mServices) {
                if (!serviceInfo.isEnabledForCurrentProfiles()) {
                    continue;
                }
                final NotificationRankingUpdate update = makeRankingUpdateLocked(serviceInfo);
                mHandler.post(new Runnable() {
                    @Override
                    public void run() {
                        notifyRankingUpdate(serviceInfo, update);
                    }
                });
            }
        }

        public void notifyListenerHintsChangedLocked(final int hints) {
            for (final ManagedServiceInfo serviceInfo : mServices) {
                if (!serviceInfo.isEnabledForCurrentProfiles()) {
                    continue;
                }
                mHandler.post(new Runnable() {
                    @Override
                    public void run() {
                        notifyListenerHintsChanged(serviceInfo, hints);
                    }
                });
            }
        }

        public void notifyInterruptionFilterChanged(final int interruptionFilter) {
            for (final ManagedServiceInfo serviceInfo : mServices) {
                if (!serviceInfo.isEnabledForCurrentProfiles()) {
                    continue;
                }
                mHandler.post(new Runnable() {
                    @Override
                    public void run() {
                        notifyInterruptionFilterChanged(serviceInfo, interruptionFilter);
                    }
                });
            }
        }

        private void notifyPosted(final ManagedServiceInfo info,
                final StatusBarNotification sbn, NotificationRankingUpdate rankingUpdate) {
            final INotificationListener listener = (INotificationListener)info.service;
            StatusBarNotificationHolder sbnHolder = new StatusBarNotificationHolder(sbn);
            try {
                listener.onNotificationPosted(sbnHolder, rankingUpdate);
            } catch (RemoteException ex) {
                Log.e(TAG, "unable to notify listener (posted): " + listener, ex);
            }
        }

        private void notifyRemoved(ManagedServiceInfo info, StatusBarNotification sbn,
                NotificationRankingUpdate rankingUpdate) {
            if (!info.enabledAndUserMatches(sbn.getUserId())) {
                return;
            }
            final INotificationListener listener = (INotificationListener) info.service;
            StatusBarNotificationHolder sbnHolder = new StatusBarNotificationHolder(sbn);
            try {
                listener.onNotificationRemoved(sbnHolder, rankingUpdate);
            } catch (RemoteException ex) {
                Log.e(TAG, "unable to notify listener (removed): " + listener, ex);
            }
        }

        private void notifyRankingUpdate(ManagedServiceInfo info,
                                         NotificationRankingUpdate rankingUpdate) {
            final INotificationListener listener = (INotificationListener) info.service;
            try {
                listener.onNotificationRankingUpdate(rankingUpdate);
            } catch (RemoteException ex) {
                Log.e(TAG, "unable to notify listener (ranking update): " + listener, ex);
            }
        }

        private void notifyListenerHintsChanged(ManagedServiceInfo info, int hints) {
            final INotificationListener listener = (INotificationListener) info.service;
            try {
                listener.onListenerHintsChanged(hints);
            } catch (RemoteException ex) {
                Log.e(TAG, "unable to notify listener (listener hints): " + listener, ex);
            }
        }

        private void notifyInterruptionFilterChanged(ManagedServiceInfo info,
                int interruptionFilter) {
            final INotificationListener listener = (INotificationListener) info.service;
            try {
                listener.onInterruptionFilterChanged(interruptionFilter);
            } catch (RemoteException ex) {
                Log.e(TAG, "unable to notify listener (interruption filter): " + listener, ex);
            }
        }

        private boolean isListenerPackage(String packageName) {
            if (packageName == null) {
                return false;
            }
            // TODO: clean up locking object later
            synchronized (mNotificationList) {
                for (final ManagedServiceInfo serviceInfo : mServices) {
                    if (packageName.equals(serviceInfo.component.getPackageName())) {
                        return true;
                    }
                }
            }
            return false;
        }

        /**
         * Returns whether any of the currently registered listeners wants to receive notification
         * groups.
         *
         * <p>Currently we assume groups are desired by non-SystemUI listeners.</p>
         */
        public boolean notificationGroupsDesired() {
            return mNotificationGroupsDesired;
        }

        private void updateNotificationGroupsDesiredLocked() {
            mNotificationGroupsDesired = true;
            // No listeners, no groups.
            if (mServices.isEmpty()) {
                mNotificationGroupsDesired = false;
                return;
            }
            // One listener: Check whether it's SysUI.
            if (mServices.size() == 1 &&
                    mServices.get(0).component.getPackageName().equals("com.android.systemui")) {
                mNotificationGroupsDesired = false;
                return;
            }
        }
    }

    public static final class DumpFilter {
        public boolean filtered = false;
        public String pkgFilter;
        public boolean zen;
        public long since;
        public boolean stats;
        public boolean redact = true;

        public static DumpFilter parseFromArguments(String[] args) {
            final DumpFilter filter = new DumpFilter();
            for (int ai = 0; ai < args.length; ai++) {
                final String a = args[ai];
                if ("--noredact".equals(a) || "--reveal".equals(a)) {
                    filter.redact = false;
                } else if ("p".equals(a) || "pkg".equals(a) || "--package".equals(a)) {
                    if (ai < args.length-1) {
                        ai++;
                        filter.pkgFilter = args[ai].trim().toLowerCase();
                        if (filter.pkgFilter.isEmpty()) {
                            filter.pkgFilter = null;
                        } else {
                            filter.filtered = true;
                        }
                    }
                } else if ("--zen".equals(a) || "zen".equals(a)) {
                    filter.filtered = true;
                    filter.zen = true;
                } else if ("--stats".equals(a)) {
                    filter.stats = true;
                    if (ai < args.length-1) {
                        ai++;
                        filter.since = Long.valueOf(args[ai]);
                    } else {
                        filter.since = 0;
                    }
                }
            }
            return filter;
        }

        public boolean matches(StatusBarNotification sbn) {
            if (!filtered) return true;
            return zen ? true : sbn != null
                    && (matches(sbn.getPackageName()) || matches(sbn.getOpPkg()));
        }

        public boolean matches(ComponentName component) {
            if (!filtered) return true;
            return zen ? true : component != null && matches(component.getPackageName());
        }

        public boolean matches(String pkg) {
            if (!filtered) return true;
            return zen ? true : pkg != null && pkg.toLowerCase().contains(pkgFilter);
        }

        @Override
        public String toString() {
            return stats ? "stats" : zen ? "zen" : ('\'' + pkgFilter + '\'');
        }
    }

    /**
     * Wrapper for a StatusBarNotification object that allows transfer across a oneway
     * binder without sending large amounts of data over a oneway transaction.
     */
    private static final class StatusBarNotificationHolder
            extends IStatusBarNotificationHolder.Stub {
        private StatusBarNotification mValue;

        public StatusBarNotificationHolder(StatusBarNotification value) {
            mValue = value;
        }

        /** Get the held value and clear it. This function should only be called once per holder */
        @Override
        public StatusBarNotification get() {
            StatusBarNotification value = mValue;
            mValue = null;
            return value;
        }
    }

    private final class PolicyAccess {
        private static final String SEPARATOR = ":";
        private final String[] PERM = {
            android.Manifest.permission.ACCESS_NOTIFICATION_POLICY
        };

        public boolean isPackageGranted(String pkg) {
            return pkg != null && getGrantedPackages().contains(pkg);
        }

        public void put(String pkg, boolean granted) {
            if (pkg == null) return;
            final ArraySet<String> pkgs = getGrantedPackages();
            boolean changed;
            if (granted) {
                changed = pkgs.add(pkg);
            } else {
                changed = pkgs.remove(pkg);
            }
            if (!changed) return;
            final String setting = TextUtils.join(SEPARATOR, pkgs);
            final int currentUser = ActivityManager.getCurrentUser();
            Settings.Secure.putStringForUser(getContext().getContentResolver(),
                    Settings.Secure.ENABLED_NOTIFICATION_POLICY_ACCESS_PACKAGES,
                    setting,
                    currentUser);
            getContext().sendBroadcastAsUser(new Intent(NotificationManager
                    .ACTION_NOTIFICATION_POLICY_ACCESS_GRANTED_CHANGED)
                .setPackage(pkg)
                .addFlags(Intent.FLAG_RECEIVER_REGISTERED_ONLY), new UserHandle(currentUser), null);
        }

        public ArraySet<String> getGrantedPackages() {
            final ArraySet<String> pkgs = new ArraySet<>();

            long identity = Binder.clearCallingIdentity();
            try {
                final String setting = Settings.Secure.getStringForUser(
                        getContext().getContentResolver(),
                        Settings.Secure.ENABLED_NOTIFICATION_POLICY_ACCESS_PACKAGES,
                        ActivityManager.getCurrentUser());
                if (setting != null) {
                    final String[] tokens = setting.split(SEPARATOR);
                    for (int i = 0; i < tokens.length; i++) {
                        String token = tokens[i];
                        if (token != null) {
                            token.trim();
                        }
                        if (TextUtils.isEmpty(token)) {
                            continue;
                        }
                        pkgs.add(token);
                    }
                }
            } finally {
                Binder.restoreCallingIdentity(identity);
            }
            return pkgs;
        }

        public String[] getRequestingPackages() throws RemoteException {
            final ParceledListSlice list = AppGlobals.getPackageManager()
                    .getPackagesHoldingPermissions(PERM, 0 /*flags*/,
                            ActivityManager.getCurrentUser());
            final List<PackageInfo> pkgs = list.getList();
            if (pkgs == null || pkgs.isEmpty()) return new String[0];
            final int N = pkgs.size();
            final String[] rt = new String[N];
            for (int i = 0; i < N; i++) {
                rt[i] = pkgs.get(i).packageName;
            }
            return rt;
        }
    }
}<|MERGE_RESOLUTION|>--- conflicted
+++ resolved
@@ -1013,11 +1013,8 @@
             resolver.registerContentObserver(CMSettings.Global.getUriFor(
                     CMSettings.Global.ZEN_DISABLE_DUCKING_DURING_MEDIA_PLAYBACK), false,
                     this, UserHandle.USER_ALL);
-<<<<<<< HEAD
             resolver.registerContentObserver(MUTE_ANNOYING_NOTIFICATIONS_THRESHOLD_URI,
                     false, this, UserHandle.USER_ALL);
-=======
->>>>>>> 7f6a0c2e
             resolver.registerContentObserver(CMSettings.System.getUriFor(
                     CMSettings.System.NOTIFICATION_LIGHT_COLOR_AUTO), false,
                     this, UserHandle.USER_ALL);
