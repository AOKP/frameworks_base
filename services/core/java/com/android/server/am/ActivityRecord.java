/*
 * Copyright (C) 2006 The Android Open Source Project
 *
 * Licensed under the Apache License, Version 2.0 (the "License");
 * you may not use this file except in compliance with the License.
 * You may obtain a copy of the License at
 *
 *      http://www.apache.org/licenses/LICENSE-2.0
 *
 * Unless required by applicable law or agreed to in writing, software
 * distributed under the License is distributed on an "AS IS" BASIS,
 * WITHOUT WARRANTIES OR CONDITIONS OF ANY KIND, either express or implied.
 * See the License for the specific language governing permissions and
 * limitations under the License.
 */

package com.android.server.am;

import android.os.Trace;
import com.android.internal.R.styleable;
import com.android.internal.app.ResolverActivity;
import com.android.server.AttributeCache;
import com.android.server.am.ActivityStack.ActivityState;
import com.android.server.am.ActivityStackSupervisor.ActivityContainer;

import android.app.ActivityOptions;
import android.app.ResultInfo;
import android.content.ComponentName;
import android.content.Intent;
import android.content.pm.ActivityInfo;
import android.content.pm.ApplicationInfo;
import android.content.res.CompatibilityInfo;
import android.content.res.Configuration;
import android.graphics.Bitmap;
import android.graphics.Rect;
import android.os.Build;
import android.os.Bundle;
import android.os.IBinder;
import android.os.Message;
import android.os.Process;
import android.os.RemoteException;
import android.os.SystemClock;
import android.os.UserHandle;
import android.util.EventLog;
import android.util.Log;
import android.util.Slog;
import android.util.TimeUtils;
import android.view.IApplicationToken;
import android.view.WindowManager;

import java.io.PrintWriter;
import java.lang.ref.WeakReference;
import java.util.ArrayList;
import java.util.HashSet;

/**
 * An entry in the history stack, representing an activity.
 */
final class ActivityRecord {
    static final String TAG = ActivityManagerService.TAG;
    static final boolean DEBUG_SAVED_STATE = ActivityStackSupervisor.DEBUG_SAVED_STATE;
    final public static String RECENTS_PACKAGE_NAME = "com.android.systemui.recent";

    final ActivityManagerService service; // owner
    final IApplicationToken.Stub appToken; // window manager token
    final ActivityInfo info; // all about me
    final int launchedFromUid; // always the uid who started the activity.
    final String launchedFromPackage; // always the package who started the activity.
    final int userId;          // Which user is this running for?
    final Intent intent;    // the original intent that generated us
    final ComponentName realActivity;  // the intent component, or target of an alias.
    final String shortComponentName; // the short component name of the intent
    final String resolvedType; // as per original caller;
    final String packageName; // the package implementing intent's component
    final String processName; // process where this component wants to run
    final String taskAffinity; // as per ActivityInfo.taskAffinity
    final boolean stateNotNeeded; // As per ActivityInfo.flags
    boolean fullscreen; // covers the full screen?
    final boolean noDisplay;  // activity is not displayed?
    final boolean componentSpecified;  // did caller specifiy an explicit component?

    static final int APPLICATION_ACTIVITY_TYPE = 0;
    static final int HOME_ACTIVITY_TYPE = 1;
    static final int RECENTS_ACTIVITY_TYPE = 2;
    int mActivityType;

    final String baseDir;   // where activity source (resources etc) located
    final String resDir;   // where public activity source (public resources etc) located
    final String dataDir;   // where activity data should go
    CharSequence nonLocalizedLabel;  // the label information from the package mgr.
    int labelRes;           // the label information from the package mgr.
    int icon;               // resource identifier of activity's icon.
    int logo;               // resource identifier of activity's logo.
    int theme;              // resource identifier of activity's theme.
    int realTheme;          // actual theme resource we will use, never 0.
    int windowFlags;        // custom window flags for preview window.
    TaskRecord task;        // the task this is in.
    ThumbnailHolder thumbHolder; // where our thumbnails should go.
    long displayStartTime;  // when we started launching this activity
    long fullyDrawnStartTime; // when we started launching this activity
    long startTime;         // last time this activity was started
    long lastVisibleTime;   // last time this activity became visible
    long cpuTimeAtResume;   // the cpu time of host process at the time of resuming activity
    long pauseTime;         // last time we started pausing the activity
    long launchTickTime;    // base time for launch tick messages
    Configuration configuration; // configuration activity was last running in
    CompatibilityInfo compat;// last used compatibility mode
    ActivityRecord resultTo; // who started this entry, so will get our reply
    final String resultWho; // additional identifier for use by resultTo.
    final int requestCode;  // code given by requester (resultTo)
    ArrayList<ResultInfo> results; // pending ActivityResult objs we have received
    HashSet<WeakReference<PendingIntentRecord>> pendingResults; // all pending intents for this act
    ArrayList<Intent> newIntents; // any pending new intents for single-top mode
    ActivityOptions pendingOptions; // most recently given options
    HashSet<ConnectionRecord> connections; // All ConnectionRecord we hold
    UriPermissionOwner uriPermissions; // current special URI access perms.
    ProcessRecord app;      // if non-null, hosting application
    ActivityState state;    // current state we are in
    Bundle  icicle;         // last saved activity state
    boolean frontOfTask;    // is this the root activity of its task?
    boolean launchFailed;   // set if a launched failed, to abort on 2nd try
    boolean haveState;      // have we gotten the last activity state?
    boolean stopped;        // is activity pause finished?
    boolean delayedResume;  // not yet resumed because of stopped app switches?
    boolean finishing;      // activity in pending finish list?
    boolean configDestroy;  // need to destroy due to config change?
    int configChangeFlags;  // which config values have changed
    boolean keysPaused;     // has key dispatching been paused for it?
    int launchMode;         // the launch mode activity attribute.
    boolean visible;        // does this activity's window need to be shown?
    boolean sleeping;       // have we told the activity to sleep?
    boolean waitingVisible; // true if waiting for a new act to become vis
    boolean nowVisible;     // is this activity's window visible?
    boolean thumbnailNeeded;// has someone requested a thumbnail?
    boolean idle;           // has the activity gone idle?
    boolean hasBeenLaunched;// has this activity ever been launched?
    boolean frozenBeforeDestroy;// has been frozen but not yet destroyed.
    boolean immersive;      // immersive mode (don't interrupt if possible)
    boolean forceNewConfig; // force re-create with new config next time
    int launchCount;        // count of launches since last state
    long lastLaunchTime;    // time of last lauch of this activity
    ArrayList<ActivityStack> mChildContainers = new ArrayList<ActivityStack>();

    String stringName;      // for caching of toString().

    private boolean inHistory;  // are we in the history stack?
    final ActivityStackSupervisor mStackSupervisor;
<<<<<<< HEAD
    boolean mStartingWindowShown = false;
=======
    ActivityContainer mInitialActivityContainer;
>>>>>>> 88bfc6dd

    void dump(PrintWriter pw, String prefix) {
        final long now = SystemClock.uptimeMillis();
        pw.print(prefix); pw.print("packageName="); pw.print(packageName);
                pw.print(" processName="); pw.println(processName);
        pw.print(prefix); pw.print("launchedFromUid="); pw.print(launchedFromUid);
                pw.print(" launchedFromPackage="); pw.print(launchedFromPackage);
                pw.print(" userId="); pw.println(userId);
        pw.print(prefix); pw.print("app="); pw.println(app);
        pw.print(prefix); pw.println(intent.toInsecureStringWithClip());
        pw.print(prefix); pw.print("frontOfTask="); pw.print(frontOfTask);
                pw.print(" task="); pw.println(task);
        pw.print(prefix); pw.print("taskAffinity="); pw.println(taskAffinity);
        pw.print(prefix); pw.print("realActivity=");
                pw.println(realActivity.flattenToShortString());
        pw.print(prefix); pw.print("baseDir="); pw.println(baseDir);
        if (!resDir.equals(baseDir)) {
            pw.print(prefix); pw.print("resDir="); pw.println(resDir);
        }
        pw.print(prefix); pw.print("dataDir="); pw.println(dataDir);
        pw.print(prefix); pw.print("stateNotNeeded="); pw.print(stateNotNeeded);
                pw.print(" componentSpecified="); pw.print(componentSpecified);
                pw.print(" mActivityType="); pw.println(mActivityType);
        pw.print(prefix); pw.print("compat="); pw.print(compat);
                pw.print(" labelRes=0x"); pw.print(Integer.toHexString(labelRes));
                pw.print(" icon=0x"); pw.print(Integer.toHexString(icon));
                pw.print(" theme=0x"); pw.println(Integer.toHexString(theme));
        pw.print(prefix); pw.print("config="); pw.println(configuration);
        if (resultTo != null || resultWho != null) {
            pw.print(prefix); pw.print("resultTo="); pw.print(resultTo);
                    pw.print(" resultWho="); pw.print(resultWho);
                    pw.print(" resultCode="); pw.println(requestCode);
        }
        if (results != null) {
            pw.print(prefix); pw.print("results="); pw.println(results);
        }
        if (pendingResults != null && pendingResults.size() > 0) {
            pw.print(prefix); pw.println("Pending Results:");
            for (WeakReference<PendingIntentRecord> wpir : pendingResults) {
                PendingIntentRecord pir = wpir != null ? wpir.get() : null;
                pw.print(prefix); pw.print("  - ");
                if (pir == null) {
                    pw.println("null");
                } else {
                    pw.println(pir);
                    pir.dump(pw, prefix + "    ");
                }
            }
        }
        if (newIntents != null && newIntents.size() > 0) {
            pw.print(prefix); pw.println("Pending New Intents:");
            for (int i=0; i<newIntents.size(); i++) {
                Intent intent = newIntents.get(i);
                pw.print(prefix); pw.print("  - ");
                if (intent == null) {
                    pw.println("null");
                } else {
                    pw.println(intent.toShortString(false, true, false, true));
                }
            }
        }
        if (pendingOptions != null) {
            pw.print(prefix); pw.print("pendingOptions="); pw.println(pendingOptions);
        }
        if (uriPermissions != null) {
            if (uriPermissions.readUriPermissions != null) {
                pw.print(prefix); pw.print("readUriPermissions=");
                        pw.println(uriPermissions.readUriPermissions);
            }
            if (uriPermissions.writeUriPermissions != null) {
                pw.print(prefix); pw.print("writeUriPermissions=");
                        pw.println(uriPermissions.writeUriPermissions);
            }
        }
        pw.print(prefix); pw.print("launchFailed="); pw.print(launchFailed);
                pw.print(" launchCount="); pw.print(launchCount);
                pw.print(" lastLaunchTime=");
                if (lastLaunchTime == 0) pw.print("0");
                else TimeUtils.formatDuration(lastLaunchTime, now, pw);
                pw.println();
        pw.print(prefix); pw.print("haveState="); pw.print(haveState);
                pw.print(" icicle="); pw.println(icicle);
        pw.print(prefix); pw.print("state="); pw.print(state);
                pw.print(" stopped="); pw.print(stopped);
                pw.print(" delayedResume="); pw.print(delayedResume);
                pw.print(" finishing="); pw.println(finishing);
        pw.print(prefix); pw.print("keysPaused="); pw.print(keysPaused);
                pw.print(" inHistory="); pw.print(inHistory);
                pw.print(" visible="); pw.print(visible);
                pw.print(" sleeping="); pw.print(sleeping);
                pw.print(" idle="); pw.println(idle);
        pw.print(prefix); pw.print("fullscreen="); pw.print(fullscreen);
                pw.print(" noDisplay="); pw.print(noDisplay);
                pw.print(" immersive="); pw.print(immersive);
                pw.print(" launchMode="); pw.println(launchMode);
        pw.print(prefix); pw.print("frozenBeforeDestroy="); pw.print(frozenBeforeDestroy);
                pw.print(" thumbnailNeeded="); pw.print(thumbnailNeeded);
                pw.print(" forceNewConfig="); pw.println(forceNewConfig);
        pw.print(prefix); pw.print("mActivityType=");
                pw.println(activityTypeToString(mActivityType));
        pw.print(prefix); pw.print("thumbHolder: ");
                pw.print(Integer.toHexString(System.identityHashCode(thumbHolder)));
                if (thumbHolder != null) {
                    pw.print(" bm="); pw.print(thumbHolder.lastThumbnail);
                    pw.print(" desc="); pw.print(thumbHolder.lastDescription);
                }
                pw.println();
        if (displayStartTime != 0 || startTime != 0) {
            pw.print(prefix); pw.print("displayStartTime=");
                    if (displayStartTime == 0) pw.print("0");
                    else TimeUtils.formatDuration(displayStartTime, now, pw);
                    pw.print(" startTime=");
                    if (startTime == 0) pw.print("0");
                    else TimeUtils.formatDuration(startTime, now, pw);
                    pw.println();
        }
        if (lastVisibleTime != 0 || waitingVisible || nowVisible) {
            pw.print(prefix); pw.print("waitingVisible="); pw.print(waitingVisible);
                    pw.print(" nowVisible="); pw.print(nowVisible);
                    pw.print(" lastVisibleTime=");
                    if (lastVisibleTime == 0) pw.print("0");
                    else TimeUtils.formatDuration(lastVisibleTime, now, pw);
                    pw.println();
        }
        if (configDestroy || configChangeFlags != 0) {
            pw.print(prefix); pw.print("configDestroy="); pw.print(configDestroy);
                    pw.print(" configChangeFlags=");
                    pw.println(Integer.toHexString(configChangeFlags));
        }
        if (connections != null) {
            pw.print(prefix); pw.print("connections="); pw.println(connections);
        }
    }

    static class Token extends IApplicationToken.Stub {
        final WeakReference<ActivityRecord> weakActivity;

        Token(ActivityRecord activity) {
            weakActivity = new WeakReference<ActivityRecord>(activity);
        }

        @Override public void windowsDrawn() {
            ActivityRecord activity = weakActivity.get();
            if (activity != null) {
                activity.windowsDrawn();
            }
        }

        @Override public void windowsVisible() {
            ActivityRecord activity = weakActivity.get();
            if (activity != null) {
                activity.windowsVisible();
            }
        }

        @Override public void windowsGone() {
            ActivityRecord activity = weakActivity.get();
            if (activity != null) {
                activity.windowsGone();
            }
        }

        @Override public boolean keyDispatchingTimedOut(String reason) {
            ActivityRecord activity = weakActivity.get();
            return activity != null && activity.keyDispatchingTimedOut(reason);
        }

        @Override public long getKeyDispatchingTimeout() {
            ActivityRecord activity = weakActivity.get();
            if (activity != null) {
                return activity.getKeyDispatchingTimeout();
            }
            return 0;
        }

        @Override
        public String toString() {
            StringBuilder sb = new StringBuilder(128);
            sb.append("Token{");
            sb.append(Integer.toHexString(System.identityHashCode(this)));
            sb.append(' ');
            sb.append(weakActivity.get());
            sb.append('}');
            return sb.toString();
        }
    }

    static ActivityRecord forToken(IBinder token) {
        try {
            return token != null ? ((Token)token).weakActivity.get() : null;
        } catch (ClassCastException e) {
            Slog.w(ActivityManagerService.TAG, "Bad activity token: " + token, e);
            return null;
        }
    }

    boolean isNotResolverActivity() {
        return !ResolverActivity.class.getName().equals(realActivity.getClassName());
    }

    ActivityRecord(ActivityManagerService _service, ProcessRecord _caller,
            int _launchedFromUid, String _launchedFromPackage, Intent _intent, String _resolvedType,
            ActivityInfo aInfo, Configuration _configuration,
            ActivityRecord _resultTo, String _resultWho, int _reqCode,
            boolean _componentSpecified, ActivityStackSupervisor supervisor,
            ActivityContainer container) {
        service = _service;
        appToken = new Token(this);
        info = aInfo;
        launchedFromUid = _launchedFromUid;
        launchedFromPackage = _launchedFromPackage;
        userId = UserHandle.getUserId(aInfo.applicationInfo.uid);
        intent = _intent;
        shortComponentName = _intent.getComponent().flattenToShortString();
        resolvedType = _resolvedType;
        componentSpecified = _componentSpecified;
        configuration = _configuration;
        resultTo = _resultTo;
        resultWho = _resultWho;
        requestCode = _reqCode;
        state = ActivityState.INITIALIZING;
        frontOfTask = false;
        launchFailed = false;
        stopped = false;
        delayedResume = false;
        finishing = false;
        configDestroy = false;
        keysPaused = false;
        inHistory = false;
        visible = true;
        waitingVisible = false;
        nowVisible = false;
        thumbnailNeeded = false;
        idle = false;
        hasBeenLaunched = false;
        mStackSupervisor = supervisor;
        mInitialActivityContainer = container;

        // This starts out true, since the initial state of an activity
        // is that we have everything, and we shouldn't never consider it
        // lacking in state to be removed if it dies.
        haveState = true;

        if (aInfo != null) {
            if (aInfo.targetActivity == null
                    || aInfo.launchMode == ActivityInfo.LAUNCH_MULTIPLE
                    || aInfo.launchMode == ActivityInfo.LAUNCH_SINGLE_TOP) {
                realActivity = _intent.getComponent();
            } else {
                realActivity = new ComponentName(aInfo.packageName,
                        aInfo.targetActivity);
            }
            taskAffinity = aInfo.taskAffinity;
            stateNotNeeded = (aInfo.flags&
                    ActivityInfo.FLAG_STATE_NOT_NEEDED) != 0;
            baseDir = aInfo.applicationInfo.sourceDir;
            resDir = aInfo.applicationInfo.publicSourceDir;
            dataDir = aInfo.applicationInfo.dataDir;
            nonLocalizedLabel = aInfo.nonLocalizedLabel;
            labelRes = aInfo.labelRes;
            if (nonLocalizedLabel == null && labelRes == 0) {
                ApplicationInfo app = aInfo.applicationInfo;
                nonLocalizedLabel = app.nonLocalizedLabel;
                labelRes = app.labelRes;
            }
            icon = aInfo.getIconResource();
            logo = aInfo.getLogoResource();
            theme = aInfo.getThemeResource();
            realTheme = theme;
            if (realTheme == 0) {
                realTheme = aInfo.applicationInfo.targetSdkVersion
                        < Build.VERSION_CODES.HONEYCOMB
                        ? android.R.style.Theme
                        : android.R.style.Theme_Holo;
            }
            if ((aInfo.flags&ActivityInfo.FLAG_HARDWARE_ACCELERATED) != 0) {
                windowFlags |= WindowManager.LayoutParams.FLAG_HARDWARE_ACCELERATED;
            }
            if ((aInfo.flags&ActivityInfo.FLAG_MULTIPROCESS) != 0
                    && _caller != null
                    && (aInfo.applicationInfo.uid == Process.SYSTEM_UID
                            || aInfo.applicationInfo.uid == _caller.info.uid)) {
                processName = _caller.processName;
            } else {
                processName = aInfo.processName;
            }

            if (intent != null && (aInfo.flags & ActivityInfo.FLAG_EXCLUDE_FROM_RECENTS) != 0) {
                intent.addFlags(Intent.FLAG_ACTIVITY_EXCLUDE_FROM_RECENTS);
            }

            packageName = aInfo.applicationInfo.packageName;
            launchMode = aInfo.launchMode;

            AttributeCache.Entry ent = AttributeCache.instance().get(packageName,
                    realTheme, com.android.internal.R.styleable.Window, userId);
            fullscreen = ent != null && !ent.array.getBoolean(
                    com.android.internal.R.styleable.Window_windowIsFloating, false)
                    && !ent.array.getBoolean(
                    com.android.internal.R.styleable.Window_windowIsTranslucent, false);
            noDisplay = ent != null && ent.array.getBoolean(
                    com.android.internal.R.styleable.Window_windowNoDisplay, false);

            if ((!_componentSpecified || _launchedFromUid == Process.myUid()
                    || _launchedFromUid == 0) &&
                    Intent.ACTION_MAIN.equals(_intent.getAction()) &&
                    _intent.hasCategory(Intent.CATEGORY_HOME) &&
                    _intent.getCategories().size() == 1 &&
                    _intent.getData() == null &&
                    _intent.getType() == null &&
                    (intent.getFlags()&Intent.FLAG_ACTIVITY_NEW_TASK) != 0 &&
                    isNotResolverActivity()) {
                // This sure looks like a home activity!
                mActivityType = HOME_ACTIVITY_TYPE;
            } else if (realActivity.getClassName().contains(RECENTS_PACKAGE_NAME)) {
                mActivityType = RECENTS_ACTIVITY_TYPE;
            } else {
                mActivityType = APPLICATION_ACTIVITY_TYPE;
            }

            immersive = (aInfo.flags & ActivityInfo.FLAG_IMMERSIVE) != 0;
        } else {
            realActivity = null;
            taskAffinity = null;
            stateNotNeeded = false;
            baseDir = null;
            resDir = null;
            dataDir = null;
            processName = null;
            packageName = null;
            fullscreen = true;
            noDisplay = false;
            mActivityType = APPLICATION_ACTIVITY_TYPE;
            immersive = false;
        }
    }

    void setTask(TaskRecord newTask, ThumbnailHolder newThumbHolder, boolean isRoot) {
        if (task != null && task.removeActivity(this)) {
            if (task != newTask) {
                mStackSupervisor.removeTask(task);
            } else {
                Slog.d(TAG, "!!! REMOVE THIS LOG !!! setTask: nearly removed stack=" +
                        (newTask == null ? null : newTask.stack));
            }
        }
        if (inHistory && !finishing) {
            if (task != null) {
                task.numActivities--;
            }
            if (newTask != null) {
                newTask.numActivities++;
            }
        }
        if (newThumbHolder == null) {
            newThumbHolder = newTask;
        }
        task = newTask;
        if (!isRoot && (intent.getFlags()&Intent.FLAG_ACTIVITY_CLEAR_WHEN_TASK_RESET) != 0) {
            // This is the start of a new sub-task.
            if (thumbHolder == null) {
                thumbHolder = new ThumbnailHolder();
            }
        } else {
            thumbHolder = newThumbHolder;
        }
    }

    boolean changeWindowTranslucency(boolean toOpaque) {
        if (fullscreen == toOpaque) {
            return false;
        }
        AttributeCache.Entry ent =
                AttributeCache.instance().get(packageName, realTheme, styleable.Window, userId);
        if (ent == null
                || !ent.array.getBoolean(styleable.Window_windowIsTranslucent, false)
                || ent.array.getBoolean(styleable.Window_windowIsFloating, false)) {
            return false;
        }

        // Keep track of the number of fullscreen activities in this task.
        task.numFullscreen += toOpaque ? +1 : -1;

        fullscreen = toOpaque;
        return true;
    }

    void putInHistory() {
        if (!inHistory) {
            inHistory = true;
            if (task != null && !finishing) {
                task.numActivities++;
            }
        }
    }

    void takeFromHistory() {
        if (inHistory) {
            inHistory = false;
            if (task != null && !finishing) {
                task.numActivities--;
                task = null;
            }
            clearOptionsLocked();
        }
    }

    boolean isInHistory() {
        return inHistory;
    }

    boolean isHomeActivity() {
        return mActivityType == HOME_ACTIVITY_TYPE;
    }

    boolean isRecentsActivity() {
        return mActivityType == RECENTS_ACTIVITY_TYPE;
    }

    boolean isApplicationActivity() {
        return mActivityType == APPLICATION_ACTIVITY_TYPE;
    }

    void makeFinishing() {
        if (!finishing) {
            finishing = true;
            if (task != null && inHistory) {
                task.numActivities--;
            }
            if (stopped) {
                clearOptionsLocked();
            }
        }
    }

    boolean isRootActivity() {
        final ArrayList<ActivityRecord> activities = task.mActivities;
        return activities.size() == 0 || this == activities.get(0);
    }

    UriPermissionOwner getUriPermissionsLocked() {
        if (uriPermissions == null) {
            uriPermissions = new UriPermissionOwner(service, this);
        }
        return uriPermissions;
    }

    void addResultLocked(ActivityRecord from, String resultWho,
            int requestCode, int resultCode,
            Intent resultData) {
        ActivityResult r = new ActivityResult(from, resultWho,
        		requestCode, resultCode, resultData);
        if (results == null) {
            results = new ArrayList<ResultInfo>();
        }
        results.add(r);
    }

    void removeResultsLocked(ActivityRecord from, String resultWho,
            int requestCode) {
        if (results != null) {
            for (int i=results.size()-1; i>=0; i--) {
                ActivityResult r = (ActivityResult)results.get(i);
                if (r.mFrom != from) continue;
                if (r.mResultWho == null) {
                    if (resultWho != null) continue;
                } else {
                    if (!r.mResultWho.equals(resultWho)) continue;
                }
                if (r.mRequestCode != requestCode) continue;

                results.remove(i);
            }
        }
    }

    void addNewIntentLocked(Intent intent) {
        if (newIntents == null) {
            newIntents = new ArrayList<Intent>();
        }
        newIntents.add(intent);
    }

    /**
     * Deliver a new Intent to an existing activity, so that its onNewIntent()
     * method will be called at the proper time.
     */
    final void deliverNewIntentLocked(int callingUid, Intent intent) {
        // The activity now gets access to the data associated with this Intent.
        service.grantUriPermissionFromIntentLocked(callingUid, packageName,
                intent, getUriPermissionsLocked());
        // We want to immediately deliver the intent to the activity if
        // it is currently the top resumed activity...  however, if the
        // device is sleeping, then all activities are stopped, so in that
        // case we will deliver it if this is the current top activity on its
        // stack.
        boolean unsent = true;
        if ((state == ActivityState.RESUMED || (service.mSleeping
                        && task.stack.topRunningActivityLocked(null) == this))
                && app != null && app.thread != null) {
            try {
                ArrayList<Intent> ar = new ArrayList<Intent>();
                intent = new Intent(intent);
                ar.add(intent);
                app.thread.scheduleNewIntent(ar, appToken);
                unsent = false;
            } catch (RemoteException e) {
                Slog.w(ActivityManagerService.TAG,
                        "Exception thrown sending new intent to " + this, e);
            } catch (NullPointerException e) {
                Slog.w(ActivityManagerService.TAG,
                        "Exception thrown sending new intent to " + this, e);
            }
        }
        if (unsent) {
            addNewIntentLocked(new Intent(intent));
        }
    }

    void updateOptionsLocked(Bundle options) {
        if (options != null) {
            if (pendingOptions != null) {
                pendingOptions.abort();
            }
            pendingOptions = new ActivityOptions(options);
        }
    }

    void updateOptionsLocked(ActivityOptions options) {
        if (options != null) {
            if (pendingOptions != null) {
                pendingOptions.abort();
            }
            pendingOptions = options;
        }
    }

    void applyOptionsLocked() {
        if (pendingOptions != null) {
            final int animationType = pendingOptions.getAnimationType();
            switch (animationType) {
                case ActivityOptions.ANIM_CUSTOM:
                    service.mWindowManager.overridePendingAppTransition(
                            pendingOptions.getPackageName(),
                            pendingOptions.getCustomEnterResId(),
                            pendingOptions.getCustomExitResId(),
                            pendingOptions.getOnAnimationStartListener());
                    break;
                case ActivityOptions.ANIM_SCALE_UP:
                    service.mWindowManager.overridePendingAppTransitionScaleUp(
                            pendingOptions.getStartX(), pendingOptions.getStartY(),
                            pendingOptions.getStartWidth(), pendingOptions.getStartHeight());
                    if (intent.getSourceBounds() == null) {
                        intent.setSourceBounds(new Rect(pendingOptions.getStartX(),
                                pendingOptions.getStartY(),
                                pendingOptions.getStartX()+pendingOptions.getStartWidth(),
                                pendingOptions.getStartY()+pendingOptions.getStartHeight()));
                    }
                    break;
                case ActivityOptions.ANIM_THUMBNAIL_SCALE_UP:
                case ActivityOptions.ANIM_THUMBNAIL_SCALE_DOWN:
                    boolean scaleUp = (animationType == ActivityOptions.ANIM_THUMBNAIL_SCALE_UP);
                    service.mWindowManager.overridePendingAppTransitionThumb(
                            pendingOptions.getThumbnail(),
                            pendingOptions.getStartX(), pendingOptions.getStartY(),
                            pendingOptions.getOnAnimationStartListener(),
                            scaleUp);
                    if (intent.getSourceBounds() == null) {
                        intent.setSourceBounds(new Rect(pendingOptions.getStartX(),
                                pendingOptions.getStartY(),
                                pendingOptions.getStartX()
                                        + pendingOptions.getThumbnail().getWidth(),
                                pendingOptions.getStartY()
                                        + pendingOptions.getThumbnail().getHeight()));
                    }
                    break;
            }
            pendingOptions = null;
        }
    }

    ActivityOptions getOptionsForTargetActivityLocked() {
        return pendingOptions != null ? pendingOptions.forTargetActivity() : null;
    }

    void clearOptionsLocked() {
        if (pendingOptions != null) {
            pendingOptions.abort();
            pendingOptions = null;
        }
    }

    ActivityOptions takeOptionsLocked() {
        ActivityOptions opts = pendingOptions;
        pendingOptions = null;
        return opts;
    }

    void removeUriPermissionsLocked() {
        if (uriPermissions != null) {
            uriPermissions.removeUriPermissionsLocked();
            uriPermissions = null;
        }
    }

    void pauseKeyDispatchingLocked() {
        if (!keysPaused) {
            keysPaused = true;
            service.mWindowManager.pauseKeyDispatching(appToken);
        }
    }

    void resumeKeyDispatchingLocked() {
        if (keysPaused) {
            keysPaused = false;
            service.mWindowManager.resumeKeyDispatching(appToken);
        }
    }

    void updateThumbnail(Bitmap newThumbnail, CharSequence description) {
        if (thumbHolder != null) {
            if (newThumbnail != null) {
                if (ActivityManagerService.DEBUG_THUMBNAILS) Slog.i(ActivityManagerService.TAG,
                        "Setting thumbnail of " + this + " holder " + thumbHolder
                        + " to " + newThumbnail);
                thumbHolder.lastThumbnail = newThumbnail;
            }
            thumbHolder.lastDescription = description;
        }
    }

    void startLaunchTickingLocked() {
        if (ActivityManagerService.IS_USER_BUILD) {
            return;
        }
        if (launchTickTime == 0) {
            launchTickTime = SystemClock.uptimeMillis();
            continueLaunchTickingLocked();
        }
    }

    boolean continueLaunchTickingLocked() {
        if (launchTickTime != 0) {
            final ActivityStack stack = task.stack;
            Message msg = stack.mHandler.obtainMessage(ActivityStack.LAUNCH_TICK_MSG, this);
            stack.mHandler.removeMessages(ActivityStack.LAUNCH_TICK_MSG);
            stack.mHandler.sendMessageDelayed(msg, ActivityStack.LAUNCH_TICK);
            return true;
        }
        return false;
    }

    void finishLaunchTickingLocked() {
        launchTickTime = 0;
        task.stack.mHandler.removeMessages(ActivityStack.LAUNCH_TICK_MSG);
    }

    // IApplicationToken

    public boolean mayFreezeScreenLocked(ProcessRecord app) {
        // Only freeze the screen if this activity is currently attached to
        // an application, and that application is not blocked or unresponding.
        // In any other case, we can't count on getting the screen unfrozen,
        // so it is best to leave as-is.
        return app != null && !app.crashing && !app.notResponding;
    }

    public void startFreezingScreenLocked(ProcessRecord app, int configChanges) {
        if (mayFreezeScreenLocked(app)) {
            service.mWindowManager.startAppFreezingScreen(appToken, configChanges);
        }
    }

    public void stopFreezingScreenLocked(boolean force) {
        if (force || frozenBeforeDestroy) {
            frozenBeforeDestroy = false;
            service.mWindowManager.stopAppFreezingScreen(appToken, force);
        }
    }

    public void reportFullyDrawnLocked() {
        final long curTime = SystemClock.uptimeMillis();
        if (displayStartTime != 0) {
            reportLaunchTimeLocked(curTime);
        }
        if (fullyDrawnStartTime != 0) {
            final ActivityStack stack = task.stack;
            final long thisTime = curTime - fullyDrawnStartTime;
            final long totalTime = stack.mFullyDrawnStartTime != 0
                    ? (curTime - stack.mFullyDrawnStartTime) : thisTime;
            if (ActivityManagerService.SHOW_ACTIVITY_START_TIME) {
                Trace.asyncTraceEnd(Trace.TRACE_TAG_ACTIVITY_MANAGER, "drawing", 0);
                EventLog.writeEvent(EventLogTags.AM_ACTIVITY_FULLY_DRAWN_TIME,
                        userId, System.identityHashCode(this), shortComponentName,
                        thisTime, totalTime);
                StringBuilder sb = service.mStringBuilder;
                sb.setLength(0);
                sb.append("Fully drawn ");
                sb.append(shortComponentName);
                sb.append(": ");
                TimeUtils.formatDuration(thisTime, sb);
                if (thisTime != totalTime) {
                    sb.append(" (total ");
                    TimeUtils.formatDuration(totalTime, sb);
                    sb.append(")");
                }
                Log.i(ActivityManagerService.TAG, sb.toString());
            }
            if (totalTime > 0) {
                service.mUsageStatsService.noteFullyDrawnTime(realActivity, (int) totalTime);
            }
            fullyDrawnStartTime = 0;
            stack.mFullyDrawnStartTime = 0;
        }
    }

    private void reportLaunchTimeLocked(final long curTime) {
        final ActivityStack stack = task.stack;
        final long thisTime = curTime - displayStartTime;
        final long totalTime = stack.mLaunchStartTime != 0
                ? (curTime - stack.mLaunchStartTime) : thisTime;
        if (ActivityManagerService.SHOW_ACTIVITY_START_TIME) {
            Trace.asyncTraceEnd(Trace.TRACE_TAG_ACTIVITY_MANAGER, "launching", 0);
            EventLog.writeEvent(EventLogTags.AM_ACTIVITY_LAUNCH_TIME,
                    userId, System.identityHashCode(this), shortComponentName,
                    thisTime, totalTime);
            StringBuilder sb = service.mStringBuilder;
            sb.setLength(0);
            sb.append("Displayed ");
            sb.append(shortComponentName);
            sb.append(": ");
            TimeUtils.formatDuration(thisTime, sb);
            if (thisTime != totalTime) {
                sb.append(" (total ");
                TimeUtils.formatDuration(totalTime, sb);
                sb.append(")");
            }
            Log.i(ActivityManagerService.TAG, sb.toString());
        }
        mStackSupervisor.reportActivityLaunchedLocked(false, this, thisTime, totalTime);
        if (totalTime > 0) {
            service.mUsageStatsService.noteLaunchTime(realActivity, (int)totalTime);
        }
        displayStartTime = 0;
        stack.mLaunchStartTime = 0;
    }

    public void windowsDrawn() {
        synchronized(service) {
            if (displayStartTime != 0) {
                reportLaunchTimeLocked(SystemClock.uptimeMillis());
            }
            startTime = 0;
            finishLaunchTickingLocked();
        }
    }

    public void windowsVisible() {
        synchronized(service) {
            mStackSupervisor.reportActivityVisibleLocked(this);
            if (ActivityManagerService.DEBUG_SWITCH) Log.v(
                    ActivityManagerService.TAG, "windowsVisible(): " + this);
            if (!nowVisible) {
                nowVisible = true;
                lastVisibleTime = SystemClock.uptimeMillis();
                if (!idle) {
                    // Instead of doing the full stop routine here, let's just
                    // hide any activities we now can, and let them stop when
                    // the normal idle happens.
                    mStackSupervisor.processStoppingActivitiesLocked(false);
                } else {
                    // If this activity was already idle, then we now need to
                    // make sure we perform the full stop of any activities
                    // that are waiting to do so.  This is because we won't
                    // do that while they are still waiting for this one to
                    // become visible.
                    final int N = mStackSupervisor.mWaitingVisibleActivities.size();
                    if (N > 0) {
                        for (int i=0; i<N; i++) {
                            ActivityRecord r = mStackSupervisor.mWaitingVisibleActivities.get(i);
                            r.waitingVisible = false;
                            if (ActivityManagerService.DEBUG_SWITCH) Log.v(
                                    ActivityManagerService.TAG,
                                    "Was waiting for visible: " + r);
                        }
                        mStackSupervisor.mWaitingVisibleActivities.clear();
                        mStackSupervisor.scheduleIdleLocked();
                    }
                }
                service.scheduleAppGcsLocked();
            }
        }
    }

    public void windowsGone() {
        if (ActivityManagerService.DEBUG_SWITCH) Log.v(
                ActivityManagerService.TAG, "windowsGone(): " + this);
        nowVisible = false;
    }

    private ActivityRecord getWaitingHistoryRecordLocked() {
        // First find the real culprit...  if we are waiting
        // for another app to start, then we have paused dispatching
        // for this activity.
        ActivityRecord r = this;
        final ActivityStack stack = task.stack;
        if (r.waitingVisible) {
            // Hmmm, who might we be waiting for?
            r = stack.mResumedActivity;
            if (r == null) {
                r = stack.mPausingActivity;
            }
            // Both of those null?  Fall back to 'this' again
            if (r == null) {
                r = this;
            }
        }

        return r;
    }

    public boolean keyDispatchingTimedOut(String reason) {
        ActivityRecord r;
        ProcessRecord anrApp;
        synchronized(service) {
            r = getWaitingHistoryRecordLocked();
            anrApp = r != null ? r.app : null;
        }
        return service.inputDispatchingTimedOut(anrApp, r, this, false, reason);
    }

    /** Returns the key dispatching timeout for this application token. */
    public long getKeyDispatchingTimeout() {
        synchronized(service) {
            ActivityRecord r = getWaitingHistoryRecordLocked();
            return ActivityManagerService.getInputDispatchingTimeoutLocked(r);
        }
    }

    /**
     * This method will return true if the activity is either visible, is becoming visible, is
     * currently pausing, or is resumed.
     */
    public boolean isInterestingToUserLocked() {
        return visible || nowVisible || state == ActivityState.PAUSING ||
                state == ActivityState.RESUMED;
    }

    public void setSleeping(boolean _sleeping) {
        if (sleeping == _sleeping) {
            return;
        }
        if (app != null && app.thread != null) {
            try {
                app.thread.scheduleSleeping(appToken, _sleeping);
                if (_sleeping && !mStackSupervisor.mGoingToSleepActivities.contains(this)) {
                    mStackSupervisor.mGoingToSleepActivities.add(this);
                }
                sleeping = _sleeping;
            } catch (RemoteException e) {
                Slog.w(TAG, "Exception thrown when sleeping: " + intent.getComponent(), e);
            }
        }
    }

    static void activityResumedLocked(IBinder token) {
        final ActivityRecord r = ActivityRecord.forToken(token);
        if (DEBUG_SAVED_STATE) Slog.i(TAG, "Resumed activity; dropping state of: " + r);
        r.icicle = null;
        r.haveState = false;
    }

    static int getTaskForActivityLocked(IBinder token, boolean onlyRoot) {
        final ActivityRecord r = ActivityRecord.forToken(token);
        if (r == null) {
            return -1;
        }
        final TaskRecord task = r.task;
        switch (task.mActivities.indexOf(r)) {
            case -1: return -1;
            case 0: return task.taskId;
            default: return onlyRoot ? -1 : task.taskId;
        }
    }

    static ActivityRecord isInStackLocked(IBinder token) {
        final ActivityRecord r = ActivityRecord.forToken(token);
        if (r != null) {
            return r.task.stack.isInStackLocked(token);
        }
        return null;
    }

    static ActivityStack getStackLocked(IBinder token) {
        final ActivityRecord r = ActivityRecord.isInStackLocked(token);
        if (r != null) {
            return r.task.stack;
        }
        return null;
    }

    private String activityTypeToString(int type) {
        switch (type) {
            case APPLICATION_ACTIVITY_TYPE: return "APPLICATION_ACTIVITY_TYPE";
            case HOME_ACTIVITY_TYPE: return "HOME_ACTIVITY_TYPE";
            case RECENTS_ACTIVITY_TYPE: return "RECENTS_ACTIVITY_TYPE";
            default: return Integer.toString(type);
        }
    }

    @Override
    public String toString() {
        if (stringName != null) {
            return stringName + " t" + (task == null ? -1 : task.taskId) +
                    (finishing ? " f}" : "}");
        }
        StringBuilder sb = new StringBuilder(128);
        sb.append("ActivityRecord{");
        sb.append(Integer.toHexString(System.identityHashCode(this)));
        sb.append(" u");
        sb.append(userId);
        sb.append(' ');
        sb.append(intent.getComponent().flattenToShortString());
        stringName = sb.toString();
        return toString();
    }
}<|MERGE_RESOLUTION|>--- conflicted
+++ resolved
@@ -145,11 +145,8 @@
 
     private boolean inHistory;  // are we in the history stack?
     final ActivityStackSupervisor mStackSupervisor;
-<<<<<<< HEAD
     boolean mStartingWindowShown = false;
-=======
     ActivityContainer mInitialActivityContainer;
->>>>>>> 88bfc6dd
 
     void dump(PrintWriter pw, String prefix) {
         final long now = SystemClock.uptimeMillis();
