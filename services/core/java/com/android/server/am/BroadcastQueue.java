/*
 * Copyright (C) 2012 The Android Open Source Project
 *
 * Licensed under the Apache License, Version 2.0 (the "License");
 * you may not use this file except in compliance with the License.
 * You may obtain a copy of the License at
 *
 *      http://www.apache.org/licenses/LICENSE-2.0
 *
 * Unless required by applicable law or agreed to in writing, software
 * distributed under the License is distributed on an "AS IS" BASIS,
 * WITHOUT WARRANTIES OR CONDITIONS OF ANY KIND, either express or implied.
 * See the License for the specific language governing permissions and
 * limitations under the License.
 */

package com.android.server.am;

import java.io.FileDescriptor;
import java.io.PrintWriter;
import java.util.ArrayList;

import android.app.ActivityManager;
import android.app.AppGlobals;
import android.app.AppOpsManager;
import android.content.ComponentName;
import android.content.IIntentReceiver;
import android.content.Intent;
import android.content.pm.ActivityInfo;
import android.content.pm.PackageManager;
import android.content.pm.ResolveInfo;
import android.os.Bundle;
import android.os.Handler;
import android.os.IBinder;
import android.os.Looper;
import android.os.Message;
import android.os.Process;
import android.os.RemoteException;
import android.os.SystemClock;
import android.os.UserHandle;
import android.util.EventLog;
import android.util.Slog;

import static com.android.server.am.ActivityManagerDebugConfig.*;

/**
 * BROADCASTS
 *
 * We keep two broadcast queues and associated bookkeeping, one for those at
 * foreground priority, and one for normal (background-priority) broadcasts.
 */
public final class BroadcastQueue {
    private static final String TAG = TAG_WITH_CLASS_NAME ? "BroadcastQueue" : TAG_AM;
    private static final String TAG_MU = TAG + POSTFIX_MU;
    private static final String TAG_BROADCAST = TAG + POSTFIX_BROADCAST;

    static final int MAX_BROADCAST_HISTORY = ActivityManager.isLowRamDeviceStatic() ? 10 : 50;
    static final int MAX_BROADCAST_SUMMARY_HISTORY
            = ActivityManager.isLowRamDeviceStatic() ? 25 : 300;

    final ActivityManagerService mService;

    /**
     * Recognizable moniker for this queue
     */
    final String mQueueName;

    /**
     * Timeout period for this queue's broadcasts
     */
    final long mTimeoutPeriod;

    /**
     * If true, we can delay broadcasts while waiting services to finish in the previous
     * receiver's process.
     */
    final boolean mDelayBehindServices;

    /**
     * Lists of all active broadcasts that are to be executed immediately
     * (without waiting for another broadcast to finish).  Currently this only
     * contains broadcasts to registered receivers, to avoid spinning up
     * a bunch of processes to execute IntentReceiver components.  Background-
     * and foreground-priority broadcasts are queued separately.
     */
    final ArrayList<BroadcastRecord> mParallelBroadcasts = new ArrayList<BroadcastRecord>();

    /**
     * List of all active broadcasts that are to be executed one at a time.
     * The object at the top of the list is the currently activity broadcasts;
     * those after it are waiting for the top to finish.  As with parallel
     * broadcasts, separate background- and foreground-priority queues are
     * maintained.
     */
    final ArrayList<BroadcastRecord> mOrderedBroadcasts = new ArrayList<BroadcastRecord>();

    /**
     * Historical data of past broadcasts, for debugging.
     */
    final BroadcastRecord[] mBroadcastHistory = new BroadcastRecord[MAX_BROADCAST_HISTORY];

    /**
     * Summary of historical data of past broadcasts, for debugging.
     */
    final Intent[] mBroadcastSummaryHistory = new Intent[MAX_BROADCAST_SUMMARY_HISTORY];

    /**
     * Set when we current have a BROADCAST_INTENT_MSG in flight.
     */
    boolean mBroadcastsScheduled = false;

    /**
     * True if we have a pending unexpired BROADCAST_TIMEOUT_MSG posted to our handler.
     */
    boolean mPendingBroadcastTimeoutMessage;

    /**
     * Intent broadcasts that we have tried to start, but are
     * waiting for the application's process to be created.  We only
     * need one per scheduling class (instead of a list) because we always
     * process broadcasts one at a time, so no others can be started while
     * waiting for this one.
     */
    BroadcastRecord mPendingBroadcast = null;

    /**
     * The receiver index that is pending, to restart the broadcast if needed.
     */
    int mPendingBroadcastRecvIndex;

    static final int BROADCAST_INTENT_MSG = ActivityManagerService.FIRST_BROADCAST_QUEUE_MSG;
    static final int BROADCAST_TIMEOUT_MSG = ActivityManagerService.FIRST_BROADCAST_QUEUE_MSG + 1;

    final BroadcastHandler mHandler;

    private final class BroadcastHandler extends Handler {
        public BroadcastHandler(Looper looper) {
            super(looper, null, true);
        }

        @Override
        public void handleMessage(Message msg) {
            switch (msg.what) {
                case BROADCAST_INTENT_MSG: {
                    if (DEBUG_BROADCAST) Slog.v(
                            TAG_BROADCAST, "Received BROADCAST_INTENT_MSG");
                    processNextBroadcast(true);
                } break;
                case BROADCAST_TIMEOUT_MSG: {
                    synchronized (mService) {
                        broadcastTimeoutLocked(true);
                    }
                } break;
            }
        }
    };

    private final class AppNotResponding implements Runnable {
        private final ProcessRecord mApp;
        private final String mAnnotation;

        public AppNotResponding(ProcessRecord app, String annotation) {
            mApp = app;
            mAnnotation = annotation;
        }

        @Override
        public void run() {
            mService.appNotResponding(mApp, null, null, false, mAnnotation);
        }
    }

    BroadcastQueue(ActivityManagerService service, Handler handler,
            String name, long timeoutPeriod, boolean allowDelayBehindServices) {
        mService = service;
        mHandler = new BroadcastHandler(handler.getLooper());
        mQueueName = name;
        mTimeoutPeriod = timeoutPeriod;
        mDelayBehindServices = allowDelayBehindServices;
    }

    public boolean isPendingBroadcastProcessLocked(int pid) {
        return mPendingBroadcast != null && mPendingBroadcast.curApp.pid == pid;
    }

    public void enqueueParallelBroadcastLocked(BroadcastRecord r) {
        mParallelBroadcasts.add(r);
        r.enqueueClockTime = System.currentTimeMillis();
    }

    public void enqueueOrderedBroadcastLocked(BroadcastRecord r) {
        mOrderedBroadcasts.add(r);
        r.enqueueClockTime = System.currentTimeMillis();
    }

    public final boolean replaceParallelBroadcastLocked(BroadcastRecord r) {
        for (int i=mParallelBroadcasts.size()-1; i>=0; i--) {
            if (r.intent.filterEquals(mParallelBroadcasts.get(i).intent)) {
                if (DEBUG_BROADCAST) Slog.v(TAG_BROADCAST,
                        "***** DROPPING PARALLEL ["
                + mQueueName + "]: " + r.intent);
                mParallelBroadcasts.set(i, r);
                return true;
            }
        }
        return false;
    }

    public final boolean replaceOrderedBroadcastLocked(BroadcastRecord r) {
        for (int i=mOrderedBroadcasts.size()-1; i>0; i--) {
            if (r.intent.filterEquals(mOrderedBroadcasts.get(i).intent)) {
                if (DEBUG_BROADCAST) Slog.v(TAG_BROADCAST,
                        "***** DROPPING ORDERED ["
                        + mQueueName + "]: " + r.intent);
                mOrderedBroadcasts.set(i, r);
                return true;
            }
        }
        return false;
    }

    private final void processCurBroadcastLocked(BroadcastRecord r,
            ProcessRecord app) throws RemoteException {
        if (DEBUG_BROADCAST)  Slog.v(TAG_BROADCAST,
                "Process cur broadcast " + r + " for app " + app);
        if (app.thread == null) {
            throw new RemoteException();
        }
        r.receiver = app.thread.asBinder();
        r.curApp = app;
        app.curReceiver = r;
        app.forceProcessStateUpTo(ActivityManager.PROCESS_STATE_RECEIVER);
        mService.updateLruProcessLocked(app, false, null);
        mService.updateOomAdjLocked();

        // Tell the application to launch this receiver.
        r.intent.setComponent(r.curComponent);

        boolean started = false;
        try {
            if (DEBUG_BROADCAST_LIGHT) Slog.v(TAG_BROADCAST,
                    "Delivering to component " + r.curComponent
                    + ": " + r);
            mService.ensurePackageDexOpt(r.intent.getComponent().getPackageName());
            app.thread.scheduleReceiver(new Intent(r.intent), r.curReceiver,
                    mService.compatibilityInfoForPackageLocked(r.curReceiver.applicationInfo),
                    r.resultCode, r.resultData, r.resultExtras, r.ordered, r.userId,
                    app.repProcState);
            if (DEBUG_BROADCAST)  Slog.v(TAG_BROADCAST,
                    "Process cur broadcast " + r + " DELIVERED for app " + app);
            started = true;
        } finally {
            if (!started) {
                if (DEBUG_BROADCAST)  Slog.v(TAG_BROADCAST,
                        "Process cur broadcast " + r + ": NOT STARTED!");
                r.receiver = null;
                r.curApp = null;
                app.curReceiver = null;
            }
        }
    }

    public boolean sendPendingBroadcastsLocked(ProcessRecord app) {
        boolean didSomething = false;
        final BroadcastRecord br = mPendingBroadcast;
        if (br != null && br.curApp.pid == app.pid) {
            try {
                mPendingBroadcast = null;
                processCurBroadcastLocked(br, app);
                didSomething = true;
            } catch (Exception e) {
                Slog.w(TAG, "Exception in new application when starting receiver "
                        + br.curComponent.flattenToShortString(), e);
                logBroadcastReceiverDiscardLocked(br);
                finishReceiverLocked(br, br.resultCode, br.resultData,
                        br.resultExtras, br.resultAbort, false);
                scheduleBroadcastsLocked();
                // We need to reset the state if we failed to start the receiver.
                br.state = BroadcastRecord.IDLE;
                throw new RuntimeException(e.getMessage());
            }
        }
        return didSomething;
    }

    public void skipPendingBroadcastLocked(int pid) {
        final BroadcastRecord br = mPendingBroadcast;
        if (br != null && br.curApp.pid == pid) {
            br.state = BroadcastRecord.IDLE;
            br.nextReceiver = mPendingBroadcastRecvIndex;
            mPendingBroadcast = null;
            scheduleBroadcastsLocked();
        }
    }

    public void skipCurrentReceiverLocked(ProcessRecord app) {
        BroadcastRecord r = null;
        if (mOrderedBroadcasts.size() > 0) {
            BroadcastRecord br = mOrderedBroadcasts.get(0);
            if (br.curApp == app) {
                r = br;
            }
        }
<<<<<<< HEAD

        r = mPendingBroadcast;
        if (r != null && r.curApp == app) {
            if (DEBUG_BROADCAST) Slog.v(TAG_BROADCAST,
=======
        if (r == null && mPendingBroadcast != null && mPendingBroadcast.curApp == app) {
            if (DEBUG_BROADCAST) Slog.v(TAG,
>>>>>>> ca54b876
                    "[" + mQueueName + "] skip & discard pending app " + r);
            r = mPendingBroadcast;
        }

        if (r != null) {
            logBroadcastReceiverDiscardLocked(r);
            finishReceiverLocked(r, r.resultCode, r.resultData,
                    r.resultExtras, r.resultAbort, false);
            scheduleBroadcastsLocked();
        }
    }

    public void scheduleBroadcastsLocked() {
        if (DEBUG_BROADCAST) Slog.v(TAG_BROADCAST, "Schedule broadcasts ["
                + mQueueName + "]: current="
                + mBroadcastsScheduled);

        if (mBroadcastsScheduled) {
            return;
        }
        mHandler.sendMessage(mHandler.obtainMessage(BROADCAST_INTENT_MSG, this));
        mBroadcastsScheduled = true;
    }

    public BroadcastRecord getMatchingOrderedReceiver(IBinder receiver) {
        if (mOrderedBroadcasts.size() > 0) {
            final BroadcastRecord r = mOrderedBroadcasts.get(0);
            if (r != null && r.receiver == receiver) {
                return r;
            }
        }
        return null;
    }

    public boolean finishReceiverLocked(BroadcastRecord r, int resultCode,
            String resultData, Bundle resultExtras, boolean resultAbort, boolean waitForServices) {
        final int state = r.state;
        final ActivityInfo receiver = r.curReceiver;
        r.state = BroadcastRecord.IDLE;
        if (state == BroadcastRecord.IDLE) {
            Slog.w(TAG, "finishReceiver [" + mQueueName + "] called but state is IDLE");
        }
        r.receiver = null;
        r.intent.setComponent(null);
        if (r.curApp != null && r.curApp.curReceiver == r) {
            r.curApp.curReceiver = null;
        }
        if (r.curFilter != null) {
            r.curFilter.receiverList.curBroadcast = null;
        }
        r.curFilter = null;
        r.curReceiver = null;
        r.curApp = null;
        mPendingBroadcast = null;

        r.resultCode = resultCode;
        r.resultData = resultData;
        r.resultExtras = resultExtras;
        if (resultAbort && (r.intent.getFlags()&Intent.FLAG_RECEIVER_NO_ABORT) == 0) {
            r.resultAbort = resultAbort;
        } else {
            r.resultAbort = false;
        }

        if (waitForServices && r.curComponent != null && r.queue.mDelayBehindServices
                && r.queue.mOrderedBroadcasts.size() > 0
                && r.queue.mOrderedBroadcasts.get(0) == r) {
            ActivityInfo nextReceiver;
            if (r.nextReceiver < r.receivers.size()) {
                Object obj = r.receivers.get(r.nextReceiver);
                nextReceiver = (obj instanceof ActivityInfo) ? (ActivityInfo)obj : null;
            } else {
                nextReceiver = null;
            }
            // Don't do this if the next receive is in the same process as the current one.
            if (receiver == null || nextReceiver == null
                    || receiver.applicationInfo.uid != nextReceiver.applicationInfo.uid
                    || !receiver.processName.equals(nextReceiver.processName)) {
                // In this case, we are ready to process the next receiver for the current broadcast,
                // but are on a queue that would like to wait for services to finish before moving
                // on.  If there are background services currently starting, then we will go into a
                // special state where we hold off on continuing this broadcast until they are done.
                if (mService.mServices.hasBackgroundServices(r.userId)) {
                    Slog.i(TAG, "Delay finish: " + r.curComponent.flattenToShortString());
                    r.state = BroadcastRecord.WAITING_SERVICES;
                    return false;
                }
            }
        }

        r.curComponent = null;

        // We will process the next receiver right now if this is finishing
        // an app receiver (which is always asynchronous) or after we have
        // come back from calling a receiver.
        return state == BroadcastRecord.APP_RECEIVE
                || state == BroadcastRecord.CALL_DONE_RECEIVE;
    }

    public void backgroundServicesFinishedLocked(int userId) {
        if (mOrderedBroadcasts.size() > 0) {
            BroadcastRecord br = mOrderedBroadcasts.get(0);
            if (br.userId == userId && br.state == BroadcastRecord.WAITING_SERVICES) {
                Slog.i(TAG, "Resuming delayed broadcast");
                br.curComponent = null;
                br.state = BroadcastRecord.IDLE;
                processNextBroadcast(false);
            }
        }
    }

    private static void performReceiveLocked(ProcessRecord app, IIntentReceiver receiver,
            Intent intent, int resultCode, String data, Bundle extras,
            boolean ordered, boolean sticky, int sendingUser) throws RemoteException {
        // Send the intent to the receiver asynchronously using one-way binder calls.
        if (app != null) {
            if (app.thread != null) {
                // If we have an app thread, do the call through that so it is
                // correctly ordered with other one-way calls.
                app.thread.scheduleRegisteredReceiver(receiver, intent, resultCode,
                        data, extras, ordered, sticky, sendingUser, app.repProcState);
            } else {
                // Application has died. Receiver doesn't exist.
                throw new RemoteException("app.thread must not be null");
            }
        } else {
            receiver.performReceive(intent, resultCode, data, extras, ordered,
                    sticky, sendingUser);
        }
    }

    private final void deliverToRegisteredReceiverLocked(BroadcastRecord r,
            BroadcastFilter filter, boolean ordered) {
        boolean skip = false;
        if (filter.requiredPermission != null) {
            int perm = mService.checkComponentPermission(filter.requiredPermission,
                    r.callingPid, r.callingUid, -1, true);
            if (perm != PackageManager.PERMISSION_GRANTED) {
                Slog.w(TAG, "Permission Denial: broadcasting "
                        + r.intent.toString()
                        + " from " + r.callerPackage + " (pid="
                        + r.callingPid + ", uid=" + r.callingUid + ")"
                        + " requires " + filter.requiredPermission
                        + " due to registered receiver " + filter);
                skip = true;
            }
        }
        if (!skip && r.requiredPermission != null) {
            int perm = mService.checkComponentPermission(r.requiredPermission,
                    filter.receiverList.pid, filter.receiverList.uid, -1, true);
            if (perm != PackageManager.PERMISSION_GRANTED) {
                Slog.w(TAG, "Permission Denial: receiving "
                        + r.intent.toString()
                        + " to " + filter.receiverList.app
                        + " (pid=" + filter.receiverList.pid
                        + ", uid=" + filter.receiverList.uid + ")"
                        + " requires " + r.requiredPermission
                        + " due to sender " + r.callerPackage
                        + " (uid " + r.callingUid + ")");
                skip = true;
            }
        }
        if (r.appOp != AppOpsManager.OP_NONE) {
            int mode = mService.mAppOpsService.noteOperation(r.appOp,
                    filter.receiverList.uid, filter.packageName);
            if (mode != AppOpsManager.MODE_ALLOWED) {
                if (DEBUG_BROADCAST)  Slog.v(TAG_BROADCAST,
                        "App op " + r.appOp + " not allowed for broadcast to uid "
                        + filter.receiverList.uid + " pkg " + filter.packageName);
                skip = true;
            }
        }
        if (!skip) {
            skip = !mService.mIntentFirewall.checkBroadcast(r.intent, r.callingUid,
                    r.callingPid, r.resolvedType, filter.receiverList.uid);
        }

        if (filter.receiverList.app == null || filter.receiverList.app.crashing) {
            Slog.w(TAG, "Skipping deliver [" + mQueueName + "] " + r
                    + " to " + filter.receiverList + ": process crashing");
            skip = true;
        }

        if (!skip) {
            // If this is not being sent as an ordered broadcast, then we
            // don't want to touch the fields that keep track of the current
            // state of ordered broadcasts.
            if (ordered) {
                r.receiver = filter.receiverList.receiver.asBinder();
                r.curFilter = filter;
                filter.receiverList.curBroadcast = r;
                r.state = BroadcastRecord.CALL_IN_RECEIVE;
                if (filter.receiverList.app != null) {
                    // Bump hosting application to no longer be in background
                    // scheduling class.  Note that we can't do that if there
                    // isn't an app...  but we can only be in that case for
                    // things that directly call the IActivityManager API, which
                    // are already core system stuff so don't matter for this.
                    r.curApp = filter.receiverList.app;
                    filter.receiverList.app.curReceiver = r;
                    mService.updateOomAdjLocked(r.curApp);
                }
            }
            try {
                if (DEBUG_BROADCAST_LIGHT) Slog.i(TAG_BROADCAST, "Delivering to " + filter + " : " + r);
                performReceiveLocked(filter.receiverList.app, filter.receiverList.receiver,
                    new Intent(r.intent), r.resultCode, r.resultData,
                    r.resultExtras, r.ordered, r.initialSticky, r.userId);
                if (ordered) {
                    r.state = BroadcastRecord.CALL_DONE_RECEIVE;
                }
            } catch (RemoteException e) {
                Slog.w(TAG, "Failure sending broadcast " + r.intent, e);
                if (ordered) {
                    r.receiver = null;
                    r.curFilter = null;
                    filter.receiverList.curBroadcast = null;
                    if (filter.receiverList.app != null) {
                        filter.receiverList.app.curReceiver = null;
                    }
                }
            }
        }
    }

    final void processNextBroadcast(boolean fromMsg) {
        synchronized(mService) {
            BroadcastRecord r;

            if (DEBUG_BROADCAST) Slog.v(TAG_BROADCAST, "processNextBroadcast ["
                    + mQueueName + "]: "
                    + mParallelBroadcasts.size() + " broadcasts, "
                    + mOrderedBroadcasts.size() + " ordered broadcasts");

            mService.updateCpuStats();

            if (fromMsg) {
                mBroadcastsScheduled = false;
            }

            // First, deliver any non-serialized broadcasts right away.
            while (mParallelBroadcasts.size() > 0) {
                r = mParallelBroadcasts.remove(0);
                r.dispatchTime = SystemClock.uptimeMillis();
                r.dispatchClockTime = System.currentTimeMillis();
                final int N = r.receivers.size();
                if (DEBUG_BROADCAST_LIGHT) Slog.v(TAG_BROADCAST, "Processing parallel broadcast ["
                        + mQueueName + "] " + r);
                for (int i=0; i<N; i++) {
                    Object target = r.receivers.get(i);
                    if (DEBUG_BROADCAST)  Slog.v(TAG_BROADCAST,
                            "Delivering non-ordered on [" + mQueueName + "] to registered "
                            + target + ": " + r);
                    deliverToRegisteredReceiverLocked(r, (BroadcastFilter)target, false);
                }
                addBroadcastToHistoryLocked(r);
                if (DEBUG_BROADCAST_LIGHT) Slog.v(TAG_BROADCAST, "Done with parallel broadcast ["
                        + mQueueName + "] " + r);
            }

            // Now take care of the next serialized one...

            // If we are waiting for a process to come up to handle the next
            // broadcast, then do nothing at this point.  Just in case, we
            // check that the process we're waiting for still exists.
            if (mPendingBroadcast != null) {
                if (DEBUG_BROADCAST_LIGHT) {
                    Slog.v(TAG_BROADCAST, "processNextBroadcast ["
                            + mQueueName + "]: waiting for "
                            + mPendingBroadcast.curApp);
                }

                boolean isDead;
                synchronized (mService.mPidsSelfLocked) {
                    ProcessRecord proc = mService.mPidsSelfLocked.get(mPendingBroadcast.curApp.pid);
                    isDead = proc == null || proc.crashing;
                }
                if (!isDead) {
                    // It's still alive, so keep waiting
                    return;
                } else {
                    Slog.w(TAG, "pending app  ["
                            + mQueueName + "]" + mPendingBroadcast.curApp
                            + " died before responding to broadcast");
                    mPendingBroadcast.state = BroadcastRecord.IDLE;
                    mPendingBroadcast.nextReceiver = mPendingBroadcastRecvIndex;
                    mPendingBroadcast = null;
                }
            }

            boolean looped = false;
            
            do {
                if (mOrderedBroadcasts.size() == 0) {
                    // No more broadcasts pending, so all done!
                    mService.scheduleAppGcsLocked();
                    if (looped) {
                        // If we had finished the last ordered broadcast, then
                        // make sure all processes have correct oom and sched
                        // adjustments.
                        mService.updateOomAdjLocked();
                    }
                    return;
                }
                r = mOrderedBroadcasts.get(0);
                boolean forceReceive = false;

                // Ensure that even if something goes awry with the timeout
                // detection, we catch "hung" broadcasts here, discard them,
                // and continue to make progress.
                //
                // This is only done if the system is ready so that PRE_BOOT_COMPLETED
                // receivers don't get executed with timeouts. They're intended for
                // one time heavy lifting after system upgrades and can take
                // significant amounts of time.
                int numReceivers = (r.receivers != null) ? r.receivers.size() : 0;
                if (mService.mProcessesReady && r.dispatchTime > 0) {
                    long now = SystemClock.uptimeMillis();
                    if ((numReceivers > 0) &&
                            (now > r.dispatchTime + (2*mTimeoutPeriod*numReceivers))) {
                        Slog.w(TAG, "Hung broadcast ["
                                + mQueueName + "] discarded after timeout failure:"
                                + " now=" + now
                                + " dispatchTime=" + r.dispatchTime
                                + " startTime=" + r.receiverTime
                                + " intent=" + r.intent
                                + " numReceivers=" + numReceivers
                                + " nextReceiver=" + r.nextReceiver
                                + " state=" + r.state);
                        broadcastTimeoutLocked(false); // forcibly finish this broadcast
                        forceReceive = true;
                        r.state = BroadcastRecord.IDLE;
                    }
                }

                if (r.state != BroadcastRecord.IDLE) {
                    if (DEBUG_BROADCAST) Slog.d(TAG_BROADCAST,
                            "processNextBroadcast("
                            + mQueueName + ") called when not idle (state="
                            + r.state + ")");
                    return;
                }

                if (r.receivers == null || r.nextReceiver >= numReceivers
                        || r.resultAbort || forceReceive) {
                    // No more receivers for this broadcast!  Send the final
                    // result if requested...
                    if (r.resultTo != null) {
                        try {
                            if (DEBUG_BROADCAST) Slog.i(TAG_BROADCAST,
                                    "Finishing broadcast [" + mQueueName + "] "
                                    + r.intent.getAction() + " app=" + r.callerApp);
                            performReceiveLocked(r.callerApp, r.resultTo,
                                new Intent(r.intent), r.resultCode,
                                r.resultData, r.resultExtras, false, false, r.userId);
                            // Set this to null so that the reference
                            // (local and remote) isn't kept in the mBroadcastHistory.
                            r.resultTo = null;
                        } catch (RemoteException e) {
                            r.resultTo = null;
                            Slog.w(TAG, "Failure ["
                                    + mQueueName + "] sending broadcast result of "
                                    + r.intent, e);
                        }
                    }

                    if (DEBUG_BROADCAST) Slog.v(TAG_BROADCAST, "Cancelling BROADCAST_TIMEOUT_MSG");
                    cancelBroadcastTimeoutLocked();

                    if (DEBUG_BROADCAST_LIGHT) Slog.v(TAG_BROADCAST, "Finished with ordered broadcast "
                            + r);

                    // ... and on to the next...
                    addBroadcastToHistoryLocked(r);
                    mOrderedBroadcasts.remove(0);
                    r = null;
                    looped = true;
                    continue;
                }
            } while (r == null);

            // Get the next receiver...
            int recIdx = r.nextReceiver++;

            // Keep track of when this receiver started, and make sure there
            // is a timeout message pending to kill it if need be.
            r.receiverTime = SystemClock.uptimeMillis();
            if (recIdx == 0) {
                r.dispatchTime = r.receiverTime;
                r.dispatchClockTime = System.currentTimeMillis();
                if (DEBUG_BROADCAST_LIGHT) Slog.v(TAG_BROADCAST, "Processing ordered broadcast ["
                        + mQueueName + "] " + r);
            }
            if (! mPendingBroadcastTimeoutMessage) {
                long timeoutTime = r.receiverTime + mTimeoutPeriod;
                if (DEBUG_BROADCAST) Slog.v(TAG_BROADCAST,
                        "Submitting BROADCAST_TIMEOUT_MSG ["
                        + mQueueName + "] for " + r + " at " + timeoutTime);
                setBroadcastTimeoutLocked(timeoutTime);
            }

            Object nextReceiver = r.receivers.get(recIdx);
            if (nextReceiver instanceof BroadcastFilter) {
                // Simple case: this is a registered receiver who gets
                // a direct call.
                BroadcastFilter filter = (BroadcastFilter)nextReceiver;
                if (DEBUG_BROADCAST)  Slog.v(TAG_BROADCAST,
                        "Delivering ordered ["
                        + mQueueName + "] to registered "
                        + filter + ": " + r);
                deliverToRegisteredReceiverLocked(r, filter, r.ordered);
                if (r.receiver == null || !r.ordered) {
                    // The receiver has already finished, so schedule to
                    // process the next one.
                    if (DEBUG_BROADCAST) Slog.v(TAG_BROADCAST, "Quick finishing ["
                            + mQueueName + "]: ordered="
                            + r.ordered + " receiver=" + r.receiver);
                    r.state = BroadcastRecord.IDLE;
                    scheduleBroadcastsLocked();
                }
                return;
            }

            // Hard case: need to instantiate the receiver, possibly
            // starting its application process to host it.

            ResolveInfo info =
                (ResolveInfo)nextReceiver;
            ComponentName component = new ComponentName(
                    info.activityInfo.applicationInfo.packageName,
                    info.activityInfo.name);

            boolean skip = false;
            int perm = mService.checkComponentPermission(info.activityInfo.permission,
                    r.callingPid, r.callingUid, info.activityInfo.applicationInfo.uid,
                    info.activityInfo.exported);
            if (perm != PackageManager.PERMISSION_GRANTED) {
                if (!info.activityInfo.exported) {
                    Slog.w(TAG, "Permission Denial: broadcasting "
                            + r.intent.toString()
                            + " from " + r.callerPackage + " (pid=" + r.callingPid
                            + ", uid=" + r.callingUid + ")"
                            + " is not exported from uid " + info.activityInfo.applicationInfo.uid
                            + " due to receiver " + component.flattenToShortString());
                } else {
                    Slog.w(TAG, "Permission Denial: broadcasting "
                            + r.intent.toString()
                            + " from " + r.callerPackage + " (pid=" + r.callingPid
                            + ", uid=" + r.callingUid + ")"
                            + " requires " + info.activityInfo.permission
                            + " due to receiver " + component.flattenToShortString());
                }
                skip = true;
            }
            if (info.activityInfo.applicationInfo.uid != Process.SYSTEM_UID &&
                r.requiredPermission != null) {
                try {
                    perm = AppGlobals.getPackageManager().
                            checkPermission(r.requiredPermission,
                                    info.activityInfo.applicationInfo.packageName);
                } catch (RemoteException e) {
                    perm = PackageManager.PERMISSION_DENIED;
                }
                if (perm != PackageManager.PERMISSION_GRANTED) {
                    Slog.w(TAG, "Permission Denial: receiving "
                            + r.intent + " to "
                            + component.flattenToShortString()
                            + " requires " + r.requiredPermission
                            + " due to sender " + r.callerPackage
                            + " (uid " + r.callingUid + ")");
                    skip = true;
                }
            }
            if (r.appOp != AppOpsManager.OP_NONE) {
                int mode = mService.mAppOpsService.noteOperation(r.appOp,
                        info.activityInfo.applicationInfo.uid, info.activityInfo.packageName);
                if (mode != AppOpsManager.MODE_ALLOWED) {
                    if (DEBUG_BROADCAST)  Slog.v(TAG_BROADCAST,
                            "App op " + r.appOp + " not allowed for broadcast to uid "
                            + info.activityInfo.applicationInfo.uid + " pkg "
                            + info.activityInfo.packageName);
                    skip = true;
                }
            }
            if (!skip) {
                skip = !mService.mIntentFirewall.checkBroadcast(r.intent, r.callingUid,
                        r.callingPid, r.resolvedType, info.activityInfo.applicationInfo.uid);
            }
            boolean isSingleton = false;
            try {
                isSingleton = mService.isSingleton(info.activityInfo.processName,
                        info.activityInfo.applicationInfo,
                        info.activityInfo.name, info.activityInfo.flags);
            } catch (SecurityException e) {
                Slog.w(TAG, e.getMessage());
                skip = true;
            }
            if ((info.activityInfo.flags&ActivityInfo.FLAG_SINGLE_USER) != 0) {
                if (ActivityManager.checkUidPermission(
                        android.Manifest.permission.INTERACT_ACROSS_USERS,
                        info.activityInfo.applicationInfo.uid)
                                != PackageManager.PERMISSION_GRANTED) {
                    Slog.w(TAG, "Permission Denial: Receiver " + component.flattenToShortString()
                            + " requests FLAG_SINGLE_USER, but app does not hold "
                            + android.Manifest.permission.INTERACT_ACROSS_USERS);
                    skip = true;
                }
            }
            if (r.curApp != null && r.curApp.crashing) {
                // If the target process is crashing, just skip it.
                Slog.w(TAG, "Skipping deliver ordered [" + mQueueName + "] " + r
                        + " to " + r.curApp + ": process crashing");
                skip = true;
            }
            if (!skip) {
                boolean isAvailable = false;
                try {
                    isAvailable = AppGlobals.getPackageManager().isPackageAvailable(
                            info.activityInfo.packageName,
                            UserHandle.getUserId(info.activityInfo.applicationInfo.uid));
                } catch (Exception e) {
                    // all such failures mean we skip this receiver
                    Slog.w(TAG, "Exception getting recipient info for "
                            + info.activityInfo.packageName, e);
                }
                if (!isAvailable) {
                    if (DEBUG_BROADCAST) {
                        Slog.v(TAG_BROADCAST, "Skipping delivery to " + info.activityInfo.packageName
                                + " / " + info.activityInfo.applicationInfo.uid
                                + " : package no longer available");
                    }
                    skip = true;
                }
            }

            if (skip) {
                if (DEBUG_BROADCAST)  Slog.v(TAG_BROADCAST,
                        "Skipping delivery of ordered ["
                        + mQueueName + "] " + r + " for whatever reason");
                r.receiver = null;
                r.curFilter = null;
                r.state = BroadcastRecord.IDLE;
                scheduleBroadcastsLocked();
                return;
            }

            r.state = BroadcastRecord.APP_RECEIVE;
            String targetProcess = info.activityInfo.processName;
            r.curComponent = component;
            final int receiverUid = info.activityInfo.applicationInfo.uid;
            // If it's a singleton, it needs to be the same app or a special app
            if (r.callingUid != Process.SYSTEM_UID && isSingleton
                    && mService.isValidSingletonCall(r.callingUid, receiverUid)) {
                info.activityInfo = mService.getActivityInfoForUser(info.activityInfo, 0);
            }
            r.curReceiver = info.activityInfo;
            if (DEBUG_MU && r.callingUid > UserHandle.PER_USER_RANGE) {
                Slog.v(TAG_MU, "Updated broadcast record activity info for secondary user, "
                        + info.activityInfo + ", callingUid = " + r.callingUid + ", uid = "
                        + info.activityInfo.applicationInfo.uid);
            }

            // Broadcast is being executed, its package can't be stopped.
            try {
                AppGlobals.getPackageManager().setPackageStoppedState(
                        r.curComponent.getPackageName(), false, UserHandle.getUserId(r.callingUid));
            } catch (RemoteException e) {
            } catch (IllegalArgumentException e) {
                Slog.w(TAG, "Failed trying to unstop package "
                        + r.curComponent.getPackageName() + ": " + e);
            }

            // Is this receiver's application already running?
            ProcessRecord app = mService.getProcessRecordLocked(targetProcess,
                    info.activityInfo.applicationInfo.uid, false);
            if (app != null && app.thread != null) {
                try {
                    app.addPackage(info.activityInfo.packageName,
                            info.activityInfo.applicationInfo.versionCode, mService.mProcessStats);
                    processCurBroadcastLocked(r, app);
                    return;
                } catch (RemoteException e) {
                    Slog.w(TAG, "Exception when sending broadcast to "
                          + r.curComponent, e);
                } catch (RuntimeException e) {
                    Slog.wtf(TAG, "Failed sending broadcast to "
                            + r.curComponent + " with " + r.intent, e);
                    // If some unexpected exception happened, just skip
                    // this broadcast.  At this point we are not in the call
                    // from a client, so throwing an exception out from here
                    // will crash the entire system instead of just whoever
                    // sent the broadcast.
                    logBroadcastReceiverDiscardLocked(r);
                    finishReceiverLocked(r, r.resultCode, r.resultData,
                            r.resultExtras, r.resultAbort, false);
                    scheduleBroadcastsLocked();
                    // We need to reset the state if we failed to start the receiver.
                    r.state = BroadcastRecord.IDLE;
                    return;
                }

                // If a dead object exception was thrown -- fall through to
                // restart the application.
            }

            // Not running -- get it started, to be executed when the app comes up.
            if (DEBUG_BROADCAST)  Slog.v(TAG_BROADCAST,
                    "Need to start app ["
                    + mQueueName + "] " + targetProcess + " for broadcast " + r);
            if ((r.curApp=mService.startProcessLocked(targetProcess,
                    info.activityInfo.applicationInfo, true,
                    r.intent.getFlags() | Intent.FLAG_FROM_BACKGROUND,
                    "broadcast", r.curComponent,
                    (r.intent.getFlags()&Intent.FLAG_RECEIVER_BOOT_UPGRADE) != 0, false, false))
                            == null) {
                // Ah, this recipient is unavailable.  Finish it if necessary,
                // and mark the broadcast record as ready for the next.
                Slog.w(TAG, "Unable to launch app "
                        + info.activityInfo.applicationInfo.packageName + "/"
                        + info.activityInfo.applicationInfo.uid + " for broadcast "
                        + r.intent + ": process is bad");
                logBroadcastReceiverDiscardLocked(r);
                finishReceiverLocked(r, r.resultCode, r.resultData,
                        r.resultExtras, r.resultAbort, false);
                scheduleBroadcastsLocked();
                r.state = BroadcastRecord.IDLE;
                return;
            }

            mPendingBroadcast = r;
            mPendingBroadcastRecvIndex = recIdx;
        }
    }

    final void setBroadcastTimeoutLocked(long timeoutTime) {
        if (! mPendingBroadcastTimeoutMessage) {
            Message msg = mHandler.obtainMessage(BROADCAST_TIMEOUT_MSG, this);
            mHandler.sendMessageAtTime(msg, timeoutTime);
            mPendingBroadcastTimeoutMessage = true;
        }
    }

    final void cancelBroadcastTimeoutLocked() {
        if (mPendingBroadcastTimeoutMessage) {
            mHandler.removeMessages(BROADCAST_TIMEOUT_MSG, this);
            mPendingBroadcastTimeoutMessage = false;
        }
    }

    final void broadcastTimeoutLocked(boolean fromMsg) {
        if (fromMsg) {
            mPendingBroadcastTimeoutMessage = false;
        }

        if (mOrderedBroadcasts.size() == 0) {
            return;
        }

        long now = SystemClock.uptimeMillis();
        BroadcastRecord r = mOrderedBroadcasts.get(0);
        if (fromMsg) {
            if (mService.mDidDexOpt) {
                // Delay timeouts until dexopt finishes.
                mService.mDidDexOpt = false;
                long timeoutTime = SystemClock.uptimeMillis() + mTimeoutPeriod;
                setBroadcastTimeoutLocked(timeoutTime);
                return;
            }
            if (!mService.mProcessesReady) {
                // Only process broadcast timeouts if the system is ready. That way
                // PRE_BOOT_COMPLETED broadcasts can't timeout as they are intended
                // to do heavy lifting for system up.
                return;
            }

            long timeoutTime = r.receiverTime + mTimeoutPeriod;
            if (timeoutTime > now) {
                // We can observe premature timeouts because we do not cancel and reset the
                // broadcast timeout message after each receiver finishes.  Instead, we set up
                // an initial timeout then kick it down the road a little further as needed
                // when it expires.
                if (DEBUG_BROADCAST) Slog.v(TAG_BROADCAST,
                        "Premature timeout ["
                        + mQueueName + "] @ " + now + ": resetting BROADCAST_TIMEOUT_MSG for "
                        + timeoutTime);
                setBroadcastTimeoutLocked(timeoutTime);
                return;
            }
        }

        BroadcastRecord br = mOrderedBroadcasts.get(0);
        if (br.state == BroadcastRecord.WAITING_SERVICES) {
            // In this case the broadcast had already finished, but we had decided to wait
            // for started services to finish as well before going on.  So if we have actually
            // waited long enough time timeout the broadcast, let's give up on the whole thing
            // and just move on to the next.
            Slog.i(TAG, "Waited long enough for: " + (br.curComponent != null
                    ? br.curComponent.flattenToShortString() : "(null)"));
            br.curComponent = null;
            br.state = BroadcastRecord.IDLE;
            processNextBroadcast(false);
            return;
        }

        Slog.w(TAG, "Timeout of broadcast " + r + " - receiver=" + r. receiver
                + ", started " + (now - r.receiverTime) + "ms ago");
        r.receiverTime = now;
        r.anrCount++;

        // Current receiver has passed its expiration date.
        if (r.nextReceiver <= 0) {
            Slog.w(TAG, "Timeout on receiver with nextReceiver <= 0");
            return;
        }

        ProcessRecord app = null;
        String anrMessage = null;

        Object curReceiver = r.receivers.get(r.nextReceiver-1);
        Slog.w(TAG, "Receiver during timeout: " + curReceiver);
        logBroadcastReceiverDiscardLocked(r);
        if (curReceiver instanceof BroadcastFilter) {
            BroadcastFilter bf = (BroadcastFilter)curReceiver;
            if (bf.receiverList.pid != 0
                    && bf.receiverList.pid != ActivityManagerService.MY_PID) {
                synchronized (mService.mPidsSelfLocked) {
                    app = mService.mPidsSelfLocked.get(
                            bf.receiverList.pid);
                }
            }
        } else {
            app = r.curApp;
        }

        if (app != null) {
            anrMessage = "Broadcast of " + r.intent.toString();
        }

        if (mPendingBroadcast == r) {
            mPendingBroadcast = null;
        }

        // Move on to the next receiver.
        finishReceiverLocked(r, r.resultCode, r.resultData,
                r.resultExtras, r.resultAbort, false);
        scheduleBroadcastsLocked();

        if (anrMessage != null) {
            // Post the ANR to the handler since we do not want to process ANRs while
            // potentially holding our lock.
            mHandler.post(new AppNotResponding(app, anrMessage));
        }
    }

    private final void addBroadcastToHistoryLocked(BroadcastRecord r) {
        if (r.callingUid < 0) {
            // This was from a registerReceiver() call; ignore it.
            return;
        }
        System.arraycopy(mBroadcastHistory, 0, mBroadcastHistory, 1,
                MAX_BROADCAST_HISTORY-1);
        r.finishTime = SystemClock.uptimeMillis();
        mBroadcastHistory[0] = r;
        System.arraycopy(mBroadcastSummaryHistory, 0, mBroadcastSummaryHistory, 1,
                MAX_BROADCAST_SUMMARY_HISTORY-1);
        mBroadcastSummaryHistory[0] = r.intent;
    }

    final void logBroadcastReceiverDiscardLocked(BroadcastRecord r) {
        if (r.nextReceiver > 0) {
            Object curReceiver = r.receivers.get(r.nextReceiver-1);
            if (curReceiver instanceof BroadcastFilter) {
                BroadcastFilter bf = (BroadcastFilter) curReceiver;
                EventLog.writeEvent(EventLogTags.AM_BROADCAST_DISCARD_FILTER,
                        bf.owningUserId, System.identityHashCode(r),
                        r.intent.getAction(),
                        r.nextReceiver - 1,
                        System.identityHashCode(bf));
            } else {
                ResolveInfo ri = (ResolveInfo)curReceiver;
                EventLog.writeEvent(EventLogTags.AM_BROADCAST_DISCARD_APP,
                        UserHandle.getUserId(ri.activityInfo.applicationInfo.uid),
                        System.identityHashCode(r), r.intent.getAction(),
                        r.nextReceiver - 1, ri.toString());
            }
        } else {
            Slog.w(TAG, "Discarding broadcast before first receiver is invoked: "
                    + r);
            EventLog.writeEvent(EventLogTags.AM_BROADCAST_DISCARD_APP,
                    -1, System.identityHashCode(r),
                    r.intent.getAction(),
                    r.nextReceiver,
                    "NONE");
        }
    }

    final boolean dumpLocked(FileDescriptor fd, PrintWriter pw, String[] args,
            int opti, boolean dumpAll, String dumpPackage, boolean needSep) {
        if (mParallelBroadcasts.size() > 0 || mOrderedBroadcasts.size() > 0
                || mPendingBroadcast != null) {
            boolean printed = false;
            for (int i=mParallelBroadcasts.size()-1; i>=0; i--) {
                BroadcastRecord br = mParallelBroadcasts.get(i);
                if (dumpPackage != null && !dumpPackage.equals(br.callerPackage)) {
                    continue;
                }
                if (!printed) {
                    if (needSep) {
                        pw.println();
                    }
                    needSep = true;
                    printed = true;
                    pw.println("  Active broadcasts [" + mQueueName + "]:");
                }
                pw.println("  Active Broadcast " + mQueueName + " #" + i + ":");
                br.dump(pw, "    ");
            }
            printed = false;
            needSep = true;
            for (int i=mOrderedBroadcasts.size()-1; i>=0; i--) {
                BroadcastRecord br = mOrderedBroadcasts.get(i);
                if (dumpPackage != null && !dumpPackage.equals(br.callerPackage)) {
                    continue;
                }
                if (!printed) {
                    if (needSep) {
                        pw.println();
                    }
                    needSep = true;
                    printed = true;
                    pw.println("  Active ordered broadcasts [" + mQueueName + "]:");
                }
                pw.println("  Active Ordered Broadcast " + mQueueName + " #" + i + ":");
                mOrderedBroadcasts.get(i).dump(pw, "    ");
            }
            if (dumpPackage == null || (mPendingBroadcast != null
                    && dumpPackage.equals(mPendingBroadcast.callerPackage))) {
                if (needSep) {
                    pw.println();
                }
                pw.println("  Pending broadcast [" + mQueueName + "]:");
                if (mPendingBroadcast != null) {
                    mPendingBroadcast.dump(pw, "    ");
                } else {
                    pw.println("    (null)");
                }
                needSep = true;
            }
        }

        int i;
        boolean printed = false;
        for (i=0; i<MAX_BROADCAST_HISTORY; i++) {
            BroadcastRecord r = mBroadcastHistory[i];
            if (r == null) {
                break;
            }
            if (dumpPackage != null && !dumpPackage.equals(r.callerPackage)) {
                continue;
            }
            if (!printed) {
                if (needSep) {
                    pw.println();
                }
                needSep = true;
                pw.println("  Historical broadcasts [" + mQueueName + "]:");
                printed = true;
            }
            if (dumpAll) {
                pw.print("  Historical Broadcast " + mQueueName + " #");
                        pw.print(i); pw.println(":");
                r.dump(pw, "    ");
            } else {
                pw.print("  #"); pw.print(i); pw.print(": "); pw.println(r);
                pw.print("    ");
                pw.println(r.intent.toShortString(false, true, true, false));
                if (r.targetComp != null && r.targetComp != r.intent.getComponent()) {
                    pw.print("    targetComp: "); pw.println(r.targetComp.toShortString());
                }
                Bundle bundle = r.intent.getExtras();
                if (bundle != null) {
                    pw.print("    extras: "); pw.println(bundle.toString());
                }
            }
        }

        if (dumpPackage == null) {
            if (dumpAll) {
                i = 0;
                printed = false;
            }
            for (; i<MAX_BROADCAST_SUMMARY_HISTORY; i++) {
                Intent intent = mBroadcastSummaryHistory[i];
                if (intent == null) {
                    break;
                }
                if (!printed) {
                    if (needSep) {
                        pw.println();
                    }
                    needSep = true;
                    pw.println("  Historical broadcasts summary [" + mQueueName + "]:");
                    printed = true;
                }
                if (!dumpAll && i >= 50) {
                    pw.println("  ...");
                    break;
                }
                pw.print("  #"); pw.print(i); pw.print(": ");
                pw.println(intent.toShortString(false, true, true, false));
                Bundle bundle = intent.getExtras();
                if (bundle != null) {
                    pw.print("    extras: "); pw.println(bundle.toString());
                }
            }
        }

        return needSep;
    }
}<|MERGE_RESOLUTION|>--- conflicted
+++ resolved
@@ -294,22 +294,19 @@
     }
 
     public void skipCurrentReceiverLocked(ProcessRecord app) {
-        BroadcastRecord r = null;
-        if (mOrderedBroadcasts.size() > 0) {
-            BroadcastRecord br = mOrderedBroadcasts.get(0);
-            if (br.curApp == app) {
-                r = br;
-            }
-        }
-<<<<<<< HEAD
-
-        r = mPendingBroadcast;
-        if (r != null && r.curApp == app) {
+        boolean reschedule = false;
+        BroadcastRecord r = app.curReceiver;
+        if (r != null && r.queue == this) {
+            // The current broadcast is waiting for this app's receiver
+            // to be finished.  Looks like that's not going to happen, so
+            // let the broadcast continue.
+            logBroadcastReceiverDiscardLocked(r);
+            finishReceiverLocked(r, r.resultCode, r.resultData,
+                    r.resultExtras, r.resultAbort, false);
+            reschedule = true;
+        }
+        if (r == null && mPendingBroadcast != null && mPendingBroadcast.curApp == app) {
             if (DEBUG_BROADCAST) Slog.v(TAG_BROADCAST,
-=======
-        if (r == null && mPendingBroadcast != null && mPendingBroadcast.curApp == app) {
-            if (DEBUG_BROADCAST) Slog.v(TAG,
->>>>>>> ca54b876
                     "[" + mQueueName + "] skip & discard pending app " + r);
             r = mPendingBroadcast;
         }
@@ -514,10 +511,11 @@
                 }
             }
             try {
-                if (DEBUG_BROADCAST_LIGHT) Slog.i(TAG_BROADCAST, "Delivering to " + filter + " : " + r);
+                if (DEBUG_BROADCAST_LIGHT) Slog.i(TAG_BROADCAST,
+                        "Delivering to " + filter + " : " + r);
                 performReceiveLocked(filter.receiverList.app, filter.receiverList.receiver,
-                    new Intent(r.intent), r.resultCode, r.resultData,
-                    r.resultExtras, r.ordered, r.initialSticky, r.userId);
+                        new Intent(r.intent), r.resultCode, r.resultData,
+                        r.resultExtras, r.ordered, r.initialSticky, r.userId);
                 if (ordered) {
                     r.state = BroadcastRecord.CALL_DONE_RECEIVE;
                 }
@@ -576,11 +574,9 @@
             // broadcast, then do nothing at this point.  Just in case, we
             // check that the process we're waiting for still exists.
             if (mPendingBroadcast != null) {
-                if (DEBUG_BROADCAST_LIGHT) {
-                    Slog.v(TAG_BROADCAST, "processNextBroadcast ["
-                            + mQueueName + "]: waiting for "
-                            + mPendingBroadcast.curApp);
-                }
+                if (DEBUG_BROADCAST_LIGHT) Slog.v(TAG_BROADCAST,
+                        "processNextBroadcast [" + mQueueName + "]: waiting for "
+                        + mPendingBroadcast.curApp);
 
                 boolean isDead;
                 synchronized (mService.mPidsSelfLocked) {
@@ -679,8 +675,8 @@
                     if (DEBUG_BROADCAST) Slog.v(TAG_BROADCAST, "Cancelling BROADCAST_TIMEOUT_MSG");
                     cancelBroadcastTimeoutLocked();
 
-                    if (DEBUG_BROADCAST_LIGHT) Slog.v(TAG_BROADCAST, "Finished with ordered broadcast "
-                            + r);
+                    if (DEBUG_BROADCAST_LIGHT) Slog.v(TAG_BROADCAST,
+                            "Finished with ordered broadcast " + r);
 
                     // ... and on to the next...
                     addBroadcastToHistoryLocked(r);
@@ -836,19 +832,18 @@
                             + info.activityInfo.packageName, e);
                 }
                 if (!isAvailable) {
-                    if (DEBUG_BROADCAST) {
-                        Slog.v(TAG_BROADCAST, "Skipping delivery to " + info.activityInfo.packageName
-                                + " / " + info.activityInfo.applicationInfo.uid
-                                + " : package no longer available");
-                    }
+                    if (DEBUG_BROADCAST) Slog.v(TAG_BROADCAST,
+                            "Skipping delivery to " + info.activityInfo.packageName + " / "
+                            + info.activityInfo.applicationInfo.uid
+                            + " : package no longer available");
                     skip = true;
                 }
             }
 
             if (skip) {
                 if (DEBUG_BROADCAST)  Slog.v(TAG_BROADCAST,
-                        "Skipping delivery of ordered ["
-                        + mQueueName + "] " + r + " for whatever reason");
+                        "Skipping delivery of ordered [" + mQueueName + "] "
+                        + r + " for whatever reason");
                 r.receiver = null;
                 r.curFilter = null;
                 r.state = BroadcastRecord.IDLE;
