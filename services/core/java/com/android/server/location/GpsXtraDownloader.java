/*
 * Copyright (C) 2008 The Android Open Source Project
 *
 * Licensed under the Apache License, Version 2.0 (the "License");
 * you may not use this file except in compliance with the License.
 * You may obtain a copy of the License at
 *
 *      http://www.apache.org/licenses/LICENSE-2.0
 *
 * Unless required by applicable law or agreed to in writing, software
 * distributed under the License is distributed on an "AS IS" BASIS,
 * WITHOUT WARRANTIES OR CONDITIONS OF ANY KIND, either express or implied.
 * See the License for the specific language governing permissions and
 * limitations under the License.
 */

package com.android.server.location;

import android.content.Context;
import android.text.TextUtils;
import android.util.Log;

import java.net.HttpURLConnection;
import java.net.URL;
import libcore.io.IoUtils;
import libcore.io.Streams;

import java.io.IOException;
import java.util.Properties;
import java.util.Random;

/**
 * A class for downloading GPS XTRA data.
 *
 * {@hide}
 */
public class GpsXtraDownloader {

    private static final String TAG = "GpsXtraDownloader";
    private static final boolean DEBUG = Log.isLoggable(TAG, Log.DEBUG);
    private static final long MAXIMUM_CONTENT_LENGTH_BYTES = 1000000;  // 1MB.
    private static final String DEFAULT_USER_AGENT = "Android";

    private final String[] mXtraServers;
    // to load balance our server requests
    private int mNextServerIndex;
    private final String mUserAgent;

    GpsXtraDownloader(Properties properties) {
        // read XTRA servers from the Properties object
        int count = 0;
        String server1 = properties.getProperty("XTRA_SERVER_1");
        String server2 = properties.getProperty("XTRA_SERVER_2");
        String server3 = properties.getProperty("XTRA_SERVER_3");
        if (server1 != null) count++;
        if (server2 != null) count++;
        if (server3 != null) count++;

        // Set User Agent from properties, if possible.
        String agent = properties.getProperty("XTRA_USER_AGENT");
        if (TextUtils.isEmpty(agent)) {
            mUserAgent = DEFAULT_USER_AGENT;
        } else {
            mUserAgent = agent;
        }

        if (count == 0) {
            Log.e(TAG, "No XTRA servers were specified in the GPS configuration");
            mXtraServers = null;
        } else {
            mXtraServers = new String[count];
            count = 0;
            if (server1 != null) mXtraServers[count++] = server1;
            if (server2 != null) mXtraServers[count++] = server2;
            if (server3 != null) mXtraServers[count++] = server3;

            // randomize first server
            Random random = new Random();
            mNextServerIndex = random.nextInt(count);
        }
    }

    byte[] downloadXtraData() {
        byte[] result = null;
        int startIndex = mNextServerIndex;

        if (mXtraServers == null) {
            return null;
        }

        // load balance our requests among the available servers
        while (result == null) {
            result = doDownload(mXtraServers[mNextServerIndex]);

            // increment mNextServerIndex and wrap around if necessary
            mNextServerIndex++;
            if (mNextServerIndex == mXtraServers.length) {
                mNextServerIndex = 0;
            }
            // break if we have tried all the servers
            if (mNextServerIndex == startIndex) break;
        }

        return result;
    }

    protected byte[] doDownload(String url) {
        if (DEBUG) Log.d(TAG, "Downloading XTRA data from " + url);

        HttpURLConnection connection = null;
        try {
            connection = (HttpURLConnection) (new URL(url)).openConnection();
            connection.setRequestProperty(
                    "Accept",
                    "*/*, application/vnd.wap.mms-message, application/vnd.wap.sic");
            connection.setRequestProperty(
                    "x-wap-profile",
                    "http://www.openmobilealliance.org/tech/profiles/UAPROF/ccppschema-20021212#");

            connection.connect();
            int statusCode = connection.getResponseCode();
            if (statusCode != HttpURLConnection.HTTP_OK) {
                if (DEBUG) Log.d(TAG, "HTTP error downloading gps XTRA: " + statusCode);
                return null;
            }

<<<<<<< HEAD
            return Streams.readFully(connection.getInputStream());
        } catch (IOException ioe) {
            if (DEBUG) Log.d(TAG, "Error downloading gps XTRA: ", ioe);
=======
            HttpEntity entity = response.getEntity();
            byte[] body = null;
            if (entity != null) {
                try {
                    long contentLength = entity.getContentLength();
                    if (contentLength > 0 && contentLength <= MAXIMUM_CONTENT_LENGTH_BYTES) {
                        body = new byte[(int) contentLength];
                        DataInputStream dis = new DataInputStream(entity.getContent());
                        try {
                            dis.readFully(body);
                        } finally {
                            try {
                                dis.close();
                            } catch (IOException e) {
                                Log.e(TAG, "Unexpected IOException.", e);
                            }
                        }
                    }
                } finally {
                    if (entity != null) {
                        entity.consumeContent();
                    }
                }
            }
            return body;
        } catch (Exception e) {
            if (DEBUG) Log.d(TAG, "error " + e);
>>>>>>> 1081a15f
        } finally {
            if (connection != null) {
                connection.disconnect();
            }
        }
        return null;
    }

}<|MERGE_RESOLUTION|>--- conflicted
+++ resolved
@@ -23,8 +23,9 @@
 import java.net.HttpURLConnection;
 import java.net.URL;
 import libcore.io.IoUtils;
-import libcore.io.Streams;
 
+import java.io.ByteArrayOutputStream;
+import java.io.InputStream;
 import java.io.IOException;
 import java.util.Properties;
 import java.util.Random;
@@ -124,39 +125,21 @@
                 return null;
             }
 
-<<<<<<< HEAD
-            return Streams.readFully(connection.getInputStream());
+            try (InputStream in = connection.getInputStream()) {
+                ByteArrayOutputStream bytes = new ByteArrayOutputStream();
+                byte[] buffer = new byte[1024];
+                int count;
+                while ((count = in.read(buffer)) != -1) {
+                    bytes.write(buffer, 0, count);
+                    if (bytes.size() > MAXIMUM_CONTENT_LENGTH_BYTES) {
+                        if (DEBUG) Log.d(TAG, "XTRA file too large");
+                        return null;
+                    }
+                }
+                return bytes.toByteArray();
+            }
         } catch (IOException ioe) {
             if (DEBUG) Log.d(TAG, "Error downloading gps XTRA: ", ioe);
-=======
-            HttpEntity entity = response.getEntity();
-            byte[] body = null;
-            if (entity != null) {
-                try {
-                    long contentLength = entity.getContentLength();
-                    if (contentLength > 0 && contentLength <= MAXIMUM_CONTENT_LENGTH_BYTES) {
-                        body = new byte[(int) contentLength];
-                        DataInputStream dis = new DataInputStream(entity.getContent());
-                        try {
-                            dis.readFully(body);
-                        } finally {
-                            try {
-                                dis.close();
-                            } catch (IOException e) {
-                                Log.e(TAG, "Unexpected IOException.", e);
-                            }
-                        }
-                    }
-                } finally {
-                    if (entity != null) {
-                        entity.consumeContent();
-                    }
-                }
-            }
-            return body;
-        } catch (Exception e) {
-            if (DEBUG) Log.d(TAG, "error " + e);
->>>>>>> 1081a15f
         } finally {
             if (connection != null) {
                 connection.disconnect();
@@ -165,4 +148,4 @@
         return null;
     }
 
-}+}
