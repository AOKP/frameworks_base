--- conflicted
+++ resolved
@@ -375,8 +375,6 @@
     int mNavigationBarHeight;
     int mNavigationBarHeightLandscape;
     int mNavigationBarWidth;
-
-    WindowState mKeyguardPanel;
 
     WindowState mKeyguardPanel;
 
@@ -2261,15 +2259,6 @@
                 updateWakeGestureListenerLp();
             }
 
-<<<<<<< HEAD
-=======
-            boolean devForceNavbar = CMSettings.Secure.getIntForUser(resolver,
-                    CMSettings.Secure.DEV_FORCE_SHOW_NAVBAR, 0, UserHandle.USER_CURRENT) == 1;
-            if (devForceNavbar != mDevForceNavbar) {
-                mDevForceNavbar = devForceNavbar;
-            }
-
->>>>>>> 7f6a0c2e
             mNavigationBarLeftInLandscape = CMSettings.System.getIntForUser(resolver,
                     CMSettings.System.NAVBAR_LEFT_IN_LANDSCAPE, 0, UserHandle.USER_CURRENT) == 1;
 
