--- conflicted
+++ resolved
@@ -1809,10 +1809,6 @@
         } else {
             ParcelFileDescriptor pfd = null;
             try {
-<<<<<<< HEAD
-                pfd = ParcelFileDescriptor.dup(fd);
-                mBluetooth.dump(pfd);
-=======
                 writer.println("Bonded devices:");
                 for (BluetoothDevice device : mBluetooth.getBondedDevices()) {
                     writer.println("  " + device.getAddress() +
@@ -1821,8 +1817,8 @@
                 }
                 writer.flush();
 
-                writer.println(mBluetooth.dump());
->>>>>>> 64a4858b
+                pfd = ParcelFileDescriptor.dup(fd);
+                mBluetooth.dump(pfd);
             } catch (RemoteException re) {
                 writer.println("RemoteException while calling Bluetooth Service");
             } catch (IOException ioe) {
