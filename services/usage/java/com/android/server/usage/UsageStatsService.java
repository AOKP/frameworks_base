--- conflicted
+++ resolved
@@ -219,13 +219,6 @@
                     Context.DISPLAY_SERVICE);
             mPowerManager = getContext().getSystemService(PowerManager.class);
 
-<<<<<<< HEAD
-            mScreenOnSystemTimeSnapshot = System.currentTimeMillis();
-            synchronized (this) {
-                mScreenOnTime = readScreenOnTimeLocked();
-            }
-=======
->>>>>>> e342181a
             mDisplayManager.registerDisplayListener(mDisplayListener, mHandler);
             synchronized (this) {
                 updateDisplayLocked();
