--- conflicted
+++ resolved
@@ -167,12 +167,8 @@
         return sManager.addNewDelegate(newDelegate);
     }
 
-<<<<<<< HEAD
-    @LayoutlibDelegate
-    /*package*/ static void nativeFinalize(int chunk) {
-=======
+    @LayoutlibDelegate
     /*package*/ static void nativeFinalize(long chunk) {
->>>>>>> b82b2f98
         sManager.removeJavaReferenceFor(chunk);
     }
 
