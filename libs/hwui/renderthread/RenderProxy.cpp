--- conflicted
+++ resolved
@@ -417,14 +417,9 @@
     return nullptr;
 }
 
-<<<<<<< HEAD
 void RenderProxy::dumpGraphicsMemory(int fd) {
+    if (!RenderThread::hasInstance()) return;
     SETUP_TASK(dumpGraphicsMemory);
-=======
-void RenderProxy::outputLogBuffer(int fd) {
-    if (!RenderThread::hasInstance()) return;
-    SETUP_TASK(outputLogBuffer);
->>>>>>> 4142f026
     args->fd = fd;
     args->thread = &RenderThread::getInstance();
     staticPostAndWait(task);
