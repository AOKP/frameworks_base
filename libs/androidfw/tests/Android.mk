#
# Copyright (C) 2014 The Android Open Source Project
#
# Licensed under the Apache License, Version 2.0 (the "License");
# you may not use this file except in compliance with the License.
# You may obtain a copy of the License at
#
#      http://www.apache.org/licenses/LICENSE-2.0
#
# Unless required by applicable law or agreed to in writing, software
# distributed under the License is distributed on an "AS IS" BASIS,
# WITHOUT WARRANTIES OR CONDITIONS OF ANY KIND, either express or implied.
# See the License for the specific language governing permissions and
# limitations under the License.
#

# ==========================================================
# Setup some common variables for the different build
# targets here.
# ==========================================================
LOCAL_PATH:= $(call my-dir)
testFiles := \
    ByteBucketArray_test.cpp \
    Config_test.cpp \
    ConfigLocale_test.cpp \
    Idmap_test.cpp \
    ResTable_test.cpp \
    Split_test.cpp \
    TestHelpers.cpp \
    Theme_test.cpp \
    TypeWrappers_test.cpp \
    ZipUtils_test.cpp

# ==========================================================
# Build the host tests: libandroidfw_tests
# ==========================================================
include $(CLEAR_VARS)

LOCAL_MODULE := libandroidfw_tests
<<<<<<< HEAD
=======

LOCAL_CFLAGS += -Wall -Werror -Wunused -Wunreachable-code
# gtest is broken.
LOCAL_CFLAGS += -Wno-unnamed-type-template-args

>>>>>>> 487ae9b8
LOCAL_SRC_FILES := $(testFiles)
LOCAL_STATIC_LIBRARIES := \
    libandroidfw \
    libutils \
    libcutils \
    liblog

include $(BUILD_HOST_NATIVE_TEST)


# ==========================================================
# Build the device tests: libandroidfw_tests
# ==========================================================
ifneq ($(SDK_ONLY),true)
include $(CLEAR_VARS)

LOCAL_MODULE := libandroidfw_tests
<<<<<<< HEAD
=======

LOCAL_CFLAGS += -Wall -Werror -Wunused -Wunreachable-code
# gtest is broken.
LOCAL_CFLAGS += -Wno-unnamed-type-template-args

>>>>>>> 487ae9b8
LOCAL_SRC_FILES := $(testFiles) \
    BackupData_test.cpp \
    ObbFile_test.cpp
LOCAL_SHARED_LIBRARIES := \
    libandroidfw \
    libcutils \
    libutils \
    libui \

include $(BUILD_NATIVE_TEST)
endif # Not SDK_ONLY
<|MERGE_RESOLUTION|>--- conflicted
+++ resolved
@@ -37,14 +37,11 @@
 include $(CLEAR_VARS)
 
 LOCAL_MODULE := libandroidfw_tests
-<<<<<<< HEAD
-=======
 
 LOCAL_CFLAGS += -Wall -Werror -Wunused -Wunreachable-code
 # gtest is broken.
 LOCAL_CFLAGS += -Wno-unnamed-type-template-args
 
->>>>>>> 487ae9b8
 LOCAL_SRC_FILES := $(testFiles)
 LOCAL_STATIC_LIBRARIES := \
     libandroidfw \
@@ -62,14 +59,11 @@
 include $(CLEAR_VARS)
 
 LOCAL_MODULE := libandroidfw_tests
-<<<<<<< HEAD
-=======
 
 LOCAL_CFLAGS += -Wall -Werror -Wunused -Wunreachable-code
 # gtest is broken.
 LOCAL_CFLAGS += -Wno-unnamed-type-template-args
 
->>>>>>> 487ae9b8
 LOCAL_SRC_FILES := $(testFiles) \
     BackupData_test.cpp \
     ObbFile_test.cpp
