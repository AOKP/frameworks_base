--- conflicted
+++ resolved
@@ -27,11 +27,8 @@
 import android.content.Context;
 import android.os.Handler;
 import android.os.HandlerThread;
-<<<<<<< HEAD
 import android.provider.Settings;
-=======
 import android.text.format.DateFormat;
->>>>>>> a34a64d2
 import android.util.AttributeSet;
 import android.util.Slog;
 import android.view.Gravity;
@@ -58,15 +55,13 @@
     protected static float OVERSCROLL_MAX_ROTATION = 30;
     private static final boolean PERFORM_OVERSCROLL_ROTATION = true;
 
-<<<<<<< HEAD
     private static final String[] CLOCK_WIDGET_PACKAGES = new String[] {
         "com.cyanogenmod.lockclock",
         "com.android.deskclock"
     };
-=======
+
     private static final int FLAG_HAS_LOCAL_HOUR = 0x1;
     private static final int FLAG_HAS_LOCAL_MINUTE = 0x2;
->>>>>>> a34a64d2
 
     protected KeyguardViewStateManager mViewStateManager;
     private LockPatternUtils mLockPatternUtils;
@@ -152,8 +147,7 @@
         if (newPage instanceof ViewGroup) {
             ViewGroup vg = (ViewGroup) newPage;
             if (vg.getChildAt(0) instanceof KeyguardStatusView) {
-<<<<<<< HEAD
-                showingStatusWidget = true;
+                showingClock = true;
             } else if (vg.getChildAt(0) instanceof AppWidgetHostView) {
                 AppWidgetProviderInfo info =
                         ((AppWidgetHostView) vg.getChildAt(0)).getAppWidgetInfo();
@@ -164,9 +158,6 @@
                         break;
                     }
                 }
-=======
-                showingClock = true;
->>>>>>> a34a64d2
             }
         }
 
@@ -625,14 +616,10 @@
         for (int i = 0; i < count; i++) {
             KeyguardWidgetFrame child = getWidgetPageAt(i);
             if (i != mCurrentPage) {
-<<<<<<< HEAD
                 if (!Settings.System.getBoolean(getContext().getContentResolver(),
                         Settings.System.LOCKSCREEN_HIDE_INITIAL_PAGE_HINTS, false)) {
-                    child.setBackgroundAlpha(KeyguardWidgetFrame.OUTLINE_ALPHA_MULTIPLIER);
+                    child.setBackgroundAlpha(sidePageAlpha);
                 }
-=======
-                child.setBackgroundAlpha(sidePageAlpha);
->>>>>>> a34a64d2
                 child.setContentAlpha(0f);
             } else {
                 child.setBackgroundAlpha(0f);
