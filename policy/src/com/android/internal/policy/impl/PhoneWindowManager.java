/*
 * Modifications Copyright (C) 2013 The OmniROM Project
 *
 * Licensed under the Apache License, Version 2.0 (the "License");
 * you may not use this file except in compliance with the License.
 * You may obtain a copy of the License at
 *
 *      http://www.apache.org/licenses/LICENSE-2.0
 *
 * Unless required by applicable law or agreed to in writing, software
 * distributed under the License is distributed on an "AS IS" BASIS,
 * WITHOUT WARRANTIES OR CONDITIONS OF ANY KIND, either express or implied.
 * See the License for the specific language governing permissions and
 * limitations under the License.
 */

package com.android.internal.policy.impl;

import android.app.Activity;
import android.app.ActivityManager;
import android.app.ActivityManagerNative;
import android.app.AppOpsManager;
import android.app.IUiModeManager;
import android.app.ProgressDialog;
import android.app.SearchManager;
import android.app.StatusBarManager;
import android.app.UiModeManager;
import android.content.ActivityNotFoundException;
import android.content.BroadcastReceiver;
import android.content.ComponentName;
import android.content.ContentResolver;
import android.content.Context;
import android.content.ContextWrapper;
import android.content.Intent;
import android.content.IntentFilter;
import android.content.ServiceConnection;
import android.content.pm.ActivityInfo;
import android.content.pm.PackageManager;
import android.content.pm.ResolveInfo;
import android.content.res.CompatibilityInfo;
import android.content.res.Configuration;
import android.content.res.Resources;
import android.content.res.TypedArray;
import android.database.ContentObserver;
import android.graphics.PixelFormat;
import android.graphics.Rect;
import android.hardware.input.InputManager;
import android.media.AudioManager;
import android.media.AudioSystem;
import android.media.IAudioService;
import android.media.Ringtone;
import android.media.RingtoneManager;
import android.os.Bundle;
import android.os.FactoryTest;
import android.os.Handler;
import android.os.IBinder;
import android.os.IRemoteCallback;
import android.os.Looper;
import android.os.Message;
import android.os.Messenger;
import android.os.PowerManager;
import android.os.RemoteException;
import android.os.ServiceManager;
import android.os.SystemClock;
import android.os.SystemProperties;
import android.os.UEventObserver;
import android.os.UserHandle;
import android.os.Vibrator;
import android.provider.Settings;
import android.service.dreams.DreamService;
import android.service.dreams.IDreamManager;

import android.util.DisplayMetrics;
import android.util.EventLog;
import android.util.Log;
import android.util.Slog;
import android.util.SparseArray;
import android.view.Display;
import android.view.Gravity;
import android.view.HapticFeedbackConstants;
import android.view.IApplicationToken;
import android.view.IWindowManager;
import android.view.InputChannel;
import android.view.InputDevice;
import android.view.InputEvent;
import android.view.InputEventReceiver;
import android.view.KeyCharacterMap;
import android.view.KeyCharacterMap.FallbackAction;
import android.view.KeyEvent;
import android.view.MotionEvent;
import android.view.Surface;
import android.view.View;
import android.view.ViewConfiguration;
import android.view.Window;
import android.view.WindowManager;
import android.view.WindowManagerGlobal;
import android.view.WindowManagerPolicy;
import android.view.accessibility.AccessibilityEvent;
import android.view.animation.Animation;
import android.view.animation.AnimationUtils;
import android.widget.Toast;

import com.android.internal.R;
import com.android.internal.os.DeviceKeyHandler;
import com.android.internal.policy.PolicyManager;
import com.android.internal.policy.impl.keyguard.KeyguardServiceDelegate;
import com.android.internal.statusbar.IStatusBarService;
import com.android.internal.telephony.ITelephony;
import com.android.internal.widget.PointerLocationView;

import dalvik.system.DexClassLoader;

import java.io.File;
import java.io.FileReader;
import java.io.IOException;
import java.io.PrintWriter;
import java.lang.reflect.Constructor;

import static android.view.WindowManager.LayoutParams.*;
import static android.view.WindowManagerPolicy.WindowManagerFuncs.LID_ABSENT;
import static android.view.WindowManagerPolicy.WindowManagerFuncs.LID_OPEN;
import static android.view.WindowManagerPolicy.WindowManagerFuncs.LID_CLOSED;

/**
 * WindowManagerPolicy implementation for the Android phone UI.  This
 * introduces a new method suffix, Lp, for an internal lock of the
 * PhoneWindowManager.  This is used to protect some internal state, and
 * can be acquired with either the Lw and Li lock held, so has the restrictions
 * of both of those when held.
 */
public class PhoneWindowManager implements WindowManagerPolicy {
    static final String TAG = "WindowManager";
    static final boolean DEBUG = false;
    static final boolean localLOGV = false;
    static final boolean DEBUG_LAYOUT = false;
    static final boolean DEBUG_INPUT = false;
    static final boolean DEBUG_STARTING_WINDOW = false;
    static final boolean SHOW_STARTING_ANIMATIONS = true;
    static final boolean SHOW_PROCESSES_ON_ALT_MENU = false;

    // Whether to allow dock apps with METADATA_DOCK_HOME to temporarily take over the Home key.
    // No longer recommended for desk docks; still useful in car docks.
    static final boolean ENABLE_CAR_DOCK_HOME_CAPTURE = true;
    static final boolean ENABLE_DESK_DOCK_HOME_CAPTURE = false;

    static final int LONG_PRESS_POWER_NOTHING = 0;
    static final int LONG_PRESS_POWER_GLOBAL_ACTIONS = 1;
    static final int LONG_PRESS_POWER_SHUT_OFF = 2;
    static final int LONG_PRESS_POWER_SHUT_OFF_NO_CONFIRM = 3;

    static final int APPLICATION_MEDIA_SUBLAYER = -2;
    static final int APPLICATION_MEDIA_OVERLAY_SUBLAYER = -1;
    static final int APPLICATION_PANEL_SUBLAYER = 1;
    static final int APPLICATION_SUB_PANEL_SUBLAYER = 2;

    static public final String SYSTEM_DIALOG_REASON_KEY = "reason";
    static public final String SYSTEM_DIALOG_REASON_GLOBAL_ACTIONS = "globalactions";
    static public final String SYSTEM_DIALOG_REASON_RECENT_APPS = "recentapps";
    static public final String SYSTEM_DIALOG_REASON_HOME_KEY = "homekey";
    static public final String SYSTEM_DIALOG_REASON_ASSIST = "assist";

    // Available custom actions to perform on a key press.
    // Must match values for KEY_HOME_LONG_PRESS_ACTION in:
    // core/java/android/provider/Settings.java
    private static final int KEY_ACTION_NOTHING = 0;
    private static final int KEY_ACTION_MENU = 1;
    private static final int KEY_ACTION_APP_SWITCH = 2;
    private static final int KEY_ACTION_SEARCH = 3;
    private static final int KEY_ACTION_VOICE_SEARCH = 4;
    private static final int KEY_ACTION_IN_APP_SEARCH = 5;
    private static final int KEY_ACTION_KILL_APP = 6;
    private static final int KEY_ACTION_LAUNCH_CAMERA = 7;

    // Masks for checking presence of hardware keys.
    // Must match values in core/res/res/values/config.xml
    private static final int KEY_MASK_HOME = 0x01;
    private static final int KEY_MASK_BACK = 0x02;
    private static final int KEY_MASK_MENU = 0x04;
    private static final int KEY_MASK_ASSIST = 0x08;
    private static final int KEY_MASK_APP_SWITCH = 0x10;
    private static final int KEY_MASK_CAMERA = 0x20;

    /**
     * These are the system UI flags that, when changing, can cause the layout
     * of the screen to change.
     */
    static final int SYSTEM_UI_CHANGING_LAYOUT =
              View.SYSTEM_UI_FLAG_HIDE_NAVIGATION
            | View.SYSTEM_UI_FLAG_FULLSCREEN
            | View.STATUS_BAR_TRANSLUCENT
            | View.NAVIGATION_BAR_TRANSLUCENT;

    /**
     * Keyguard stuff
     */
    private WindowState mKeyguardScrim;

    /* Table of Application Launch keys.  Maps from key codes to intent categories.
     *
     * These are special keys that are used to launch particular kinds of applications,
     * such as a web browser.  HID defines nearly a hundred of them in the Consumer (0x0C)
     * usage page.  We don't support quite that many yet...
     */
    static SparseArray<String> sApplicationLaunchKeyCategories;
    static {
        sApplicationLaunchKeyCategories = new SparseArray<String>();
        sApplicationLaunchKeyCategories.append(
                KeyEvent.KEYCODE_EXPLORER, Intent.CATEGORY_APP_BROWSER);
        sApplicationLaunchKeyCategories.append(
                KeyEvent.KEYCODE_ENVELOPE, Intent.CATEGORY_APP_EMAIL);
        sApplicationLaunchKeyCategories.append(
                KeyEvent.KEYCODE_CONTACTS, Intent.CATEGORY_APP_CONTACTS);
        sApplicationLaunchKeyCategories.append(
                KeyEvent.KEYCODE_CALENDAR, Intent.CATEGORY_APP_CALENDAR);
        sApplicationLaunchKeyCategories.append(
                KeyEvent.KEYCODE_MUSIC, Intent.CATEGORY_APP_MUSIC);
        sApplicationLaunchKeyCategories.append(
                KeyEvent.KEYCODE_CALCULATOR, Intent.CATEGORY_APP_CALCULATOR);
    }

    private DeviceKeyHandler mDeviceKeyHandler;

    /**
     * Lock protecting internal state.  Must not call out into window
     * manager with lock held.  (This lock will be acquired in places
     * where the window manager is calling in with its own lock held.)
     */
    private final Object mLock = new Object();

    Context mContext;
    Context mUiContext;
    IWindowManager mWindowManager;
    WindowManagerFuncs mWindowManagerFuncs;
    PowerManager mPowerManager;
    IStatusBarService mStatusBarService;
    boolean mPreloadedRecentApps;
    final Object mServiceAquireLock = new Object();
    Vibrator mVibrator; // Vibrator for giving feedback of orientation changes
    SearchManager mSearchManager;

    // Vibrator pattern for haptic feedback of a long press.
    long[] mLongPressVibePattern;

    // Vibrator pattern for haptic feedback of virtual key press.
    long[] mVirtualKeyVibePattern;

    // Vibrator pattern for a short vibration.
    long[] mKeyboardTapVibePattern;

    // Vibrator pattern for haptic feedback during boot when safe mode is disabled.
    long[] mSafeModeDisabledVibePattern;

    // Vibrator pattern for haptic feedback during boot when safe mode is enabled.
    long[] mSafeModeEnabledVibePattern;

    /** If true, hitting shift & menu will broadcast Intent.ACTION_BUG_REPORT */
    boolean mEnableShiftMenuBugReports = false;

    boolean mHeadless;
    boolean mSafeMode;
    WindowState mStatusBar = null;
    int mStatusBarHeight;
    WindowState mNavigationBar = null;
    boolean mHasNavigationBar = false;
    boolean mWantsNavigationBar = false;
    boolean mCanHideNavigationBar = false;
    boolean mNavigationBarCanMove = false; // can the navigation bar ever move to the side?
    boolean mNavigationBarOnBottom = true; // is the navigation bar on the bottom *right now*?
    int[] mNavigationBarHeightForRotation = new int[4];
    int[] mNavigationBarWidthForRotation = new int[4];
    int mUserNavBarHeight;
    int mUserNavBarHeightLand;
    int mUserNavBarWidth;

    WindowState mKeyguard = null;
    KeyguardServiceDelegate mKeyguardDelegate;
    GlobalActions mGlobalActions;
    volatile boolean mPowerKeyHandled; // accessed from input reader and handler thread
    boolean mPendingPowerKeyUpCanceled;
    Handler mHandler;
    WindowState mLastInputMethodWindow = null;
    WindowState mLastInputMethodTargetWindow = null;

    static final int RECENT_APPS_BEHAVIOR_SHOW_OR_DISMISS = 0;
    static final int RECENT_APPS_BEHAVIOR_EXIT_TOUCH_MODE_AND_SHOW = 1;
    static final int RECENT_APPS_BEHAVIOR_DISMISS = 2;
    static final int RECENT_APPS_BEHAVIOR_DISMISS_AND_SWITCH = 3;

    RecentApplicationsDialog mRecentAppsDialog;
    int mRecentAppsDialogHeldModifiers;
    boolean mLanguageSwitchKeyPressed;

    int mLidState = LID_ABSENT;
    boolean mHaveBuiltInKeyboard;

    boolean mSystemReady;
    boolean mSystemBooted;
    boolean mHdmiPlugged;
    int mUiMode;
    int mDockMode = Intent.EXTRA_DOCK_STATE_UNDOCKED;
    int mLidOpenRotation;
    int mCarDockRotation;
    int mDeskDockRotation;
    int mUndockedHdmiRotation;
    int mDemoHdmiRotation;
    boolean mDemoHdmiRotationLock;

    // Default display does not rotate, apps that require non-default orientation will have to
    // have the orientation emulated.
    private boolean mForceDefaultOrientation = false;

    int mUserRotationMode = WindowManagerPolicy.USER_ROTATION_FREE;
    int mUserRotation = Surface.ROTATION_0;
    boolean mAccelerometerDefault;

    int mAllowAllRotations = -1;
    boolean mCarDockEnablesAccelerometer;
    boolean mDeskDockEnablesAccelerometer;
    int mLidKeyboardAccessibility;
    int mLidNavigationAccessibility;
    boolean mLidControlsSleep;
    int mLongPressOnPowerBehavior = -1;
    boolean mScreenOnEarly = false;
    boolean mScreenOnFully = false;
    int mScreenOffReason;
    boolean mOrientationSensorEnabled = false;
    int mCurrentAppOrientation = ActivityInfo.SCREEN_ORIENTATION_UNSPECIFIED;
    boolean mHasSoftInput = false;
    boolean mTouchExplorationEnabled = false;
    boolean mTranslucentDecorEnabled = true;

    int mPointerLocationMode = 0; // guarded by mLock
    int mDeviceHardwareKeys;
    boolean mHasMenuKeyEnabled;
    int mBackKillTimeout;

    // The last window we were told about in focusChanged.
    WindowState mFocusedWindow;
    IApplicationToken mFocusedApp;

    private PowerMenuReceiver mPowerMenuReceiver;

    class PowerMenuReceiver extends BroadcastReceiver {

        private boolean mIsRegistered = false;

        public PowerMenuReceiver(Context context) {
        }

        @Override
        public void onReceive(Context context, Intent intent) {
            final String action = intent.getAction();
            if (action.equals(Intent.ACTION_SCREENSHOT)) {
                takeScreenshot();
            } else if (action.equals(Intent.ACTION_SCREENRECORD)) {
                takeScreenrecord();
            }
        }

        private void registerSelf() {
            if (!mIsRegistered) {
                mIsRegistered = true;

                IntentFilter filter = new IntentFilter();
                filter.addAction(Intent.ACTION_SCREENSHOT);
                filter.addAction(Intent.ACTION_SCREENRECORD);
                mContext.registerReceiver(mPowerMenuReceiver, filter);
            }
        }

        private void unregisterSelf() {
            if (mIsRegistered) {
                mIsRegistered = false;
                mContext.unregisterReceiver(this);
            }
        }
    }

    private final class PointerLocationPointerEventListener implements PointerEventListener {
        @Override
        public void onPointerEvent(MotionEvent motionEvent) {
            if (mPointerLocationView != null) {
                mPointerLocationView.addPointerEvent(motionEvent);
            }
        }
    }

    // Pointer location view state, only modified on the mHandler Looper.
    PointerLocationPointerEventListener mPointerLocationPointerEventListener;
    PointerLocationView mPointerLocationView;

    // The current size of the screen; really; extends into the overscan area of
    // the screen and doesn't account for any system elements like the status bar.
    int mOverscanScreenLeft, mOverscanScreenTop;
    int mOverscanScreenWidth, mOverscanScreenHeight;
    // The current visible size of the screen; really; (ir)regardless of whether the status
    // bar can be hidden but not extending into the overscan area.
    int mUnrestrictedScreenLeft, mUnrestrictedScreenTop;
    int mUnrestrictedScreenWidth, mUnrestrictedScreenHeight;
    // Like mOverscanScreen*, but allowed to move into the overscan region where appropriate.
    int mRestrictedOverscanScreenLeft, mRestrictedOverscanScreenTop;
    int mRestrictedOverscanScreenWidth, mRestrictedOverscanScreenHeight;
    // The current size of the screen; these may be different than (0,0)-(dw,dh)
    // if the status bar can't be hidden; in that case it effectively carves out
    // that area of the display from all other windows.
    int mRestrictedScreenLeft, mRestrictedScreenTop;
    int mRestrictedScreenWidth, mRestrictedScreenHeight;
    // During layout, the current screen borders accounting for any currently
    // visible system UI elements.
    int mSystemLeft, mSystemTop, mSystemRight, mSystemBottom;
    // For applications requesting stable content insets, these are them.
    int mStableLeft, mStableTop, mStableRight, mStableBottom;
    // For applications requesting stable content insets but have also set the
    // fullscreen window flag, these are the stable dimensions without the status bar.
    int mStableFullscreenLeft, mStableFullscreenTop;
    int mStableFullscreenRight, mStableFullscreenBottom;
    // During layout, the current screen borders with all outer decoration
    // (status bar, input method dock) accounted for.
    int mCurLeft, mCurTop, mCurRight, mCurBottom;
    // During layout, the frame in which content should be displayed
    // to the user, accounting for all screen decoration except for any
    // space they deem as available for other content.  This is usually
    // the same as mCur*, but may be larger if the screen decor has supplied
    // content insets.
    int mContentLeft, mContentTop, mContentRight, mContentBottom;
    // During layout, the current screen borders along which input method
    // windows are placed.
    int mDockLeft, mDockTop, mDockRight, mDockBottom;
    // During layout, the layer at which the doc window is placed.
    int mDockLayer;
    // During layout, this is the layer of the status bar.
    int mStatusBarLayer;
    int mLastSystemUiFlags;
    // Bits that we are in the process of clearing, so we want to prevent
    // them from being set by applications until everything has been updated
    // to have them clear.
    int mResettingSystemUiFlags = 0;
    // Bits that we are currently always keeping cleared.
    int mForceClearedSystemUiFlags = 0;
    // What we last reported to system UI about whether the compatibility
    // menu needs to be displayed.
    boolean mLastFocusNeedsMenu = false;

    FakeWindow mHideNavFakeWindow = null;

    static final Rect mTmpParentFrame = new Rect();
    static final Rect mTmpDisplayFrame = new Rect();
    static final Rect mTmpOverscanFrame = new Rect();
    static final Rect mTmpContentFrame = new Rect();
    static final Rect mTmpVisibleFrame = new Rect();
    static final Rect mTmpDecorFrame = new Rect();
    static final Rect mTmpNavigationFrame = new Rect();

    WindowState mTopFullscreenOpaqueWindowState;
    boolean mTopIsFullscreen;
    boolean mForceStatusBar;
    boolean mForceStatusBarFromKeyguard;
    boolean mHideLockScreen;
    boolean mForcingShowNavBar;
    int mForcingShowNavBarLayer;

    // States of keyguard dismiss.
    private static final int DISMISS_KEYGUARD_NONE = 0; // Keyguard not being dismissed.
    private static final int DISMISS_KEYGUARD_START = 1; // Keyguard needs to be dismissed.
    private static final int DISMISS_KEYGUARD_CONTINUE = 2; // Keyguard has been dismissed.
    int mDismissKeyguard = DISMISS_KEYGUARD_NONE;

    /** The window that is currently dismissing the keyguard. Dismissing the keyguard must only
     * be done once per window. */
    private WindowState mWinDismissingKeyguard;

    boolean mShowingLockscreen;
    boolean mShowingDream;
    boolean mDreamingLockscreen;
    boolean mHomePressed;
    boolean mHomeConsumed;
    boolean mBackLongPressed;
    boolean mMenuPressed;
    boolean mAppSwitchLongPressed;
    boolean mHomeDoubleTapPending;
    Intent mHomeIntent;
    Intent mCarDockIntent;
    Intent mDeskDockIntent;
    boolean mSearchKeyShortcutPending;
    boolean mConsumeSearchKeyUp;
    boolean mAssistKeyLongPressed;

    // Tracks user-customisable behavior for certain key events
    private int mLongPressOnHomeBehavior = -1;
    private int mLongPressOnBackBehavior = -1;
    private int mPressOnMenuBehavior = -1;
    private int mLongPressOnMenuBehavior = -1;
    private int mPressOnAssistBehavior = -1;
    private int mLongPressOnAssistBehavior = -1;
    private int mPressOnAppSwitchBehavior = -1;
    private int mLongPressOnAppSwitchBehavior = -1;

    // support for activating the lock screen while the screen is on
    boolean mAllowLockscreenWhenOn;
    int mLockScreenTimeout;
    boolean mLockScreenTimerActive;

    // Behavior of ENDCALL Button.  (See Settings.System.END_BUTTON_BEHAVIOR.)
    int mEndcallBehavior;

    // Behavior of POWER button while in-call and screen on.
    // (See Settings.Secure.INCALL_POWER_BUTTON_BEHAVIOR.)
    int mIncallPowerBehavior;

    Display mDisplay;

    int mLandscapeRotation = 0;  // default landscape rotation
    int mSeascapeRotation = 0;   // "other" landscape rotation, 180 degrees from mLandscapeRotation
    int mPortraitRotation = 0;   // default portrait rotation
    int mUpsideDownRotation = 0; // "other" portrait rotation

    int mOverscanLeft = 0;
    int mOverscanTop = 0;
    int mOverscanRight = 0;
    int mOverscanBottom = 0;

    // What we do when the user double-taps on home
    private int mDoubleTapOnHomeBehavior;

    private static final long VOLUME_DOUBLETAP_CHORD_DEBOUNCE_DELAY_MILLIS = 600;
    // Screenshot trigger states
    // Time to volume and power must be pressed within this interval of each other.
    private static final long SCREENSHOT_CHORD_DEBOUNCE_DELAY_MILLIS = 150;
    // Increase the chord delay when taking a screenshot from the keyguard
    private static final float KEYGUARD_SCREENSHOT_CHORD_DELAY_MULTIPLIER = 2.5f;
    // Time to volume and power must be pressed within this interval of each other.
    private static final long SCREENRECORD_CHORD_DEBOUNCE_DELAY_MILLIS = 150;
    // Increase the chord delay when taking a screen video recording from the keyguard
    private static final float KEYGUARD_SCREENRECORD_CHORD_DELAY_MULTIPLIER = 2.5f;
    private boolean mScreenshotChordEnabled;
    private boolean mScreenrecordChordEnabled;
    private boolean mVolumeDownKeyTriggered;
    private long mVolumeDownKeyTime;
    private boolean mVolumeDownKeyConsumedByScreenshotChord;
    private long mVolumeUpKeyTime;
    private boolean mVolumeUpKeyConsumedByScreenrecordChord;
    private boolean mVolumeUpKeyTriggered;
    private boolean mPowerKeyTriggered;
    private long mPowerKeyTime;
    private long mVolumeKeysDownTime;
    private boolean mVolumeKeysDoubleTapEnabled;

    /* The number of steps between min and max brightness */
    private static final int BRIGHTNESS_STEPS = 10;

    private boolean mVolumeWakeScreen;
    private boolean mVolBtnMusicControls;
    private boolean mIsLongPress;

    SettingsObserver mSettingsObserver;
    ShortcutManager mShortcutManager;
    PowerManager.WakeLock mBroadcastWakeLock;
    boolean mHavePendingMediaKeyRepeatWithWakeLock;

    private int mCurrentUserId;

    // Maps global key codes to the components that will handle them.
    private GlobalKeyManager mGlobalKeyManager;

    // Fallback actions by key code.
    private final SparseArray<KeyCharacterMap.FallbackAction> mFallbackActions =
            new SparseArray<KeyCharacterMap.FallbackAction>();

    private static final int MSG_ENABLE_POINTER_LOCATION = 1;
    private static final int MSG_DISABLE_POINTER_LOCATION = 2;
    private static final int MSG_DISPATCH_MEDIA_KEY_WITH_WAKE_LOCK = 3;
    private static final int MSG_DISPATCH_MEDIA_KEY_REPEAT_WITH_WAKE_LOCK = 4;
    private static final int MSG_DISPATCH_VOLKEY_WITH_WAKE_LOCK = 5;

    private class PolicyHandler extends Handler {
        @Override
        public void handleMessage(Message msg) {
            switch (msg.what) {
                case MSG_ENABLE_POINTER_LOCATION:
                    enablePointerLocation();
                    break;
                case MSG_DISABLE_POINTER_LOCATION:
                    disablePointerLocation();
                    break;
                case MSG_DISPATCH_MEDIA_KEY_WITH_WAKE_LOCK:
                    dispatchMediaKeyWithWakeLock((KeyEvent)msg.obj);
                    break;
                case MSG_DISPATCH_MEDIA_KEY_REPEAT_WITH_WAKE_LOCK:
                    dispatchMediaKeyRepeatWithWakeLock((KeyEvent)msg.obj);
                    break;
                case MSG_DISPATCH_VOLKEY_WITH_WAKE_LOCK:
                    mIsLongPress = true;
                    dispatchMediaKeyWithWakeLockToAudioService((KeyEvent)msg.obj);
                    dispatchMediaKeyWithWakeLockToAudioService(KeyEvent.changeAction((KeyEvent)msg.obj, KeyEvent.ACTION_UP));
                    break;
            }
        }
    }

    private UEventObserver mHDMIObserver = new UEventObserver() {
        @Override
        public void onUEvent(UEventObserver.UEvent event) {
            setHdmiPlugged("1".equals(event.get("SWITCH_STATE")));
        }
    };

    class SettingsObserver extends ContentObserver {
        SettingsObserver(Handler handler) {
            super(handler);
        }

        void observe() {
            // Observe all users' changes
            ContentResolver resolver = mContext.getContentResolver();
            resolver.registerContentObserver(Settings.System.getUriFor(
                    Settings.System.END_BUTTON_BEHAVIOR), false, this,
                    UserHandle.USER_ALL);
            resolver.registerContentObserver(Settings.Secure.getUriFor(
                    Settings.Secure.INCALL_POWER_BUTTON_BEHAVIOR), false, this,
                    UserHandle.USER_ALL);
            resolver.registerContentObserver(Settings.System.getUriFor(
                    Settings.System.ACCELEROMETER_ROTATION), false, this,
                    UserHandle.USER_ALL);
            resolver.registerContentObserver(Settings.System.getUriFor(
                    Settings.System.USER_ROTATION), false, this,
                    UserHandle.USER_ALL);
            resolver.registerContentObserver(Settings.System.getUriFor(
                    Settings.System.SCREEN_OFF_TIMEOUT), false, this,
                    UserHandle.USER_ALL);
            resolver.registerContentObserver(Settings.System.getUriFor(
                    Settings.System.POINTER_LOCATION), false, this,
                    UserHandle.USER_ALL);
            resolver.registerContentObserver(Settings.Secure.getUriFor(
                    Settings.Secure.DEFAULT_INPUT_METHOD), false, this,
                    UserHandle.USER_ALL);
            resolver.registerContentObserver(Settings.System.getUriFor(
                    Settings.Secure.IMMERSIVE_MODE_CONFIRMATIONS), false, this,
                    UserHandle.USER_ALL);
            resolver.registerContentObserver(Settings.AOKP.getUriFor(
                    Settings.AOKP.KEY_HOME_LONG_PRESS_ACTION), false, this,
                    UserHandle.USER_ALL);
            resolver.registerContentObserver(Settings.AOKP.getUriFor(
                    Settings.AOKP.KEY_HOME_DOUBLE_TAP_ACTION), false, this,
                    UserHandle.USER_ALL);
            resolver.registerContentObserver(Settings.AOKP.getUriFor(
                    Settings.AOKP.KEY_BACK_LONG_PRESS_ACTION), false, this,
                    UserHandle.USER_ALL);
            resolver.registerContentObserver(Settings.AOKP.getUriFor(
                    Settings.AOKP.KEY_MENU_ACTION), false, this,
                    UserHandle.USER_ALL);
            resolver.registerContentObserver(Settings.AOKP.getUriFor(
                    Settings.AOKP.KEY_MENU_LONG_PRESS_ACTION), false, this,
                    UserHandle.USER_ALL);
            resolver.registerContentObserver(Settings.AOKP.getUriFor(
                    Settings.AOKP.KEY_ASSIST_ACTION), false, this,
                    UserHandle.USER_ALL);
            resolver.registerContentObserver(Settings.AOKP.getUriFor(
                    Settings.AOKP.KEY_ASSIST_LONG_PRESS_ACTION), false, this,
                    UserHandle.USER_ALL);
            resolver.registerContentObserver(Settings.AOKP.getUriFor(
                    Settings.AOKP.KEY_APP_SWITCH_ACTION), false, this,
                    UserHandle.USER_ALL);
            resolver.registerContentObserver(Settings.AOKP.getUriFor(
                    Settings.AOKP.KEY_APP_SWITCH_LONG_PRESS_ACTION), false, this,
                    UserHandle.USER_ALL);
            resolver.registerContentObserver(Settings.AOKP.getUriFor(
                    Settings.AOKP.HARDWARE_KEY_REBINDING), false, this,
                    UserHandle.USER_ALL);
            resolver.registerContentObserver(Settings.AOKP.getUriFor(
                    Settings.AOKP.VOLUME_WAKE_SCREEN), false, this,
                    UserHandle.USER_ALL);
            resolver.registerContentObserver(Settings.AOKP.getUriFor(
                    Settings.AOKP.VOLUME_MUSIC_CONTROLS), false, this,
                    UserHandle.USER_ALL);
            resolver.registerContentObserver(Settings.AOKP.getUriFor(
                    Settings.AOKP.DOUBLE_TAP_VOLUME_KEYS), false, this,
                    UserHandle.USER_ALL);
            resolver.registerContentObserver(Settings.AOKP.getUriFor(
<<<<<<< HEAD
                    Settings.AOKP.ENABLE_NAVIGATION_BAR), false, this,
=======
                    Settings.AOKP.NAVIGATION_BAR_HEIGHT), false, this,
                    UserHandle.USER_ALL);
            resolver.registerContentObserver(Settings.AOKP.getUriFor(
                    Settings.AOKP.NAVIGATION_BAR_HEIGHT_LANDSCAPE), false, this,
                    UserHandle.USER_ALL);
            resolver.registerContentObserver(Settings.AOKP.getUriFor(
                    Settings.AOKP.NAVIGATION_BAR_WIDTH), false, this,
>>>>>>> c62774a1
                    UserHandle.USER_ALL);

            updateSettings();
        }

        @Override public void onChange(boolean selfChange) {
            updateSettings();
            updateRotation(false);
        }
    }

    class MyOrientationListener extends WindowOrientationListener {
        MyOrientationListener(Context context, Handler handler) {
            super(context, handler);
        }

        @Override
        public void onProposedRotationChanged(int rotation) {
            if (localLOGV) Slog.v(TAG, "onProposedRotationChanged, rotation=" + rotation);
            updateRotation(false);
        }
    }
    MyOrientationListener mOrientationListener;

    private final BarController mStatusBarController = new BarController("StatusBar",
            View.STATUS_BAR_TRANSIENT,
            View.STATUS_BAR_UNHIDE,
            View.STATUS_BAR_TRANSLUCENT,
            StatusBarManager.WINDOW_STATUS_BAR,
            WindowManager.LayoutParams.FLAG_TRANSLUCENT_STATUS);

    private final BarController mNavigationBarController = new BarController("NavigationBar",
            View.NAVIGATION_BAR_TRANSIENT,
            View.NAVIGATION_BAR_UNHIDE,
            View.NAVIGATION_BAR_TRANSLUCENT,
            StatusBarManager.WINDOW_NAVIGATION_BAR,
            WindowManager.LayoutParams.FLAG_TRANSLUCENT_NAVIGATION);

    private ImmersiveModeConfirmation mImmersiveModeConfirmation;

    private SystemGesturesPointerEventListener mSystemGestures;

    IStatusBarService getStatusBarService() {
        synchronized (mServiceAquireLock) {
            if (mStatusBarService == null) {
                mStatusBarService = IStatusBarService.Stub.asInterface(
                        ServiceManager.getService("statusbar"));
            }
            return mStatusBarService;
        }
    }

    /*
     * We always let the sensor be switched on by default except when
     * the user has explicitly disabled sensor based rotation or when the
     * screen is switched off.
     */
    boolean needSensorRunningLp() {
        if (mCurrentAppOrientation == ActivityInfo.SCREEN_ORIENTATION_SENSOR
                || mCurrentAppOrientation == ActivityInfo.SCREEN_ORIENTATION_FULL_SENSOR
                || mCurrentAppOrientation == ActivityInfo.SCREEN_ORIENTATION_SENSOR_PORTRAIT
                || mCurrentAppOrientation == ActivityInfo.SCREEN_ORIENTATION_SENSOR_LANDSCAPE) {
            // If the application has explicitly requested to follow the
            // orientation, then we need to turn the sensor or.
            return true;
        }
        if ((mCarDockEnablesAccelerometer && mDockMode == Intent.EXTRA_DOCK_STATE_CAR) ||
                (mDeskDockEnablesAccelerometer && (mDockMode == Intent.EXTRA_DOCK_STATE_DESK
                        || mDockMode == Intent.EXTRA_DOCK_STATE_LE_DESK
                        || mDockMode == Intent.EXTRA_DOCK_STATE_HE_DESK))) {
            // enable accelerometer if we are docked in a dock that enables accelerometer
            // orientation management,
            return true;
        }
        if (mUserRotationMode == USER_ROTATION_LOCKED) {
            // If the setting for using the sensor by default is enabled, then
            // we will always leave it on.  Note that the user could go to
            // a window that forces an orientation that does not use the
            // sensor and in theory we could turn it off... however, when next
            // turning it on we won't have a good value for the current
            // orientation for a little bit, which can cause orientation
            // changes to lag, so we'd like to keep it always on.  (It will
            // still be turned off when the screen is off.)
            return false;
        }
        return true;
    }

    /*
     * Various use cases for invoking this function
     * screen turning off, should always disable listeners if already enabled
     * screen turned on and current app has sensor based orientation, enable listeners
     * if not already enabled
     * screen turned on and current app does not have sensor orientation, disable listeners if
     * already enabled
     * screen turning on and current app has sensor based orientation, enable listeners if needed
     * screen turning on and current app has nosensor based orientation, do nothing
     */
    void updateOrientationListenerLp() {
        if (!mOrientationListener.canDetectOrientation()) {
            // If sensor is turned off or nonexistent for some reason
            return;
        }
        //Could have been invoked due to screen turning on or off or
        //change of the currently visible window's orientation
        if (localLOGV) Slog.v(TAG, "Screen status="+mScreenOnEarly+
                ", current orientation="+mCurrentAppOrientation+
                ", SensorEnabled="+mOrientationSensorEnabled);
        boolean disable = true;
        if (mScreenOnEarly) {
            if (needSensorRunningLp()) {
                disable = false;
                //enable listener if not already enabled
                if (!mOrientationSensorEnabled) {
                    mOrientationListener.enable();
                    if(localLOGV) Slog.v(TAG, "Enabling listeners");
                    mOrientationSensorEnabled = true;
                }
            }
        }
        //check if sensors need to be disabled
        if (disable && mOrientationSensorEnabled) {
            mOrientationListener.disable();
            if(localLOGV) Slog.v(TAG, "Disabling listeners");
            mOrientationSensorEnabled = false;
        }
    }

    private void interceptPowerKeyDown(boolean handled) {
        mPowerKeyHandled = handled;
        if (!handled) {
            mHandler.postDelayed(mPowerLongPress, ViewConfiguration.getGlobalActionKeyTimeout());
        }
    }

    private boolean interceptPowerKeyUp(boolean canceled) {
        if (!mPowerKeyHandled) {
            mHandler.removeCallbacks(mPowerLongPress);
            return !canceled;
        }
        return false;
    }

    private void cancelPendingPowerKeyAction() {
        if (!mPowerKeyHandled) {
            mHandler.removeCallbacks(mPowerLongPress);
        }
        if (mPowerKeyTriggered) {
            mPendingPowerKeyUpCanceled = true;
        }
    }

    private void interceptVolumeDoubleTapChord() {
        if (mVolumeKeysDoubleTapEnabled && !mPowerKeyTriggered
                && mVolumeDownKeyTriggered && mVolumeUpKeyTriggered) {
            final long now = SystemClock.uptimeMillis();
            if (now <= mVolumeDownKeyTime + SCREENSHOT_CHORD_DEBOUNCE_DELAY_MILLIS
                    && now <= mVolumeUpKeyTime + SCREENSHOT_CHORD_DEBOUNCE_DELAY_MILLIS
                    && now <= mVolumeKeysDownTime + VOLUME_DOUBLETAP_CHORD_DEBOUNCE_DELAY_MILLIS) {
                // volume down and volume up were triggered fairly recently separately, AND together.
               mHandler.postDelayed(mDoubleTapRunnable, getScreenshotChordLongPressDelay());
            }
            mVolumeDownKeyConsumedByScreenshotChord = true;
            mVolumeUpKeyConsumedByScreenrecordChord = true;
            mVolumeKeysDownTime = now;
        }
    }

    private void interceptScreenshotChord() {
        if (mScreenshotChordEnabled
                && mVolumeDownKeyTriggered && mPowerKeyTriggered && !mVolumeUpKeyTriggered) {
            final long now = SystemClock.uptimeMillis();
            if (now <= mVolumeDownKeyTime + SCREENSHOT_CHORD_DEBOUNCE_DELAY_MILLIS
                    && now <= mPowerKeyTime + SCREENSHOT_CHORD_DEBOUNCE_DELAY_MILLIS) {
                mVolumeDownKeyConsumedByScreenshotChord = true;
                cancelPendingPowerKeyAction();

                mHandler.postDelayed(mScreenshotRunnable, getScreenshotChordLongPressDelay());
            }
        }
    }

    private void interceptScreenrecordChord() {
        if (mScreenrecordChordEnabled
                && mVolumeUpKeyTriggered && mPowerKeyTriggered && !mVolumeDownKeyTriggered) {
            final long now = SystemClock.uptimeMillis();
            if (now <= mVolumeUpKeyTime + SCREENRECORD_CHORD_DEBOUNCE_DELAY_MILLIS
                    && now <= mPowerKeyTime + SCREENRECORD_CHORD_DEBOUNCE_DELAY_MILLIS) {
                mVolumeUpKeyConsumedByScreenrecordChord = true;
                cancelPendingPowerKeyAction();

                mHandler.postDelayed(mScreenrecordRunnable, getScreenrecordChordLongPressDelay());
            }
        }
    }

    private long getScreenshotChordLongPressDelay() {
        if (mKeyguardDelegate.isShowing()) {
            // Double the time it takes to take a screenshot from the keyguard
            return (long) (KEYGUARD_SCREENSHOT_CHORD_DELAY_MULTIPLIER *
                    ViewConfiguration.getGlobalActionKeyTimeout());
        }
        return ViewConfiguration.getGlobalActionKeyTimeout();
    }

    private long getScreenrecordChordLongPressDelay() {
        if (mKeyguardDelegate.isShowing()) {
            // Double the time it takes to take a screenrecord from the keyguard
            return (long) (KEYGUARD_SCREENRECORD_CHORD_DELAY_MULTIPLIER *
                    ViewConfiguration.getGlobalActionKeyTimeout());
        }
        return ViewConfiguration.getGlobalActionKeyTimeout();
    }

    private void cancelPendingScreenshotChordAction() {
        mHandler.removeCallbacks(mScreenshotRunnable);
    }

    private void cancelPendingScreenrecordChordAction() {
        mHandler.removeCallbacks(mScreenrecordRunnable);
    }

    private final Runnable mPowerLongPress = new Runnable() {
        @Override
        public void run() {
            // The context isn't read
            if (mLongPressOnPowerBehavior < 0) {
                mLongPressOnPowerBehavior = mContext.getResources().getInteger(
                        com.android.internal.R.integer.config_longPressOnPowerBehavior);
            }
            int resolvedBehavior = mLongPressOnPowerBehavior;
            if (FactoryTest.isLongPressOnPowerOffEnabled()) {
                resolvedBehavior = LONG_PRESS_POWER_SHUT_OFF_NO_CONFIRM;
            }

            switch (resolvedBehavior) {
            case LONG_PRESS_POWER_NOTHING:
                break;
            case LONG_PRESS_POWER_GLOBAL_ACTIONS:
                mPowerKeyHandled = true;
                if (!performHapticFeedbackLw(null, HapticFeedbackConstants.LONG_PRESS, false)) {
                    performAuditoryFeedbackForAccessibilityIfNeed();
                }
                sendCloseSystemWindows(SYSTEM_DIALOG_REASON_GLOBAL_ACTIONS);
                showGlobalActionsDialog();
                break;
            case LONG_PRESS_POWER_SHUT_OFF:
            case LONG_PRESS_POWER_SHUT_OFF_NO_CONFIRM:
                mPowerKeyHandled = true;
                performHapticFeedbackLw(null, HapticFeedbackConstants.LONG_PRESS, false);
                sendCloseSystemWindows(SYSTEM_DIALOG_REASON_GLOBAL_ACTIONS);
                mWindowManagerFuncs.shutdown(resolvedBehavior == LONG_PRESS_POWER_SHUT_OFF);
                break;
            }
        }
    };

    private final Runnable mDoubleTapRunnable = new Runnable() {
        @Override
        public void run() {
            try {
                if (mWindowManager.isRotationFrozen()) {
                    mWindowManager.thawRotation();
                } else {
                    mWindowManager.freezeRotation(-1);
                }
                updateRotation(true);
                Toast.makeText(mContext, com.android.internal.R.string.rotation_lock_toggled,
                        Toast.LENGTH_SHORT).show();
            } catch (RemoteException e) {
                // oh noooo....
            }
        }
    };

    private final Runnable mScreenshotRunnable = new Runnable() {
        @Override
        public void run() {
            takeScreenshot();
        }
    };

    private final Runnable mScreenrecordRunnable = new Runnable() {
        @Override
        public void run() {
            takeScreenrecord();
        }
    };

    Runnable mKillTask = new Runnable() {
        public void run() {
            final Intent intent = new Intent(Intent.ACTION_MAIN);
            final ActivityManager am = (ActivityManager)mContext
                    .getSystemService(Activity.ACTIVITY_SERVICE);
            String defaultHomePackage = "com.android.launcher";
            intent.addCategory(Intent.CATEGORY_HOME);
            final ResolveInfo res = mContext.getPackageManager().resolveActivity(intent, 0);
            if (res.activityInfo != null && !res.activityInfo.packageName.equals("android")) {
                defaultHomePackage = res.activityInfo.packageName;
            }
            boolean targetKilled = false;
            String packageName = am.getRunningTasks(1).get(0).topActivity.getPackageName();
            if (!defaultHomePackage.equals(packageName)) {
                am.forceStopPackage(packageName);
                targetKilled = true;
            }
            if (targetKilled) {
                performHapticFeedbackLw(null, HapticFeedbackConstants.LONG_PRESS, false);
                Toast.makeText(mContext, R.string.app_killed_message, Toast.LENGTH_SHORT).show();
            }
        }
    };

    void showGlobalActionsDialog() {
        if (mGlobalActions == null) {
            mGlobalActions = new GlobalActions(mContext, mWindowManagerFuncs);
        }
        final boolean keyguardShowing = keyguardIsShowingTq();
        mGlobalActions.showDialog(keyguardShowing, isDeviceProvisioned());
        if (keyguardShowing) {
            // since it took two seconds of long press to bring this up,
            // poke the wake lock so they have some time to see the dialog.
            mPowerManager.userActivity(SystemClock.uptimeMillis(), false);
        }
    }

    boolean isDeviceProvisioned() {
        return Settings.Global.getInt(
                mContext.getContentResolver(), Settings.Global.DEVICE_PROVISIONED, 0) != 0;
    }

    private void triggerVirtualKeypress(final int keyCode) {
        InputManager im = InputManager.getInstance();
        long now = SystemClock.uptimeMillis();

        final KeyEvent downEvent = new KeyEvent(now, now, KeyEvent.ACTION_DOWN,
                keyCode, 0, 0, KeyCharacterMap.VIRTUAL_KEYBOARD, 0,
                KeyEvent.FLAG_FROM_SYSTEM, InputDevice.SOURCE_KEYBOARD);
        final KeyEvent upEvent = KeyEvent.changeAction(downEvent, KeyEvent.ACTION_UP);

        im.injectInputEvent(downEvent, InputManager.INJECT_INPUT_EVENT_MODE_ASYNC);
        im.injectInputEvent(upEvent, InputManager.INJECT_INPUT_EVENT_MODE_ASYNC);
    }

    private void performKeyAction(int behavior) {
        switch (behavior) {
            case KEY_ACTION_NOTHING:
                break;
            case KEY_ACTION_MENU:
                triggerVirtualKeypress(KeyEvent.KEYCODE_MENU);
                break;
            case KEY_ACTION_APP_SWITCH:
                toggleRecentApps();
                break;
            case KEY_ACTION_SEARCH:
                launchAssistAction();
                break;
            case KEY_ACTION_VOICE_SEARCH:
                launchAssistLongPressAction();
                break;
            case KEY_ACTION_IN_APP_SEARCH:
                triggerVirtualKeypress(KeyEvent.KEYCODE_SEARCH);
                break;
            case KEY_ACTION_KILL_APP:
                mHandler.postDelayed(mKillTask, mBackKillTimeout);
                break;
            case KEY_ACTION_LAUNCH_CAMERA:
                triggerVirtualKeypress(KeyEvent.KEYCODE_CAMERA);
                break;
            default:
                break;
        }
    }

    private final Runnable mHomeDoubleTapTimeoutRunnable = new Runnable() {
        @Override
        public void run() {
            if (mHomeDoubleTapPending) {
                cancelPreloadRecentApps();
                mHomeDoubleTapPending = false;
                launchHomeFromHotKey();
            }
        }
    };

    /**
     * Create (if necessary) and show or dismiss the recent apps dialog according
     * according to the requested behavior.
     */
    void showOrHideRecentAppsDialog(final int behavior) {
        mHandler.post(new Runnable() {
            @Override
            public void run() {
                if (mRecentAppsDialog == null) {
                    mRecentAppsDialog = new RecentApplicationsDialog(mContext);
                }
                if (mRecentAppsDialog.isShowing()) {
                    switch (behavior) {
                        case RECENT_APPS_BEHAVIOR_SHOW_OR_DISMISS:
                        case RECENT_APPS_BEHAVIOR_DISMISS:
                            mRecentAppsDialog.dismiss();
                            break;
                        case RECENT_APPS_BEHAVIOR_DISMISS_AND_SWITCH:
                            mRecentAppsDialog.dismissAndSwitch();
                            break;
                        case RECENT_APPS_BEHAVIOR_EXIT_TOUCH_MODE_AND_SHOW:
                        default:
                            break;
                    }
                } else {
                    switch (behavior) {
                        case RECENT_APPS_BEHAVIOR_SHOW_OR_DISMISS:
                            mRecentAppsDialog.show();
                            break;
                        case RECENT_APPS_BEHAVIOR_EXIT_TOUCH_MODE_AND_SHOW:
                            try {
                                mWindowManager.setInTouchMode(false);
                            } catch (RemoteException e) {
                            }
                            mRecentAppsDialog.show();
                            break;
                        case RECENT_APPS_BEHAVIOR_DISMISS:
                        case RECENT_APPS_BEHAVIOR_DISMISS_AND_SWITCH:
                        default:
                            break;
                    }
                }
            }
        });
    }

    /** {@inheritDoc} */
    @Override
    public void init(Context context, IWindowManager windowManager,
            WindowManagerFuncs windowManagerFuncs) {
        mContext = context;
        mWindowManager = windowManager;
        mWindowManagerFuncs = windowManagerFuncs;
        mHeadless = "1".equals(SystemProperties.get("ro.config.headless", "0"));
        mHandler = new PolicyHandler();
        mOrientationListener = new MyOrientationListener(mContext, mHandler);
        try {
            mOrientationListener.setCurrentRotation(windowManager.getRotation());
        } catch (RemoteException ex) { }
        mSettingsObserver = new SettingsObserver(mHandler);
        mSettingsObserver.observe();
        mShortcutManager = new ShortcutManager(context, mHandler);
        mShortcutManager.observe();
        mUiMode = context.getResources().getInteger(
                com.android.internal.R.integer.config_defaultUiModeType);
        mHomeIntent =  new Intent(Intent.ACTION_MAIN, null);
        mHomeIntent.addCategory(Intent.CATEGORY_HOME);
        mHomeIntent.addFlags(Intent.FLAG_ACTIVITY_NEW_TASK
                | Intent.FLAG_ACTIVITY_RESET_TASK_IF_NEEDED);
        mCarDockIntent =  new Intent(Intent.ACTION_MAIN, null);
        mCarDockIntent.addCategory(Intent.CATEGORY_CAR_DOCK);
        mCarDockIntent.addFlags(Intent.FLAG_ACTIVITY_NEW_TASK
                | Intent.FLAG_ACTIVITY_RESET_TASK_IF_NEEDED);
        mDeskDockIntent =  new Intent(Intent.ACTION_MAIN, null);
        mDeskDockIntent.addCategory(Intent.CATEGORY_DESK_DOCK);
        mDeskDockIntent.addFlags(Intent.FLAG_ACTIVITY_NEW_TASK
                | Intent.FLAG_ACTIVITY_RESET_TASK_IF_NEEDED);

        mPowerManager = (PowerManager)context.getSystemService(Context.POWER_SERVICE);
        mBroadcastWakeLock = mPowerManager.newWakeLock(PowerManager.PARTIAL_WAKE_LOCK,
                "PhoneWindowManager.mBroadcastWakeLock");
        mEnableShiftMenuBugReports = "1".equals(SystemProperties.get("ro.debuggable"));
        mLidOpenRotation = readRotation(
                com.android.internal.R.integer.config_lidOpenRotation);
        mCarDockRotation = readRotation(
                com.android.internal.R.integer.config_carDockRotation);
        mDeskDockRotation = readRotation(
                com.android.internal.R.integer.config_deskDockRotation);
        mUndockedHdmiRotation = readRotation(
                com.android.internal.R.integer.config_undockedHdmiRotation);
        mCarDockEnablesAccelerometer = mContext.getResources().getBoolean(
                com.android.internal.R.bool.config_carDockEnablesAccelerometer);
        mDeskDockEnablesAccelerometer = mContext.getResources().getBoolean(
                com.android.internal.R.bool.config_deskDockEnablesAccelerometer);
        mLidKeyboardAccessibility = mContext.getResources().getInteger(
                com.android.internal.R.integer.config_lidKeyboardAccessibility);
        mLidNavigationAccessibility = mContext.getResources().getInteger(
                com.android.internal.R.integer.config_lidNavigationAccessibility);
        mLidControlsSleep = mContext.getResources().getBoolean(
                com.android.internal.R.bool.config_lidControlsSleep);
        mBackKillTimeout = mContext.getResources().getInteger(
                com.android.internal.R.integer.config_backKillTimeout);
        mTranslucentDecorEnabled = mContext.getResources().getBoolean(
                com.android.internal.R.bool.config_enableTranslucentDecor);
        mDeviceHardwareKeys = mContext.getResources().getInteger(
                com.android.internal.R.integer.config_deviceHardwareKeys);

        updateKeyAssignments();

        // register for dock events
        IntentFilter filter = new IntentFilter();
        filter.addAction(UiModeManager.ACTION_ENTER_CAR_MODE);
        filter.addAction(UiModeManager.ACTION_EXIT_CAR_MODE);
        filter.addAction(UiModeManager.ACTION_ENTER_DESK_MODE);
        filter.addAction(UiModeManager.ACTION_EXIT_DESK_MODE);
        filter.addAction(Intent.ACTION_DOCK_EVENT);
        Intent intent = context.registerReceiver(mDockReceiver, filter);
        if (intent != null) {
            // Retrieve current sticky dock event broadcast.
            mDockMode = intent.getIntExtra(Intent.EXTRA_DOCK_STATE,
                    Intent.EXTRA_DOCK_STATE_UNDOCKED);
        }

        // register for dream-related broadcasts
        filter = new IntentFilter();
        filter.addAction(Intent.ACTION_DREAMING_STARTED);
        filter.addAction(Intent.ACTION_DREAMING_STOPPED);
        context.registerReceiver(mDreamReceiver, filter);

        // register for multiuser-relevant broadcasts
        filter = new IntentFilter(Intent.ACTION_USER_SWITCHED);
        context.registerReceiver(mMultiuserReceiver, filter);

        // monitor for system gestures
        mSystemGestures = new SystemGesturesPointerEventListener(context,
                new SystemGesturesPointerEventListener.Callbacks() {
                    @Override
                    public void onSwipeFromTop() {
                        if (mStatusBar != null) {
                            requestTransientBars(mStatusBar);
                        }
                    }
                    @Override
                    public void onSwipeFromBottom() {
                        if (mNavigationBar != null && mNavigationBarOnBottom) {
                            requestTransientBars(mNavigationBar);
                        }
                    }
                    @Override
                    public void onSwipeFromRight() {
                        if (mNavigationBar != null && !mNavigationBarOnBottom) {
                            requestTransientBars(mNavigationBar);
                        }
                    }
                    @Override
                    public void onDebug() {
                        // no-op
                    }
                });
        mImmersiveModeConfirmation = new ImmersiveModeConfirmation(mContext);
        mWindowManagerFuncs.registerPointerEventListener(mSystemGestures);

        mVibrator = (Vibrator)context.getSystemService(Context.VIBRATOR_SERVICE);
        mLongPressVibePattern = getLongIntArray(mContext.getResources(),
                com.android.internal.R.array.config_longPressVibePattern);
        mVirtualKeyVibePattern = getLongIntArray(mContext.getResources(),
                com.android.internal.R.array.config_virtualKeyVibePattern);
        mKeyboardTapVibePattern = getLongIntArray(mContext.getResources(),
                com.android.internal.R.array.config_keyboardTapVibePattern);
        mSafeModeDisabledVibePattern = getLongIntArray(mContext.getResources(),
                com.android.internal.R.array.config_safeModeDisabledVibePattern);
        mSafeModeEnabledVibePattern = getLongIntArray(mContext.getResources(),
                com.android.internal.R.array.config_safeModeEnabledVibePattern);

        mScreenshotChordEnabled = mContext.getResources().getBoolean(
                com.android.internal.R.bool.config_enableScreenshotChord);
        mScreenrecordChordEnabled = mContext.getResources().getBoolean(
                com.android.internal.R.bool.config_enableScreenrecordChord);

        mGlobalKeyManager = new GlobalKeyManager(mContext);

        // Controls rotation and the like.
        initializeHdmiState();

        // Match current screen state.
        if (mPowerManager.isScreenOn()) {
            screenTurningOn(null);
        } else {
            screenTurnedOff(WindowManagerPolicy.OFF_BECAUSE_OF_USER);
        }

        String deviceKeyHandlerLib = mContext.getResources().getString(
                com.android.internal.R.string.config_deviceKeyHandlerLib);

        String deviceKeyHandlerClass = mContext.getResources().getString(
                com.android.internal.R.string.config_deviceKeyHandlerClass);

        if (!deviceKeyHandlerLib.isEmpty() && !deviceKeyHandlerClass.isEmpty()) {
            DexClassLoader loader =  new DexClassLoader(deviceKeyHandlerLib,
                    new ContextWrapper(mContext).getCacheDir().getAbsolutePath(),
                    null,
                    ClassLoader.getSystemClassLoader());
            try {
                Class<?> klass = loader.loadClass(deviceKeyHandlerClass);
                Constructor<?> constructor = klass.getConstructor(Context.class);
                mDeviceKeyHandler = (DeviceKeyHandler) constructor.newInstance(
                        mContext);
                if(DEBUG) Slog.d(TAG, "Device key handler loaded");
            } catch (Exception e) {
                Slog.w(TAG, "Could not instantiate device key handler "
                        + deviceKeyHandlerClass + " from class "
                        + deviceKeyHandlerLib, e);
            }
        }
        mPowerMenuReceiver = new PowerMenuReceiver(context);
        mPowerMenuReceiver.registerSelf();
    }

    private void updateKeyAssignments() {
        final boolean hasMenu = (mDeviceHardwareKeys & KEY_MASK_MENU) != 0;
        final boolean hasHome = (mDeviceHardwareKeys & KEY_MASK_HOME) != 0;
        final boolean hasBack = (mDeviceHardwareKeys & KEY_MASK_BACK) != 0;
        final boolean hasAssist = (mDeviceHardwareKeys & KEY_MASK_ASSIST) != 0;
        final boolean hasAppSwitch = (mDeviceHardwareKeys & KEY_MASK_APP_SWITCH) != 0;
        final boolean hasCamera = (mDeviceHardwareKeys & KEY_MASK_CAMERA) != 0;
        final ContentResolver resolver = mContext.getContentResolver();

        // initialize all assignments to sane defaults
        mPressOnMenuBehavior = KEY_ACTION_MENU;
        if (!hasMenu || hasAssist) {
            mLongPressOnMenuBehavior = KEY_ACTION_NOTHING;
        } else {
            mLongPressOnMenuBehavior = KEY_ACTION_SEARCH;
        }
        mPressOnAssistBehavior = KEY_ACTION_SEARCH;
        mLongPressOnAssistBehavior = KEY_ACTION_VOICE_SEARCH;
        mPressOnAppSwitchBehavior = KEY_ACTION_APP_SWITCH;
        mLongPressOnAppSwitchBehavior = KEY_ACTION_NOTHING;

        mLongPressOnHomeBehavior = mContext.getResources().getInteger(
                com.android.internal.R.integer.config_longPressOnHomeBehavior);
        if (mLongPressOnHomeBehavior < KEY_ACTION_NOTHING ||
                mLongPressOnHomeBehavior > KEY_ACTION_IN_APP_SEARCH) {
            mLongPressOnHomeBehavior = KEY_ACTION_NOTHING;
        }

        mDoubleTapOnHomeBehavior = mContext.getResources().getInteger(
                com.android.internal.R.integer.config_doubleTapOnHomeBehavior);
        if (mDoubleTapOnHomeBehavior < KEY_ACTION_NOTHING ||
                mDoubleTapOnHomeBehavior > KEY_ACTION_IN_APP_SEARCH) {
            mDoubleTapOnHomeBehavior = KEY_ACTION_NOTHING;
        }

        boolean keyRebindingEnabled = Settings.AOKP.getIntForUser(resolver,
                Settings.AOKP.HARDWARE_KEY_REBINDING, 0, UserHandle.USER_CURRENT) == 1;
        if (!keyRebindingEnabled) {
            mHasMenuKeyEnabled = hasMenu;
            return;
        }

        if (hasHome) {
            mLongPressOnHomeBehavior = Settings.AOKP.getIntForUser(resolver,
                    Settings.AOKP.KEY_HOME_LONG_PRESS_ACTION,
                    hasAppSwitch ? KEY_ACTION_NOTHING : KEY_ACTION_APP_SWITCH,
                    UserHandle.USER_CURRENT);
            mDoubleTapOnHomeBehavior = Settings.AOKP.getIntForUser(resolver,
                    Settings.AOKP.KEY_HOME_DOUBLE_TAP_ACTION,
                    mDoubleTapOnHomeBehavior, UserHandle.USER_CURRENT);
            mHasMenuKeyEnabled = mLongPressOnHomeBehavior == KEY_ACTION_MENU
                    || mDoubleTapOnHomeBehavior == KEY_ACTION_MENU;
        }
        if (hasMenu) {
            mPressOnMenuBehavior = Settings.AOKP.getIntForUser(resolver,
                    Settings.AOKP.KEY_MENU_ACTION,
                    KEY_ACTION_MENU, UserHandle.USER_CURRENT);
            mLongPressOnMenuBehavior = Settings.AOKP.getIntForUser(resolver,
                    Settings.AOKP.KEY_MENU_LONG_PRESS_ACTION,
                    hasAssist ? KEY_ACTION_NOTHING : KEY_ACTION_SEARCH,
                    UserHandle.USER_CURRENT);
            mHasMenuKeyEnabled |= mPressOnMenuBehavior == KEY_ACTION_MENU
                    || mLongPressOnMenuBehavior == KEY_ACTION_MENU;
        }
        if (hasBack) {
            mLongPressOnBackBehavior = Settings.AOKP.getIntForUser(resolver,
                    Settings.AOKP.KEY_BACK_LONG_PRESS_ACTION, KEY_ACTION_NOTHING,
                    UserHandle.USER_CURRENT);
            mHasMenuKeyEnabled = mLongPressOnBackBehavior == KEY_ACTION_MENU
                    || mDoubleTapOnHomeBehavior == KEY_ACTION_MENU;
        }
        if (hasAssist) {
            mPressOnAssistBehavior = Settings.AOKP.getIntForUser(resolver,
                    Settings.AOKP.KEY_ASSIST_ACTION,
                    KEY_ACTION_SEARCH, UserHandle.USER_CURRENT);
            mLongPressOnAssistBehavior = Settings.AOKP.getIntForUser(resolver,
                    Settings.AOKP.KEY_ASSIST_LONG_PRESS_ACTION,
                    KEY_ACTION_VOICE_SEARCH, UserHandle.USER_CURRENT);
            mHasMenuKeyEnabled |= mPressOnAssistBehavior == KEY_ACTION_MENU
                    || mLongPressOnAssistBehavior == KEY_ACTION_MENU;
        }
        if (hasAppSwitch) {
            mPressOnAppSwitchBehavior = Settings.AOKP.getIntForUser(resolver,
                    Settings.AOKP.KEY_APP_SWITCH_ACTION,
                    KEY_ACTION_APP_SWITCH, UserHandle.USER_CURRENT);
            mLongPressOnAppSwitchBehavior = Settings.AOKP.getIntForUser(resolver,
                    Settings.AOKP.KEY_APP_SWITCH_LONG_PRESS_ACTION,
                    KEY_ACTION_NOTHING, UserHandle.USER_CURRENT);
            mHasMenuKeyEnabled |= mPressOnAppSwitchBehavior == KEY_ACTION_MENU
                    || mLongPressOnAppSwitchBehavior == KEY_ACTION_MENU;
        }
    }
    @Override
    public void setInitialDisplaySize(Display display, int width, int height, int density) {
        // This method might be called before the policy has been fully initialized
        // or for other displays we don't care about.
        if (mContext == null || display.getDisplayId() != Display.DEFAULT_DISPLAY) {
            return;
        }
        mDisplay = display;

        final Resources res = mContext.getResources();
        int shortSize, longSize;
        if (width > height) {
            shortSize = height;
            longSize = width;
            mLandscapeRotation = Surface.ROTATION_0;
            mSeascapeRotation = Surface.ROTATION_180;
            if (res.getBoolean(com.android.internal.R.bool.config_reverseDefaultRotation)) {
                mPortraitRotation = Surface.ROTATION_90;
                mUpsideDownRotation = Surface.ROTATION_270;
            } else {
                mPortraitRotation = Surface.ROTATION_270;
                mUpsideDownRotation = Surface.ROTATION_90;
            }
        } else {
            shortSize = width;
            longSize = height;
            mPortraitRotation = Surface.ROTATION_0;
            mUpsideDownRotation = Surface.ROTATION_180;
            if (res.getBoolean(com.android.internal.R.bool.config_reverseDefaultRotation)) {
                mLandscapeRotation = Surface.ROTATION_270;
                mSeascapeRotation = Surface.ROTATION_90;
            } else {
                mLandscapeRotation = Surface.ROTATION_90;
                mSeascapeRotation = Surface.ROTATION_270;
            }
        }

        mStatusBarHeight =
                res.getDimensionPixelSize(com.android.internal.R.dimen.status_bar_height);

        // Height of the navigation bar when presented horizontally at bottom
        mNavigationBarHeightForRotation[mPortraitRotation] =
        mNavigationBarHeightForRotation[mUpsideDownRotation] =
                (mUserNavBarHeight > 0) ?
                        dpToPixels(mUserNavBarHeight, mContext) :
                        res.getDimensionPixelSize(
                                com.android.internal.R.dimen.navigation_bar_height);
        mNavigationBarHeightForRotation[mLandscapeRotation] =
        mNavigationBarHeightForRotation[mSeascapeRotation] =
                (mUserNavBarHeightLand > 0) ?
                        dpToPixels(mUserNavBarHeightLand, mContext) :
                        res.getDimensionPixelSize(
                                com.android.internal.R.dimen.navigation_bar_height_landscape);

        // Width of the navigation bar when presented vertically along one side
        mNavigationBarWidthForRotation[mPortraitRotation] =
        mNavigationBarWidthForRotation[mUpsideDownRotation] =
        mNavigationBarWidthForRotation[mLandscapeRotation] =
        mNavigationBarWidthForRotation[mSeascapeRotation] =
                (mUserNavBarWidth > 0) ?
                        dpToPixels(mUserNavBarWidth, mContext) :
                        res.getDimensionPixelSize(
                                com.android.internal.R.dimen.navigation_bar_width);

        // SystemUI (status bar) layout policy
        int shortSizeDp = shortSize * DisplayMetrics.DENSITY_DEFAULT / density;
        int longSizeDp = longSize * DisplayMetrics.DENSITY_DEFAULT / density;

        // Allow the navigation bar to move on small devices (phones).
        mNavigationBarCanMove = shortSizeDp < 600;

            if (mContext.getResources().getBoolean(
                    com.android.internal.R.bool.config_showNavigationBar)) {
                    mHasNavigationBar = true;
            } else {
            mHasNavigationBar = (Settings.System.getInt(mContext.getContentResolver(),
                    Settings.System.KONSTA_NAVBAR, 0) == 1);
            }
        // Allow a system property to override this. Used by the emulator.
        // See also hasNavigationBar().
        String navBarOverride = SystemProperties.get("qemu.hw.mainkeys");
        if ("1".equals(navBarOverride)) {
            mHasNavigationBar = false;
        } else if ("0".equals(navBarOverride)) {
            mHasNavigationBar = true;
        }

        // For demo purposes, allow the rotation of the HDMI display to be controlled.
        // By default, HDMI locks rotation to landscape.
        if ("portrait".equals(SystemProperties.get("persist.demo.hdmirotation"))) {
            mDemoHdmiRotation = mPortraitRotation;
        } else {
            mDemoHdmiRotation = mLandscapeRotation;
        }
        mDemoHdmiRotationLock = SystemProperties.getBoolean("persist.demo.hdmirotationlock", false);

        // Only force the default orientation if the screen is xlarge, at least 960dp x 720dp, per
        // http://developer.android.com/guide/practices/screens_support.html#range
        mForceDefaultOrientation = longSizeDp >= 960 && shortSizeDp >= 720 &&
                res.getBoolean(com.android.internal.R.bool.config_forceDefaultOrientation) &&
                // For debug purposes the next line turns this feature off with:
                // $ adb shell setprop config.override_forced_orient true
                // $ adb shell wm size reset
                !"true".equals(SystemProperties.get("config.override_forced_orient"));
    }

    /**
     * @return whether the navigation bar can be hidden, e.g. the device has a
     *         navigation bar and touch exploration is not enabled
     */
    private boolean canHideNavigationBar() {
        return hasNavigationBar() && !mTouchExplorationEnabled;
    }

    @Override
    public boolean isDefaultOrientationForced() {
        return mForceDefaultOrientation;
    }

    @Override
    public void setDisplayOverscan(Display display, int left, int top, int right, int bottom) {
        if (display.getDisplayId() == Display.DEFAULT_DISPLAY) {
            mOverscanLeft = left;
            mOverscanTop = top;
            mOverscanRight = right;
            mOverscanBottom = bottom;
        }
    }

    public void updateSettings() {
        DisplayMetrics metrics = new DisplayMetrics();
        WindowManager wm = (WindowManager)mContext.getSystemService(Context.WINDOW_SERVICE);
        wm.getDefaultDisplay().getMetrics(metrics);
        int density = metrics.densityDpi;
        ContentResolver resolver = mContext.getContentResolver();
        boolean updateRotation = false;
        synchronized (mLock) {
            mEndcallBehavior = Settings.System.getIntForUser(resolver,
                    Settings.System.END_BUTTON_BEHAVIOR,
                    Settings.System.END_BUTTON_BEHAVIOR_DEFAULT,
                    UserHandle.USER_CURRENT);
            mIncallPowerBehavior = Settings.Secure.getIntForUser(resolver,
                    Settings.Secure.INCALL_POWER_BUTTON_BEHAVIOR,
                    Settings.Secure.INCALL_POWER_BUTTON_BEHAVIOR_DEFAULT,
                    UserHandle.USER_CURRENT);

            updateKeyAssignments();

            mWantsNavigationBar = Settings.AOKP.getBoolean(resolver,
                    Settings.AOKP.ENABLE_NAVIGATION_BAR, mHasNavigationBar);

            // Configure rotation lock.
            int userRotation = Settings.System.getIntForUser(resolver,
                    Settings.System.USER_ROTATION, Surface.ROTATION_0,
                    UserHandle.USER_CURRENT);
            if (mUserRotation != userRotation) {
                mUserRotation = userRotation;
                updateRotation = true;
            }
            int userRotationMode = Settings.System.getIntForUser(resolver,
                    Settings.System.ACCELEROMETER_ROTATION, 0, UserHandle.USER_CURRENT) != 0 ?
                            WindowManagerPolicy.USER_ROTATION_FREE :
                                    WindowManagerPolicy.USER_ROTATION_LOCKED;
            if (mUserRotationMode != userRotationMode) {
                mUserRotationMode = userRotationMode;
                updateRotation = true;
                updateOrientationListenerLp();
            }
            mVolumeKeysDoubleTapEnabled = Settings.AOKP.getBooleanForUser(resolver,
                    Settings.AOKP.DOUBLE_TAP_VOLUME_KEYS, true, UserHandle.USER_CURRENT);

            mVolumeWakeScreen = Settings.AOKP.getBoolean(resolver,
                    Settings.AOKP.VOLUME_WAKE_SCREEN, false);
            mVolBtnMusicControls = Settings.AOKP.getBoolean(resolver,
                    Settings.AOKP.VOLUME_MUSIC_CONTROLS, false);

            if (mSystemReady) {
                int pointerLocation = Settings.System.getIntForUser(resolver,
                        Settings.System.POINTER_LOCATION, 0, UserHandle.USER_CURRENT);
                if (mPointerLocationMode != pointerLocation) {
                    mPointerLocationMode = pointerLocation;
                    mHandler.sendEmptyMessage(pointerLocation != 0 ?
                            MSG_ENABLE_POINTER_LOCATION : MSG_DISABLE_POINTER_LOCATION);
                }
            }
            // use screen off timeout setting as the timeout for the lockscreen
            mLockScreenTimeout = Settings.System.getIntForUser(resolver,
                    Settings.System.SCREEN_OFF_TIMEOUT, 0, UserHandle.USER_CURRENT);
            String imId = Settings.Secure.getStringForUser(resolver,
                    Settings.Secure.DEFAULT_INPUT_METHOD, UserHandle.USER_CURRENT);
            boolean hasSoftInput = imId != null && imId.length() > 0;
            if (mHasSoftInput != hasSoftInput) {
                mHasSoftInput = hasSoftInput;
                updateRotation = true;
            }
            if (mImmersiveModeConfirmation != null) {
                mImmersiveModeConfirmation.loadSetting();
            }
        }
        if (updateRotation) {
            updateRotation(true);
        }
        int NavHeight = Settings.AOKP.getInt(resolver,
                Settings.AOKP.NAVIGATION_BAR_HEIGHT, 0);
        int NavHeightLand = Settings.AOKP.getInt(resolver,
                Settings.AOKP.NAVIGATION_BAR_HEIGHT_LANDSCAPE, 0);
        int NavWidth = Settings.AOKP.getInt(resolver,
                Settings.AOKP.NAVIGATION_BAR_WIDTH, 0);
        if (NavHeight != mUserNavBarHeight || NavHeightLand != mUserNavBarHeightLand || NavWidth != mUserNavBarWidth) {
            mUserNavBarHeight = NavHeight;
            mUserNavBarHeightLand = NavHeightLand;
            mUserNavBarWidth = NavWidth;
            if(mDisplay != null)
                setInitialDisplaySize(mDisplay, mUnrestrictedScreenWidth, mUnrestrictedScreenHeight, density);
        }
    }

    private void enablePointerLocation() {
        if (mPointerLocationView == null) {
            mPointerLocationView = new PointerLocationView(mContext);
            mPointerLocationView.setPrintCoords(false);

            WindowManager.LayoutParams lp = new WindowManager.LayoutParams(
                    WindowManager.LayoutParams.MATCH_PARENT,
                    WindowManager.LayoutParams.MATCH_PARENT);
            lp.type = WindowManager.LayoutParams.TYPE_SECURE_SYSTEM_OVERLAY;
            lp.flags = WindowManager.LayoutParams.FLAG_FULLSCREEN
                    | WindowManager.LayoutParams.FLAG_NOT_TOUCHABLE
                    | WindowManager.LayoutParams.FLAG_NOT_FOCUSABLE
                    | WindowManager.LayoutParams.FLAG_LAYOUT_IN_SCREEN;
            if (ActivityManager.isHighEndGfx()) {
                lp.flags |= WindowManager.LayoutParams.FLAG_HARDWARE_ACCELERATED;
                lp.privateFlags |=
                        WindowManager.LayoutParams.PRIVATE_FLAG_FORCE_HARDWARE_ACCELERATED;
            }
            lp.format = PixelFormat.TRANSLUCENT;
            lp.setTitle("PointerLocation");
            WindowManager wm = (WindowManager)
                    mContext.getSystemService(Context.WINDOW_SERVICE);
            lp.inputFeatures |= WindowManager.LayoutParams.INPUT_FEATURE_NO_INPUT_CHANNEL;
            wm.addView(mPointerLocationView, lp);

            mPointerLocationPointerEventListener = new PointerLocationPointerEventListener();
            mWindowManagerFuncs.registerPointerEventListener(mPointerLocationPointerEventListener);
        }
    }

    private void disablePointerLocation() {
        if (mPointerLocationPointerEventListener != null) {
            mWindowManagerFuncs.unregisterPointerEventListener(
                    mPointerLocationPointerEventListener);
            mPointerLocationPointerEventListener = null;
        }

        if (mPointerLocationView != null) {
            WindowManager wm = (WindowManager)
                    mContext.getSystemService(Context.WINDOW_SERVICE);
            wm.removeView(mPointerLocationView);
            mPointerLocationView = null;
        }
    }

    private int readRotation(int resID) {
        try {
            int rotation = mContext.getResources().getInteger(resID);
            switch (rotation) {
                case 0:
                    return Surface.ROTATION_0;
                case 90:
                    return Surface.ROTATION_90;
                case 180:
                    return Surface.ROTATION_180;
                case 270:
                    return Surface.ROTATION_270;
            }
        } catch (Resources.NotFoundException e) {
            // fall through
        }
        return -1;
    }

    /** {@inheritDoc} */
    @Override
    public int checkAddPermission(WindowManager.LayoutParams attrs, int[] outAppOp) {
        int type = attrs.type;

        outAppOp[0] = AppOpsManager.OP_NONE;

        if (type < WindowManager.LayoutParams.FIRST_SYSTEM_WINDOW
                || type > WindowManager.LayoutParams.LAST_SYSTEM_WINDOW) {
            return WindowManagerGlobal.ADD_OKAY;
        }
        String permission = null;
        switch (type) {
            case TYPE_TOAST:
                // XXX right now the app process has complete control over
                // this...  should introduce a token to let the system
                // monitor/control what they are doing.
                break;
            case TYPE_DREAM:
            case TYPE_INPUT_METHOD:
            case TYPE_WALLPAPER:
            case TYPE_PRIVATE_PRESENTATION:
                // The window manager will check these.
                break;
            case TYPE_PHONE:
            case TYPE_PRIORITY_PHONE:
            case TYPE_SYSTEM_ALERT:
            case TYPE_SYSTEM_ERROR:
            case TYPE_SYSTEM_OVERLAY:
                permission = android.Manifest.permission.SYSTEM_ALERT_WINDOW;
                outAppOp[0] = AppOpsManager.OP_SYSTEM_ALERT_WINDOW;
                break;
            default:
                permission = android.Manifest.permission.INTERNAL_SYSTEM_WINDOW;
        }
        if (permission != null) {
            if (mContext.checkCallingOrSelfPermission(permission)
                    != PackageManager.PERMISSION_GRANTED) {
                return WindowManagerGlobal.ADD_PERMISSION_DENIED;
            }
        }
        return WindowManagerGlobal.ADD_OKAY;
    }

    @Override
    public boolean checkShowToOwnerOnly(WindowManager.LayoutParams attrs) {

        // If this switch statement is modified, modify the comment in the declarations of
        // the type in {@link WindowManager.LayoutParams} as well.
        switch (attrs.type) {
            default:
                // These are the windows that by default are shown only to the user that created
                // them. If this needs to be overridden, set
                // {@link WindowManager.LayoutParams.PRIVATE_FLAG_SHOW_FOR_ALL_USERS} in
                // {@link WindowManager.LayoutParams}. Note that permission
                // {@link android.Manifest.permission.INTERNAL_SYSTEM_WINDOW} is required as well.
                if ((attrs.privateFlags & PRIVATE_FLAG_SHOW_FOR_ALL_USERS) == 0) {
                    return true;
                }
                break;

            // These are the windows that by default are shown to all users. However, to
            // protect against spoofing, check permissions below.
            case TYPE_APPLICATION_STARTING:
            case TYPE_BOOT_PROGRESS:
            case TYPE_DISPLAY_OVERLAY:
            case TYPE_HIDDEN_NAV_CONSUMER:
            case TYPE_KEYGUARD:
            case TYPE_KEYGUARD_SCRIM:
            case TYPE_KEYGUARD_DIALOG:
            case TYPE_MAGNIFICATION_OVERLAY:
            case TYPE_NAVIGATION_BAR:
            case TYPE_NAVIGATION_BAR_PANEL:
            case TYPE_PHONE:
            case TYPE_POINTER:
            case TYPE_PRIORITY_PHONE:
            case TYPE_RECENTS_OVERLAY:
            case TYPE_SEARCH_BAR:
            case TYPE_STATUS_BAR:
            case TYPE_STATUS_BAR_PANEL:
            case TYPE_STATUS_BAR_SUB_PANEL:
            case TYPE_SYSTEM_DIALOG:
            case TYPE_UNIVERSE_BACKGROUND:
            case TYPE_VOLUME_OVERLAY:
            case TYPE_PRIVATE_PRESENTATION:
                break;
        }

        // Check if third party app has set window to system window type.
        return mContext.checkCallingOrSelfPermission(
                android.Manifest.permission.INTERNAL_SYSTEM_WINDOW)
                        != PackageManager.PERMISSION_GRANTED;
    }

    @Override
    public void adjustWindowParamsLw(WindowManager.LayoutParams attrs) {
        switch (attrs.type) {
            case TYPE_SYSTEM_OVERLAY:
            case TYPE_SECURE_SYSTEM_OVERLAY:
                // These types of windows can't receive input events.
                attrs.flags |= WindowManager.LayoutParams.FLAG_NOT_FOCUSABLE
                        | WindowManager.LayoutParams.FLAG_NOT_TOUCHABLE;
                attrs.flags &= ~WindowManager.LayoutParams.FLAG_WATCH_OUTSIDE_TOUCH;
                break;
        }
    }
    
    void readLidState() {
        mLidState = mWindowManagerFuncs.getLidState();
    }
    
    private boolean isHidden(int accessibilityMode) {
        switch (accessibilityMode) {
            case 1:
                return mLidState == LID_CLOSED;
            case 2:
                return mLidState == LID_OPEN;
            default:
                return false;
        }
    }

    /** {@inheritDoc} */
    @Override
    public void adjustConfigurationLw(Configuration config, int keyboardPresence,
            int navigationPresence) {
        mHaveBuiltInKeyboard = (keyboardPresence & PRESENCE_INTERNAL) != 0;

        readLidState();
        applyLidSwitchState();

        if (config.keyboard == Configuration.KEYBOARD_NOKEYS
                || (keyboardPresence == PRESENCE_INTERNAL
                        && isHidden(mLidKeyboardAccessibility))) {
            config.hardKeyboardHidden = Configuration.HARDKEYBOARDHIDDEN_YES;
            if (!mHasSoftInput) {
                config.keyboardHidden = Configuration.KEYBOARDHIDDEN_YES;
            }
        }

        if (config.navigation == Configuration.NAVIGATION_NONAV
                || (navigationPresence == PRESENCE_INTERNAL
                        && isHidden(mLidNavigationAccessibility))) {
            config.navigationHidden = Configuration.NAVIGATIONHIDDEN_YES;
        }
    }

    /** {@inheritDoc} */
    @Override
    public int windowTypeToLayerLw(int type) {
        if (type >= FIRST_APPLICATION_WINDOW && type <= LAST_APPLICATION_WINDOW) {
            return 2;
        }
        switch (type) {
        case TYPE_UNIVERSE_BACKGROUND:
            return 1;
        case TYPE_PRIVATE_PRESENTATION:
            return 2;
        case TYPE_WALLPAPER:
            // wallpaper is at the bottom, though the window manager may move it.
            return 2;
        case TYPE_PHONE:
            return 3;
        case TYPE_SEARCH_BAR:
            return 4;
        case TYPE_RECENTS_OVERLAY:
        case TYPE_SYSTEM_DIALOG:
            return 5;
        case TYPE_TOAST:
            // toasts and the plugged-in battery thing
            return 6;
        case TYPE_PRIORITY_PHONE:
            // SIM errors and unlock.  Not sure if this really should be in a high layer.
            return 7;
        case TYPE_DREAM:
            // used for Dreams (screensavers with TYPE_DREAM windows)
            return 8;
        case TYPE_SYSTEM_ALERT:
            // like the ANR / app crashed dialogs
            return 9;
        case TYPE_INPUT_METHOD:
            // on-screen keyboards and other such input method user interfaces go here.
            return 10;
        case TYPE_INPUT_METHOD_DIALOG:
            // on-screen keyboards and other such input method user interfaces go here.
            return 11;
        case TYPE_KEYGUARD_SCRIM:
            // the safety window that shows behind keyguard while keyguard is starting
            return 12;
        case TYPE_KEYGUARD:
            // the keyguard; nothing on top of these can take focus, since they are
            // responsible for power management when displayed.
            return 13;
        case TYPE_KEYGUARD_DIALOG:
            return 14;
        case TYPE_STATUS_BAR_SUB_PANEL:
            return 15;
        case TYPE_STATUS_BAR:
            return 16;
        case TYPE_STATUS_BAR_PANEL:
            return 17;
        case TYPE_VOLUME_OVERLAY:
            // the on-screen volume indicator and controller shown when the user
            // changes the device volume
            return 18;
        case TYPE_SYSTEM_OVERLAY:
            // the on-screen volume indicator and controller shown when the user
            // changes the device volume
            return 19;
        case TYPE_NAVIGATION_BAR:
            // the navigation bar, if available, shows atop most things
            return 20;
        case TYPE_NAVIGATION_BAR_PANEL:
            // some panels (e.g. search) need to show on top of the navigation bar
            return 21;
        case TYPE_SYSTEM_ERROR:
            // system-level error dialogs
            return 22;
        case TYPE_MAGNIFICATION_OVERLAY:
            // used to highlight the magnified portion of a display
            return 23;
        case TYPE_DISPLAY_OVERLAY:
            // used to simulate secondary display devices
            return 24;
        case TYPE_DRAG:
            // the drag layer: input for drag-and-drop is associated with this window,
            // which sits above all other focusable windows
            return 25;
        case TYPE_SECURE_SYSTEM_OVERLAY:
            return 26;
        case TYPE_BOOT_PROGRESS:
            return 27;
        case TYPE_POINTER:
            // the (mouse) pointer layer
            return 28;
        case TYPE_HIDDEN_NAV_CONSUMER:
            return 29;
        }
        Log.e(TAG, "Unknown window type: " + type);
        return 2;
    }

    /** {@inheritDoc} */
    @Override
    public int subWindowTypeToLayerLw(int type) {
        switch (type) {
        case TYPE_APPLICATION_PANEL:
        case TYPE_APPLICATION_ATTACHED_DIALOG:
            return APPLICATION_PANEL_SUBLAYER;
        case TYPE_APPLICATION_MEDIA:
            return APPLICATION_MEDIA_SUBLAYER;
        case TYPE_APPLICATION_MEDIA_OVERLAY:
            return APPLICATION_MEDIA_OVERLAY_SUBLAYER;
        case TYPE_APPLICATION_SUB_PANEL:
            return APPLICATION_SUB_PANEL_SUBLAYER;
        }
        Log.e(TAG, "Unknown sub-window type: " + type);
        return 0;
    }

    @Override
    public int getMaxWallpaperLayer() {
        return windowTypeToLayerLw(TYPE_STATUS_BAR);
    }

    @Override
    public int getAboveUniverseLayer() {
        return windowTypeToLayerLw(TYPE_SYSTEM_ERROR);
    }

    public int getNonDecorDisplayWidth(int fullWidth, int fullHeight, int rotation) {
        if (hasNavigationBar()) {
            // For a basic navigation bar, when we are in landscape mode we place
            // the navigation bar to the side.
            if (mNavigationBarCanMove && fullWidth > fullHeight) {
                return fullWidth - mNavigationBarWidthForRotation[rotation];
            }
        }
        return fullWidth;
    }

    public int getNonDecorDisplayHeight(int fullWidth, int fullHeight, int rotation) {
        if (hasNavigationBar()) {
            // For a basic navigation bar, when we are in portrait mode we place
            // the navigation bar to the bottom.
            if (!mNavigationBarCanMove || fullWidth < fullHeight) {
                return fullHeight - mNavigationBarHeightForRotation[rotation];
            }
        }
        return fullHeight;
    }

    public int getConfigDisplayWidth(int fullWidth, int fullHeight, int rotation) {
        return getNonDecorDisplayWidth(fullWidth, fullHeight, rotation);
    }

    public int getConfigDisplayHeight(int fullWidth, int fullHeight, int rotation) {
        // There is a separate status bar at the top of the display.  We don't count that as part
        // of the fixed decor, since it can hide; however, for purposes of configurations,
        // we do want to exclude it since applications can't generally use that part
        // of the screen.
        return getNonDecorDisplayHeight(fullWidth, fullHeight, rotation) - mStatusBarHeight;
    }

    @Override
    public boolean doesForceHide(WindowState win, WindowManager.LayoutParams attrs) {
        return attrs.type == WindowManager.LayoutParams.TYPE_KEYGUARD;
    }

    @Override
    public boolean canBeForceHidden(WindowState win, WindowManager.LayoutParams attrs) {
        switch (attrs.type) {
            case TYPE_STATUS_BAR:
            case TYPE_NAVIGATION_BAR:
            case TYPE_WALLPAPER:
            case TYPE_DREAM:
            case TYPE_UNIVERSE_BACKGROUND:
            case TYPE_KEYGUARD:
            case TYPE_KEYGUARD_SCRIM:
                return false;
            default:
                return true;
        }
    }

    /** {@inheritDoc} */
    @Override
    public View addStartingWindow(IBinder appToken, String packageName, int theme,
            CompatibilityInfo compatInfo, CharSequence nonLocalizedLabel, int labelRes,
            int icon, int logo, int windowFlags) {
        if (!SHOW_STARTING_ANIMATIONS) {
            return null;
        }
        if (packageName == null) {
            return null;
        }

        WindowManager wm = null;
        View view = null;

        try {
            Context context = mContext;
            if (DEBUG_STARTING_WINDOW) Slog.d(TAG, "addStartingWindow " + packageName
                    + ": nonLocalizedLabel=" + nonLocalizedLabel + " theme="
                    + Integer.toHexString(theme));

            try {
                context = context.createPackageContext(packageName, 0);
                if (theme != context.getThemeResId()) {

                    context.setTheme(theme);
                }
            } catch (PackageManager.NameNotFoundException e) {
                // Ignore
            }

            Window win = PolicyManager.makeNewWindow(context);
            final TypedArray ta = win.getWindowStyle();
            if (ta.getBoolean(
                        com.android.internal.R.styleable.Window_windowDisablePreview, false)
                || ta.getBoolean(
                        com.android.internal.R.styleable.Window_windowShowWallpaper,false)) {
                return null;
            }

            Resources r = context.getResources();
            win.setTitle(r.getText(labelRes, nonLocalizedLabel));

            win.setType(
                WindowManager.LayoutParams.TYPE_APPLICATION_STARTING);
            // Force the window flags: this is a fake window, so it is not really
            // touchable or focusable by the user.  We also add in the ALT_FOCUSABLE_IM
            // flag because we do know that the next window will take input
            // focus, so we want to get the IME window up on top of us right away.
            win.setFlags(
                windowFlags|
                WindowManager.LayoutParams.FLAG_NOT_TOUCHABLE|
                WindowManager.LayoutParams.FLAG_NOT_FOCUSABLE|
                WindowManager.LayoutParams.FLAG_ALT_FOCUSABLE_IM,
                windowFlags|
                WindowManager.LayoutParams.FLAG_NOT_TOUCHABLE|
                WindowManager.LayoutParams.FLAG_NOT_FOCUSABLE|
                WindowManager.LayoutParams.FLAG_ALT_FOCUSABLE_IM);

            win.setDefaultIcon(icon);
            win.setDefaultLogo(logo);

            win.setLayout(WindowManager.LayoutParams.MATCH_PARENT,
                    WindowManager.LayoutParams.MATCH_PARENT);

            final WindowManager.LayoutParams params = win.getAttributes();
            params.token = appToken;
            params.packageName = packageName;
            params.windowAnimations = win.getWindowStyle().getResourceId(
                    com.android.internal.R.styleable.Window_windowAnimationStyle, 0);
            params.privateFlags |=
                    WindowManager.LayoutParams.PRIVATE_FLAG_FAKE_HARDWARE_ACCELERATED;
            params.privateFlags |= WindowManager.LayoutParams.PRIVATE_FLAG_SHOW_FOR_ALL_USERS;

            if (!compatInfo.supportsScreen()) {
                params.privateFlags |= WindowManager.LayoutParams.PRIVATE_FLAG_COMPATIBLE_WINDOW;
            }

            params.setTitle("Starting " + packageName);

            wm = (WindowManager)context.getSystemService(Context.WINDOW_SERVICE);
            view = win.getDecorView();

            if (win.isFloating()) {
                // Whoops, there is no way to display an animation/preview
                // of such a thing!  After all that work...  let's skip it.
                // (Note that we must do this here because it is in
                // getDecorView() where the theme is evaluated...  maybe
                // we should peek the floating attribute from the theme
                // earlier.)
                return null;
            }

            if (DEBUG_STARTING_WINDOW) Slog.d(
                TAG, "Adding starting window for " + packageName
                + " / " + appToken + ": "
                + (view.getParent() != null ? view : null));

            wm.addView(view, params);

            // Only return the view if it was successfully added to the
            // window manager... which we can tell by it having a parent.
            return view.getParent() != null ? view : null;
        } catch (WindowManager.BadTokenException e) {
            // ignore
            Log.w(TAG, appToken + " already running, starting window not displayed");
        } catch (RuntimeException e) {
            // don't crash if something else bad happens, for example a
            // failure loading resources because we are loading from an app
            // on external storage that has been unmounted.
            Log.w(TAG, appToken + " failed creating starting window", e);
        } finally {
            if (view != null && view.getParent() == null) {
                Log.w(TAG, "view not successfully added to wm, removing view");
                wm.removeViewImmediate(view);
            }
        }

        return null;
    }

    /** {@inheritDoc} */
    public void removeStartingWindow(IBinder appToken, View window) {
        if (DEBUG_STARTING_WINDOW) {
            RuntimeException e = new RuntimeException("here");
            e.fillInStackTrace();
            Log.v(TAG, "Removing starting window for " + appToken + ": " + window, e);
        }

        if (window != null) {
            WindowManager wm = (WindowManager)mContext.getSystemService(Context.WINDOW_SERVICE);
            wm.removeView(window);
        }
    }

    /**
     * Preflight adding a window to the system.
     * 
     * Currently enforces that three window types are singletons:
     * <ul>
     * <li>STATUS_BAR_TYPE</li>
     * <li>KEYGUARD_TYPE</li>
     * </ul>
     * 
     * @param win The window to be added
     * @param attrs Information about the window to be added
     * 
     * @return If ok, WindowManagerImpl.ADD_OKAY.  If too many singletons,
     * WindowManagerImpl.ADD_MULTIPLE_SINGLETON
     */
    public int prepareAddWindowLw(WindowState win, WindowManager.LayoutParams attrs) {
        switch (attrs.type) {
            case TYPE_STATUS_BAR:
                mContext.enforceCallingOrSelfPermission(
                        android.Manifest.permission.STATUS_BAR_SERVICE,
                        "PhoneWindowManager");
                if (mStatusBar != null) {
                    if (mStatusBar.isAlive()) {
                        return WindowManagerGlobal.ADD_MULTIPLE_SINGLETON;
                    }
                }
                mStatusBar = win;
                mStatusBarController.setWindow(win);
                break;
            case TYPE_NAVIGATION_BAR:
                mContext.enforceCallingOrSelfPermission(
                        android.Manifest.permission.STATUS_BAR_SERVICE,
                        "PhoneWindowManager");
                if (mNavigationBar != null) {
                    if (mNavigationBar.isAlive()) {
                        return WindowManagerGlobal.ADD_MULTIPLE_SINGLETON;
                    }
                }
                mNavigationBar = win;
                mNavigationBarController.setWindow(win);
                if (DEBUG_LAYOUT) Slog.i(TAG, "NAVIGATION BAR: " + mNavigationBar);
                break;
            case TYPE_NAVIGATION_BAR_PANEL:
                mContext.enforceCallingOrSelfPermission(
                        android.Manifest.permission.STATUS_BAR_SERVICE,
                        "PhoneWindowManager");
                break;
            case TYPE_STATUS_BAR_PANEL:
                mContext.enforceCallingOrSelfPermission(
                        android.Manifest.permission.STATUS_BAR_SERVICE,
                        "PhoneWindowManager");
                break;
            case TYPE_STATUS_BAR_SUB_PANEL:
                mContext.enforceCallingOrSelfPermission(
                        android.Manifest.permission.STATUS_BAR_SERVICE,
                        "PhoneWindowManager");
                break;
            case TYPE_KEYGUARD:
                if (mKeyguard != null) {
                    return WindowManagerGlobal.ADD_MULTIPLE_SINGLETON;
                }
                mKeyguard = win;
                break;
            case TYPE_KEYGUARD_SCRIM:
                if (mKeyguardScrim != null) {
                    return WindowManagerGlobal.ADD_MULTIPLE_SINGLETON;
                }
                mKeyguardScrim = win;
                break;

        }
        return WindowManagerGlobal.ADD_OKAY;
    }

    /** {@inheritDoc} */
    public void removeWindowLw(WindowState win) {
        if (mStatusBar == win) {
            mStatusBar = null;
            mStatusBarController.setWindow(null);
        } else if (mKeyguard == win) {
            Log.v(TAG, "Removing keyguard window (Did it crash?)");
            mKeyguard = null;
            mKeyguardDelegate.showScrim();
        } else if (mKeyguardScrim == win) {
            Log.v(TAG, "Removing keyguard scrim");
            mKeyguardScrim = null;
        } if (mNavigationBar == win) {
            mNavigationBar = null;
            mNavigationBarController.setWindow(null);
        }
    }

    static final boolean PRINT_ANIM = false;
    
    /** {@inheritDoc} */
    @Override
    public int selectAnimationLw(WindowState win, int transit) {
        if (PRINT_ANIM) Log.i(TAG, "selectAnimation in " + win
              + ": transit=" + transit);
        if (win == mStatusBar) {
            if (transit == TRANSIT_EXIT
                    || transit == TRANSIT_HIDE) {
                return R.anim.dock_top_exit;
            } else if (transit == TRANSIT_ENTER
                    || transit == TRANSIT_SHOW) {
                return R.anim.dock_top_enter;
            }
        } else if (win == mNavigationBar) {
            // This can be on either the bottom or the right.
            if (mNavigationBarOnBottom) {
                if (transit == TRANSIT_EXIT
                        || transit == TRANSIT_HIDE) {
                    return R.anim.dock_bottom_exit;
                } else if (transit == TRANSIT_ENTER
                        || transit == TRANSIT_SHOW) {
                    return R.anim.dock_bottom_enter;
                }
            } else {
                if (transit == TRANSIT_EXIT
                        || transit == TRANSIT_HIDE) {
                    return R.anim.dock_right_exit;
                } else if (transit == TRANSIT_ENTER
                        || transit == TRANSIT_SHOW) {
                    return R.anim.dock_right_enter;
                }
            }
        }

        if (transit == TRANSIT_PREVIEW_DONE) {
            if (win.hasAppShownWindows()) {
                if (PRINT_ANIM) Log.i(TAG, "**** STARTING EXIT");
                return com.android.internal.R.anim.app_starting_exit;
            }
        } else if (win.getAttrs().type == TYPE_DREAM && mDreamingLockscreen
                && transit == TRANSIT_ENTER) {
            // Special case: we are animating in a dream, while the keyguard
            // is shown.  We don't want an animation on the dream, because
            // we need it shown immediately with the keyguard animating away
            // to reveal it.
            return -1;
        }

        return 0;
    }

    @Override
    public void selectRotationAnimationLw(int anim[]) {
        if (PRINT_ANIM) Slog.i(TAG, "selectRotationAnimation mTopFullscreen="
                + mTopFullscreenOpaqueWindowState + " rotationAnimation="
                + (mTopFullscreenOpaqueWindowState == null ?
                        "0" : mTopFullscreenOpaqueWindowState.getAttrs().rotationAnimation));
        if (mTopFullscreenOpaqueWindowState != null && mTopIsFullscreen) {
            switch (mTopFullscreenOpaqueWindowState.getAttrs().rotationAnimation) {
                case ROTATION_ANIMATION_CROSSFADE:
                    anim[0] = R.anim.rotation_animation_xfade_exit;
                    anim[1] = R.anim.rotation_animation_enter;
                    break;
                case ROTATION_ANIMATION_JUMPCUT:
                    anim[0] = R.anim.rotation_animation_jump_exit;
                    anim[1] = R.anim.rotation_animation_enter;
                    break;
                case ROTATION_ANIMATION_ROTATE:
                default:
                    anim[0] = anim[1] = 0;
                    break;
            }
        } else {
            anim[0] = anim[1] = 0;
        }
    }

    @Override
    public boolean validateRotationAnimationLw(int exitAnimId, int enterAnimId,
            boolean forceDefault) {
        switch (exitAnimId) {
            case R.anim.rotation_animation_xfade_exit:
            case R.anim.rotation_animation_jump_exit:
                // These are the only cases that matter.
                if (forceDefault) {
                    return false;
                }
                int anim[] = new int[2];
                selectRotationAnimationLw(anim);
                return (exitAnimId == anim[0] && enterAnimId == anim[1]);
            default:
                return true;
        }
    }

    @Override
    public Animation createForceHideEnterAnimation(boolean onWallpaper) {
        return AnimationUtils.loadAnimation(mContext, onWallpaper
                ? com.android.internal.R.anim.lock_screen_wallpaper_behind_enter
                : com.android.internal.R.anim.lock_screen_behind_enter);
    }

    private static void awakenDreams() {
        IDreamManager dreamManager = getDreamManager();
        if (dreamManager != null) {
            try {
                dreamManager.awaken();
            } catch (RemoteException e) {
                // fine, stay asleep then
            }
        }
    }

    static IDreamManager getDreamManager() {
        return IDreamManager.Stub.asInterface(
                ServiceManager.checkService(DreamService.DREAM_SERVICE));
    }

    static ITelephony getTelephonyService() {
        return ITelephony.Stub.asInterface(
                ServiceManager.checkService(Context.TELEPHONY_SERVICE));
    }

    static IAudioService getAudioService() {
        IAudioService audioService = IAudioService.Stub.asInterface(
                ServiceManager.checkService(Context.AUDIO_SERVICE));
        if (audioService == null) {
            Log.w(TAG, "Unable to find IAudioService interface.");
        }
        return audioService;
    }

    boolean keyguardOn() {
        return keyguardIsShowingTq() || inKeyguardRestrictedKeyInputMode();
    }

    private static final int[] WINDOW_TYPES_WHERE_HOME_DOESNT_WORK = {
            WindowManager.LayoutParams.TYPE_SYSTEM_ALERT,
            WindowManager.LayoutParams.TYPE_SYSTEM_ERROR,
        };

    /** {@inheritDoc} */
    @Override
    public long interceptKeyBeforeDispatching(WindowState win, KeyEvent event, int policyFlags) {
        final boolean keyguardOn = keyguardOn();
        int keyCode = event.getKeyCode();
        final int repeatCount = event.getRepeatCount();
        final int metaState = event.getMetaState();
        final int flags = event.getFlags();
        final boolean down = event.getAction() == KeyEvent.ACTION_DOWN;
        final boolean canceled = event.isCanceled();
        final boolean longPress = (flags & KeyEvent.FLAG_LONG_PRESS) != 0;
        final boolean virtualKey = event.getDeviceId() == KeyCharacterMap.VIRTUAL_KEYBOARD;

        if (DEBUG_INPUT) {
            Log.d(TAG, "interceptKeyTi keyCode=" + keyCode + " down=" + down + " repeatCount="
                    + repeatCount + " keyguardOn=" + keyguardOn + " mHomePressed=" + mHomePressed
                    + " canceled=" + canceled);
        }

        // If we think we might have a volume down & power key chord on the way
        // but we're not sure, then tell the dispatcher to wait a little while and
        // try again later before dispatching.
        if (mScreenshotChordEnabled && (flags & KeyEvent.FLAG_FALLBACK) == 0) {
            if (mVolumeDownKeyTriggered && !mPowerKeyTriggered) {
                final long now = SystemClock.uptimeMillis();
                final long timeoutTime = mVolumeDownKeyTime + SCREENSHOT_CHORD_DEBOUNCE_DELAY_MILLIS;
                if (now < timeoutTime) {
                    return timeoutTime - now;
                }
            }
            if (keyCode == KeyEvent.KEYCODE_VOLUME_DOWN
                    && mVolumeDownKeyConsumedByScreenshotChord) {
                if (!down) {
                    mVolumeDownKeyConsumedByScreenshotChord = false;
                }
                return -1;
            }
        }

        // If we think we might have a volume up & power key chord on the way
        // but we're not sure, then tell the dispatcher to wait a little while and
        // try again later before dispatching.
        if (mScreenrecordChordEnabled && (flags & KeyEvent.FLAG_FALLBACK) == 0) {
            if (mVolumeUpKeyTriggered && !mPowerKeyTriggered) {
                final long now = SystemClock.uptimeMillis();
                final long timeoutTime = mVolumeUpKeyTime + SCREENRECORD_CHORD_DEBOUNCE_DELAY_MILLIS;
                if (now < timeoutTime) {
                    return timeoutTime - now;
                }
            }
            if (keyCode == KeyEvent.KEYCODE_VOLUME_UP
                    && mVolumeUpKeyConsumedByScreenrecordChord) {
                if (!down) {
                    mVolumeUpKeyConsumedByScreenrecordChord = false;
                }
                return -1;
            }
        }

        // First we always handle the home key here, so applications
        // can never break it, although if keyguard is on, we do let
        // it handle it, because that gives us the correct 5 second
        // timeout.
        if (keyCode == KeyEvent.KEYCODE_HOME) {

            // If we have released the home key, and didn't do anything else
            // while it was pressed, then it is time to go home!
            if (!down) {

                mHomePressed = false;
                if (mHomeConsumed) {
                    mHomeConsumed = false;
                    return -1;
                }
                if (mDoubleTapOnHomeBehavior != KEY_ACTION_APP_SWITCH) {
                    cancelPreloadRecentApps();
                }

                if (canceled) {
                    Log.i(TAG, "Ignoring HOME; event canceled.");
                    return -1;
                }

                // If an incoming call is ringing, HOME is totally disabled.
                // (The user is already on the InCallScreen at this point,
                // and his ONLY options are to answer or reject the call.)
                try {
                    ITelephony telephonyService = getTelephonyService();
                    if (telephonyService != null && telephonyService.isRinging()) {
                        Log.i(TAG, "Ignoring HOME; there's a ringing incoming call.");
                        return -1;
                    }
                } catch (RemoteException ex) {
                    Log.w(TAG, "RemoteException from getPhoneInterface()", ex);
                }

                // Delay handling home if a double-tap is possible.
                if (mDoubleTapOnHomeBehavior != KEY_ACTION_NOTHING) {
                    mHandler.removeCallbacks(mHomeDoubleTapTimeoutRunnable); // just in case
                    mHomeDoubleTapPending = true;
                    mHandler.postDelayed(mHomeDoubleTapTimeoutRunnable,
                            ViewConfiguration.getDoubleTapTimeout());
                    return -1;
                }

                // Go home!
                launchHomeFromHotKey();
                return -1;
            }

            // If a system window has focus, then it doesn't make sense
            // right now to interact with applications.
            WindowManager.LayoutParams attrs = win != null ? win.getAttrs() : null;
            if (attrs != null) {
                final int type = attrs.type;
                if (type == WindowManager.LayoutParams.TYPE_KEYGUARD
                        || type == WindowManager.LayoutParams.TYPE_KEYGUARD_SCRIM
                        || type == WindowManager.LayoutParams.TYPE_KEYGUARD_DIALOG) {
                    // the "app" is keyguard, so give it the key
                    return 0;
                }
                final int typeCount = WINDOW_TYPES_WHERE_HOME_DOESNT_WORK.length;
                for (int i=0; i<typeCount; i++) {
                    if (type == WINDOW_TYPES_WHERE_HOME_DOESNT_WORK[i]) {
                        // don't do anything, but also don't pass it to the app
                        return -1;
                    }
                }
            }

            if (!down) {
                return -1;
            }

            // Remember that home is pressed and handle special actions.
            if (repeatCount == 0) {
                mHomePressed = true;
                if (mHomeDoubleTapPending) {
                    cancelPreloadRecentApps();
                    mHomeDoubleTapPending = false;
                    mHandler.removeCallbacks(mHomeDoubleTapTimeoutRunnable);
                    performKeyAction(mDoubleTapOnHomeBehavior);
                    // Eat the key up event so it won't take us home
                    mHomeConsumed = true;
                } else if (!mPreloadedRecentApps &&
                        (mLongPressOnHomeBehavior == KEY_ACTION_APP_SWITCH ||
                        mDoubleTapOnHomeBehavior == KEY_ACTION_APP_SWITCH)) {
                    preloadRecentApps();
                }
            } else if (longPress) {
                if (!keyguardOn && !mHomeConsumed &&
                        mLongPressOnHomeBehavior != KEY_ACTION_NOTHING) {
                    mHomePressed = true;
                    if (mLongPressOnHomeBehavior != KEY_ACTION_APP_SWITCH) {
                        cancelPreloadRecentApps();
                    }
                    // Haptic feedback is called from mKillTask when the app
                    // is killed. No need to vibrate twice.
                    if (mLongPressOnHomeBehavior != KEY_ACTION_KILL_APP) {
                        performHapticFeedbackLw(null, HapticFeedbackConstants.LONG_PRESS, false);
                    }
                    performKeyAction(mLongPressOnHomeBehavior);
                    // Eat the key up event so it won't take us home when the key is released
                    mHomeConsumed = true;
                }
            }
            return -1;
        } else if (keyCode == KeyEvent.KEYCODE_MENU) {
            // Hijack modified menu keys for debugging features
            final int chordBug = KeyEvent.META_SHIFT_ON;

            if (virtualKey || keyguardOn) {
                // Let the app handle the key
                return 0;
            }

            if (down) {
                if (!mPreloadedRecentApps && (mPressOnMenuBehavior == KEY_ACTION_APP_SWITCH ||
                        mLongPressOnMenuBehavior == KEY_ACTION_APP_SWITCH)) {
                    preloadRecentApps();
                }
                if (repeatCount == 0) {
                    mMenuPressed = true;
                    if (mEnableShiftMenuBugReports && (metaState & chordBug) == chordBug) {
                        Intent intent = new Intent(Intent.ACTION_BUG_REPORT);
                        mContext.sendOrderedBroadcast(intent, null);
                        return -1;
                    } else if (SHOW_PROCESSES_ON_ALT_MENU &&
                            (metaState & KeyEvent.META_ALT_ON) == KeyEvent.META_ALT_ON) {
                        Intent service = new Intent();
                        service.setClassName(mContext, "com.android.server.LoadAverageService");
                        ContentResolver res = mContext.getContentResolver();
                        boolean shown = Settings.System.getInt(
                                res, Settings.System.SHOW_PROCESSES, 0) != 0;
                        if (!shown) {
                            mContext.startService(service);
                        } else {
                            mContext.stopService(service);
                        }
                        Settings.System.putInt(
                                res, Settings.System.SHOW_PROCESSES, shown ? 0 : 1);
                        return -1;
                    }
                } else if (longPress) {
                    if (mLongPressOnMenuBehavior != KEY_ACTION_NOTHING) {
                        if (mLongPressOnMenuBehavior != KEY_ACTION_APP_SWITCH) {
                            cancelPreloadRecentApps();
                        }
                        // Haptic feedback is called from mKillTask when the app
                        // is killed. No need to vibrate twice.
                        if (mLongPressOnMenuBehavior != KEY_ACTION_KILL_APP) {
                            performHapticFeedbackLw(null, HapticFeedbackConstants.LONG_PRESS, false);
                        }
                        performKeyAction(mLongPressOnMenuBehavior);
                        // Do not perform action when key is released
                        mMenuPressed = false;
                        return -1;
                    }
                }
            }
            if (mPressOnMenuBehavior != KEY_ACTION_MENU) {
                if (!down && mMenuPressed) {
                    mMenuPressed = false;
                    if (mPressOnMenuBehavior != KEY_ACTION_APP_SWITCH) {
                        cancelPreloadRecentApps();
                    }
                    if (!canceled) {
                        performKeyAction(mPressOnMenuBehavior);
                    }
                }
                return -1;
            } else {
                if (!down) {
                    if (mMenuPressed) {
                        mMenuPressed = false;
                        cancelPreloadRecentApps();
                    } else if (mLongPressOnMenuBehavior != KEY_ACTION_NOTHING) {
                        return -1;
                    }
                }
            }
        } else if (keyCode == KeyEvent.KEYCODE_SEARCH) {
            if (down) {
                if (repeatCount == 0) {
                    mSearchKeyShortcutPending = true;
                    mConsumeSearchKeyUp = false;
                }
            } else {
                mSearchKeyShortcutPending = false;
                if (mConsumeSearchKeyUp) {
                    mConsumeSearchKeyUp = false;
                    return -1;
                }
            }
        } else if (keyCode == KeyEvent.KEYCODE_SEARCH) {
            if (down) {
                if (repeatCount == 0) {
                    mSearchKeyShortcutPending = true;
                    mConsumeSearchKeyUp = false;
                }
            } else {
                mSearchKeyShortcutPending = false;
                if (mConsumeSearchKeyUp) {
                    mConsumeSearchKeyUp = false;
                    return -1;
                }
            }
            return 0;
        } else if (keyCode == KeyEvent.KEYCODE_APP_SWITCH) {
            if (down) {
                if (!mPreloadedRecentApps && (mPressOnAppSwitchBehavior == KEY_ACTION_APP_SWITCH ||
                        mLongPressOnAppSwitchBehavior == KEY_ACTION_APP_SWITCH)) {
                    preloadRecentApps();
                }
                if (repeatCount == 0) {
                    mAppSwitchLongPressed = false;
                } else if (longPress) {
                    if (!keyguardOn && mLongPressOnAppSwitchBehavior != KEY_ACTION_NOTHING) {
                        if (mLongPressOnAppSwitchBehavior != KEY_ACTION_APP_SWITCH) {
                            cancelPreloadRecentApps();
                        }
                        // Haptic feedback is called from mKillTask when the app
                        // is killed. No need to vibrate twice.
                        if (mLongPressOnAppSwitchBehavior != KEY_ACTION_KILL_APP) {
                            performHapticFeedbackLw(null, HapticFeedbackConstants.LONG_PRESS, false);
                        }
                        performKeyAction(mLongPressOnAppSwitchBehavior);
                        mAppSwitchLongPressed = true;
                    }
                }
            } else {
                if (mAppSwitchLongPressed) {
                    mAppSwitchLongPressed = false;
                } else {
                    if (mPressOnAppSwitchBehavior != KEY_ACTION_APP_SWITCH) {
                        cancelPreloadRecentApps();
                    }
                    if (!canceled && !keyguardOn) {
                        performKeyAction(mPressOnAppSwitchBehavior);
                    }
                }
            }
            return -1;
        } else if (keyCode == KeyEvent.KEYCODE_ASSIST) {
            if (down) {
                if (!mPreloadedRecentApps && (mPressOnAssistBehavior == KEY_ACTION_APP_SWITCH ||
                        mLongPressOnAssistBehavior == KEY_ACTION_APP_SWITCH)) {
                    preloadRecentApps();
                }
                if (repeatCount == 0) {
                    mAssistKeyLongPressed = false;
                } else if (longPress) {
                    if (!keyguardOn && mLongPressOnAssistBehavior != KEY_ACTION_NOTHING) {
                        if (mLongPressOnAssistBehavior != KEY_ACTION_APP_SWITCH) {
                            cancelPreloadRecentApps();
                        }
                        // Haptic feedback is called from mKillTask when the app
                        // is killed. No need to vibrate twice.
                        if (mLongPressOnAssistBehavior != KEY_ACTION_KILL_APP) {
                            performHapticFeedbackLw(null, HapticFeedbackConstants.LONG_PRESS, false);
                        }
                        performKeyAction(mLongPressOnAssistBehavior);
                        mAssistKeyLongPressed = true;
                    }
                }
            } else {
                if (mAssistKeyLongPressed) {
                    mAssistKeyLongPressed = false;
                } else {
                    if (mPressOnAssistBehavior != KEY_ACTION_APP_SWITCH) {
                        cancelPreloadRecentApps();
                    }
                    if (!canceled && !keyguardOn) {
                        performKeyAction(mPressOnAssistBehavior);
                    }
                }
            }
            return -1;
        } else if (keyCode == KeyEvent.KEYCODE_BACK) {
            if (down) {
                if (longPress) {
                    if (mLongPressOnBackBehavior != KEY_ACTION_NOTHING) {
                        if (mLongPressOnBackBehavior != KEY_ACTION_APP_SWITCH) {
                            cancelPreloadRecentApps();
                        }
                        // Haptic feedback is called from mKillTask when the app
                        // is killed. No need to vibrate twice.
                        if (mLongPressOnBackBehavior != KEY_ACTION_KILL_APP) {
                            performHapticFeedbackLw(null, HapticFeedbackConstants.LONG_PRESS, false);
                        }
                        performKeyAction(mLongPressOnBackBehavior);
                        mBackLongPressed = true;
                    }
                }
            } else if (!down) {
                mBackLongPressed = false;
            }
        } else if (keyCode == KeyEvent.KEYCODE_SYSRQ) {
            if (down && repeatCount == 0) {
                mHandler.post(mScreenshotRunnable);
            }
            return -1;
        } else if (keyCode == KeyEvent.KEYCODE_BRIGHTNESS_UP
                || keyCode == KeyEvent.KEYCODE_BRIGHTNESS_DOWN) {
            if (down) {
                int direction = keyCode == KeyEvent.KEYCODE_BRIGHTNESS_UP ? 1 : -1;

                // Disable autobrightness if it's on
                int auto = Settings.System.getIntForUser(
                        mContext.getContentResolver(),
                        Settings.System.SCREEN_BRIGHTNESS_MODE,
                        Settings.System.SCREEN_BRIGHTNESS_MODE_MANUAL,
                        UserHandle.USER_CURRENT_OR_SELF);
                if (auto != 0) {
                    Settings.System.putIntForUser(mContext.getContentResolver(),
                            Settings.System.SCREEN_BRIGHTNESS_MODE,
                            Settings.System.SCREEN_BRIGHTNESS_MODE_MANUAL,
                            UserHandle.USER_CURRENT_OR_SELF);
                }

                int min = mPowerManager.getMinimumScreenBrightnessSetting();
                int max = mPowerManager.getMaximumScreenBrightnessSetting();
                int step = (max - min + BRIGHTNESS_STEPS - 1) / BRIGHTNESS_STEPS * direction;
                int brightness = Settings.System.getIntForUser(mContext.getContentResolver(),
                        Settings.System.SCREEN_BRIGHTNESS,
                        mPowerManager.getDefaultScreenBrightnessSetting(),
                        UserHandle.USER_CURRENT_OR_SELF);
                brightness += step;
                // Make sure we don't go beyond the limits.
                brightness = Math.min(max, brightness);
                brightness = Math.max(min, brightness);

                Settings.System.putIntForUser(mContext.getContentResolver(),
                        Settings.System.SCREEN_BRIGHTNESS, brightness,
                        UserHandle.USER_CURRENT_OR_SELF);
                Intent intent = new Intent(Intent.ACTION_SHOW_BRIGHTNESS_DIALOG);
                mContext.sendBroadcastAsUser(intent, UserHandle.CURRENT_OR_SELF);
            }
            return -1;
        }

        // Shortcuts are invoked through Search+key, so intercept those here
        // Any printing key that is chorded with Search should be consumed
        // even if no shortcut was invoked.  This prevents text from being
        // inadvertently inserted when using a keyboard that has built-in macro
        // shortcut keys (that emit Search+x) and some of them are not registered.
        if (mSearchKeyShortcutPending) {
            final KeyCharacterMap kcm = event.getKeyCharacterMap();
            if (kcm.isPrintingKey(keyCode)) {
                mConsumeSearchKeyUp = true;
                mSearchKeyShortcutPending = false;
                if (down && repeatCount == 0 && !keyguardOn) {
                    Intent shortcutIntent = mShortcutManager.getIntent(kcm, keyCode, metaState);
                    if (shortcutIntent != null) {
                        shortcutIntent.addFlags(Intent.FLAG_ACTIVITY_NEW_TASK);
                        try {
                            mContext.startActivityAsUser(shortcutIntent, UserHandle.CURRENT);
                        } catch (ActivityNotFoundException ex) {
                            Slog.w(TAG, "Dropping shortcut key combination because "
                                    + "the activity to which it is registered was not found: "
                                    + "SEARCH+" + KeyEvent.keyCodeToString(keyCode), ex);
                        }
                    } else {
                        Slog.i(TAG, "Dropping unregistered shortcut key combination: "
                                + "SEARCH+" + KeyEvent.keyCodeToString(keyCode));
                    }
                }
                return -1;
            }
        }

        // Invoke shortcuts using Meta.
        if (down && repeatCount == 0 && !keyguardOn
                && (metaState & KeyEvent.META_META_ON) != 0) {
            final KeyCharacterMap kcm = event.getKeyCharacterMap();
            if (kcm.isPrintingKey(keyCode)) {
                Intent shortcutIntent = mShortcutManager.getIntent(kcm, keyCode,
                        metaState & ~(KeyEvent.META_META_ON
                                | KeyEvent.META_META_LEFT_ON | KeyEvent.META_META_RIGHT_ON));
                if (shortcutIntent != null) {
                    shortcutIntent.addFlags(Intent.FLAG_ACTIVITY_NEW_TASK);
                    try {
                        mContext.startActivityAsUser(shortcutIntent, UserHandle.CURRENT);
                    } catch (ActivityNotFoundException ex) {
                        Slog.w(TAG, "Dropping shortcut key combination because "
                                + "the activity to which it is registered was not found: "
                                + "META+" + KeyEvent.keyCodeToString(keyCode), ex);
                    }
                    return -1;
                }
            }
        }

        // Handle application launch keys.
        if (down && repeatCount == 0 && !keyguardOn) {
            String category = sApplicationLaunchKeyCategories.get(keyCode);
            if (category != null) {
                Intent intent = Intent.makeMainSelectorActivity(Intent.ACTION_MAIN, category);
                intent.setFlags(Intent.FLAG_ACTIVITY_NEW_TASK);
                try {
                    mContext.startActivityAsUser(intent, UserHandle.CURRENT);
                } catch (ActivityNotFoundException ex) {
                    Slog.w(TAG, "Dropping application launch key because "
                            + "the activity to which it is registered was not found: "
                            + "keyCode=" + keyCode + ", category=" + category, ex);
                }
                return -1;
            }
        }

        // Display task switcher for ALT-TAB or Meta-TAB.
        if (down && repeatCount == 0 && keyCode == KeyEvent.KEYCODE_TAB) {
            if (mRecentAppsDialogHeldModifiers == 0 && !keyguardOn) {
                final int shiftlessModifiers = event.getModifiers() & ~KeyEvent.META_SHIFT_MASK;
                if (KeyEvent.metaStateHasModifiers(shiftlessModifiers, KeyEvent.META_ALT_ON)
                        || KeyEvent.metaStateHasModifiers(
                                shiftlessModifiers, KeyEvent.META_META_ON)) {
                    mRecentAppsDialogHeldModifiers = shiftlessModifiers;
                    showOrHideRecentAppsDialog(RECENT_APPS_BEHAVIOR_EXIT_TOUCH_MODE_AND_SHOW);
                    return -1;
                }
            }
        } else if (!down && mRecentAppsDialogHeldModifiers != 0
                && (metaState & mRecentAppsDialogHeldModifiers) == 0) {
            mRecentAppsDialogHeldModifiers = 0;
            showOrHideRecentAppsDialog(keyguardOn ? RECENT_APPS_BEHAVIOR_DISMISS :
                    RECENT_APPS_BEHAVIOR_DISMISS_AND_SWITCH);
        }

        // Handle keyboard language switching.
        if (down && repeatCount == 0
                && (keyCode == KeyEvent.KEYCODE_LANGUAGE_SWITCH
                        || (keyCode == KeyEvent.KEYCODE_SPACE
                                && (metaState & KeyEvent.META_CTRL_MASK) != 0))) {
            int direction = (metaState & KeyEvent.META_SHIFT_MASK) != 0 ? -1 : 1;
            mWindowManagerFuncs.switchKeyboardLayout(event.getDeviceId(), direction);
            return -1;
        }
        if (mLanguageSwitchKeyPressed && !down
                && (keyCode == KeyEvent.KEYCODE_LANGUAGE_SWITCH
                        || keyCode == KeyEvent.KEYCODE_SPACE)) {
            mLanguageSwitchKeyPressed = false;
            return -1;
        }

        if (mGlobalKeyManager.handleGlobalKey(mContext, keyCode, event)) {
            return -1;

        }

        // Specific device key handling
        if (mDeviceKeyHandler != null) {
            try {
                // The device only should consume known keys.
                if (mDeviceKeyHandler.handleKeyEvent(event)) {
                    return -1;
                }
            } catch (Exception e) {
                Slog.w(TAG, "Could not dispatch event to device key handler", e);
            }
        }

        // Let the application handle the key.
        return 0;
    }

    /** {@inheritDoc} */
    @Override
    public KeyEvent dispatchUnhandledKey(WindowState win, KeyEvent event, int policyFlags) {
        // Note: This method is only called if the initial down was unhandled.
        if (DEBUG_INPUT) {
            Slog.d(TAG, "Unhandled key: win=" + win + ", action=" + event.getAction()
                    + ", flags=" + event.getFlags()
                    + ", keyCode=" + event.getKeyCode()
                    + ", scanCode=" + event.getScanCode()
                    + ", metaState=" + event.getMetaState()
                    + ", repeatCount=" + event.getRepeatCount()
                    + ", policyFlags=" + policyFlags);
        }

        KeyEvent fallbackEvent = null;
        if ((event.getFlags() & KeyEvent.FLAG_FALLBACK) == 0) {
            final KeyCharacterMap kcm = event.getKeyCharacterMap();
            final int keyCode = event.getKeyCode();
            final int metaState = event.getMetaState();
            final boolean initialDown = event.getAction() == KeyEvent.ACTION_DOWN
                    && event.getRepeatCount() == 0;

            // Check for fallback actions specified by the key character map.
            final FallbackAction fallbackAction;
            if (initialDown) {
                fallbackAction = kcm.getFallbackAction(keyCode, metaState);
            } else {
                fallbackAction = mFallbackActions.get(keyCode);
            }

            if (fallbackAction != null) {
                if (DEBUG_INPUT) {
                    Slog.d(TAG, "Fallback: keyCode=" + fallbackAction.keyCode
                            + " metaState=" + Integer.toHexString(fallbackAction.metaState));
                }

                final int flags = event.getFlags() | KeyEvent.FLAG_FALLBACK;
                fallbackEvent = KeyEvent.obtain(
                        event.getDownTime(), event.getEventTime(),
                        event.getAction(), fallbackAction.keyCode,
                        event.getRepeatCount(), fallbackAction.metaState,
                        event.getDeviceId(), event.getScanCode(),
                        flags, event.getSource(), null);

                if (!interceptFallback(win, fallbackEvent, policyFlags)) {
                    fallbackEvent.recycle();
                    fallbackEvent = null;
                }

                if (initialDown) {
                    mFallbackActions.put(keyCode, fallbackAction);
                } else if (event.getAction() == KeyEvent.ACTION_UP) {
                    mFallbackActions.remove(keyCode);
                    fallbackAction.recycle();
                }
            }
        }

        if (DEBUG_INPUT) {
            if (fallbackEvent == null) {
                Slog.d(TAG, "No fallback.");
            } else {
                Slog.d(TAG, "Performing fallback: " + fallbackEvent);
            }
        }
        return fallbackEvent;
    }

    private boolean interceptFallback(WindowState win, KeyEvent fallbackEvent, int policyFlags) {
        int actions = interceptKeyBeforeQueueing(fallbackEvent, policyFlags, true);
        if ((actions & ACTION_PASS_TO_USER) != 0) {
            long delayMillis = interceptKeyBeforeDispatching(
                    win, fallbackEvent, policyFlags);
            if (delayMillis == 0) {
                return true;
            }
        }
        return false;
    }

    private void launchAssistLongPressAction() {
        sendCloseSystemWindows(SYSTEM_DIALOG_REASON_ASSIST);

        // launch the search activity
        Intent intent = new Intent(Intent.ACTION_SEARCH_LONG_PRESS);
        intent.setFlags(Intent.FLAG_ACTIVITY_NEW_TASK);
        try {
            // TODO: This only stops the factory-installed search manager.  
            // Need to formalize an API to handle others
            SearchManager searchManager = getSearchManager();
            if (searchManager != null) {
                searchManager.stopSearch();
            }
            mContext.startActivityAsUser(intent, UserHandle.CURRENT);
        } catch (ActivityNotFoundException e) {
            Slog.w(TAG, "No activity to handle assist long press action.", e);
        }
    }

    private void launchAssistAction() {
        sendCloseSystemWindows(SYSTEM_DIALOG_REASON_ASSIST);
        Intent intent = ((SearchManager) mContext.getSystemService(Context.SEARCH_SERVICE))
                .getAssistIntent(mContext, true, UserHandle.USER_CURRENT);
        if (intent != null) {
            intent.setFlags(Intent.FLAG_ACTIVITY_NEW_TASK
                    | Intent.FLAG_ACTIVITY_SINGLE_TOP
                    | Intent.FLAG_ACTIVITY_CLEAR_TOP);
            try {
                mContext.startActivityAsUser(intent, UserHandle.CURRENT);
            } catch (ActivityNotFoundException e) {
                Slog.w(TAG, "No activity to handle assist action.", e);
            }
        }
    }

    private SearchManager getSearchManager() {
        if (mSearchManager == null) {
            mSearchManager = (SearchManager) mContext.getSystemService(Context.SEARCH_SERVICE);
        }
        return mSearchManager;
    }

    private void preloadRecentApps() {
        mPreloadedRecentApps = true;
        try {
            IStatusBarService statusbar = getStatusBarService();
            if (statusbar != null) {
                statusbar.preloadRecentApps();
            }
        } catch (RemoteException e) {
            Slog.e(TAG, "RemoteException when preloading recent apps", e);
            // re-acquire status bar service next time it is needed.
            mStatusBarService = null;
        }
    }

    private void cancelPreloadRecentApps() {
        if (mPreloadedRecentApps) {
            mPreloadedRecentApps = false;
            try {
                IStatusBarService statusbar = getStatusBarService();
                if (statusbar != null) {
                    statusbar.cancelPreloadRecentApps();
                }
            } catch (RemoteException e) {
                Slog.e(TAG, "RemoteException when showing recent apps", e);
                // re-acquire status bar service next time it is needed.
                mStatusBarService = null;
            }
        }
    }

    private void toggleRecentApps() {
        mPreloadedRecentApps = false; // preloading no longer needs to be canceled
        sendCloseSystemWindows(SYSTEM_DIALOG_REASON_RECENT_APPS);
        try {
            IStatusBarService statusbar = getStatusBarService();
            if (statusbar != null) {
                statusbar.toggleRecentApps();
            }
        } catch (RemoteException e) {
            Slog.e(TAG, "RemoteException when showing recent apps", e);
            // re-acquire status bar service next time it is needed.
            mStatusBarService = null;
        }
    }

    /**
     * A home key -> launch home action was detected.  Take the appropriate action
     * given the situation with the keyguard.
     */
    void launchHomeFromHotKey() {
        if (mKeyguardDelegate != null && mKeyguardDelegate.isShowingAndNotHidden()) {
            // don't launch home if keyguard showing
        } else if (!mHideLockScreen && mKeyguardDelegate.isInputRestricted()) {
            // when in keyguard restricted mode, must first verify unlock
            // before launching home
            mKeyguardDelegate.verifyUnlock(new OnKeyguardExitResult() {
                public void onKeyguardExitResult(boolean success) {
                    if (success) {
                        try {
                            ActivityManagerNative.getDefault().stopAppSwitches();
                        } catch (RemoteException e) {
                        }
                        sendCloseSystemWindows(SYSTEM_DIALOG_REASON_HOME_KEY);
                        startDockOrHome();
                    }
                }
            });
        } else {
            // no keyguard stuff to worry about, just launch home!
            try {
                ActivityManagerNative.getDefault().stopAppSwitches();
            } catch (RemoteException e) {
            }
            sendCloseSystemWindows(SYSTEM_DIALOG_REASON_HOME_KEY);
            startDockOrHome();
        }
    }

    private final Runnable mClearHideNavigationFlag = new Runnable() {
        @Override
        public void run() {
            synchronized (mWindowManagerFuncs.getWindowManagerLock()) {
                // Clear flags.
                mForceClearedSystemUiFlags &=
                        ~View.SYSTEM_UI_FLAG_HIDE_NAVIGATION;
            }
            mWindowManagerFuncs.reevaluateStatusBarVisibility();
        }
    };

    /**
     * Input handler used while nav bar is hidden.  Captures any touch on the screen,
     * to determine when the nav bar should be shown and prevent applications from
     * receiving those touches.
     */
    final class HideNavInputEventReceiver extends InputEventReceiver {
        public HideNavInputEventReceiver(InputChannel inputChannel, Looper looper) {
            super(inputChannel, looper);
        }

        @Override
        public void onInputEvent(InputEvent event) {
            boolean handled = false;
            try {
                if (event instanceof MotionEvent
                        && (event.getSource() & InputDevice.SOURCE_CLASS_POINTER) != 0) {
                    final MotionEvent motionEvent = (MotionEvent)event;
                    if (motionEvent.getAction() == MotionEvent.ACTION_DOWN) {
                        // When the user taps down, we re-show the nav bar.
                        boolean changed = false;
                        synchronized (mWindowManagerFuncs.getWindowManagerLock()) {
                            // Any user activity always causes us to show the
                            // navigation controls, if they had been hidden.
                            // We also clear the low profile and only content
                            // flags so that tapping on the screen will atomically
                            // restore all currently hidden screen decorations.
                            int newVal = mResettingSystemUiFlags |
                                    View.SYSTEM_UI_FLAG_HIDE_NAVIGATION |
                                    View.SYSTEM_UI_FLAG_LOW_PROFILE |
                                    View.SYSTEM_UI_FLAG_FULLSCREEN;
                            if (mResettingSystemUiFlags != newVal) {
                                mResettingSystemUiFlags = newVal;
                                changed = true;
                            }
                            // We don't allow the system's nav bar to be hidden
                            // again for 1 second, to prevent applications from
                            // spamming us and keeping it from being shown.
                            newVal = mForceClearedSystemUiFlags |
                                    View.SYSTEM_UI_FLAG_HIDE_NAVIGATION;
                            if (mForceClearedSystemUiFlags != newVal) {
                                mForceClearedSystemUiFlags = newVal;
                                changed = true;
                                mHandler.postDelayed(mClearHideNavigationFlag, 1000);
                            }
                        }
                        if (changed) {
                            mWindowManagerFuncs.reevaluateStatusBarVisibility();
                        }
                    }
                }
            } finally {
                finishInputEvent(event, handled);
            }
        }
    }
    final InputEventReceiver.Factory mHideNavInputEventReceiverFactory =
            new InputEventReceiver.Factory() {
        @Override
        public InputEventReceiver createInputEventReceiver(
                InputChannel inputChannel, Looper looper) {
            return new HideNavInputEventReceiver(inputChannel, looper);
        }
    };

    @Override
    public int adjustSystemUiVisibilityLw(int visibility) {
        mStatusBarController.adjustSystemUiVisibilityLw(mLastSystemUiFlags, visibility);
        mNavigationBarController.adjustSystemUiVisibilityLw(mLastSystemUiFlags, visibility);

        // Reset any bits in mForceClearingStatusBarVisibility that
        // are now clear.
        mResettingSystemUiFlags &= visibility;
        // Clear any bits in the new visibility that are currently being
        // force cleared, before reporting it.
        return visibility & ~mResettingSystemUiFlags
                & ~mForceClearedSystemUiFlags;
    }

    @Override
    public void getContentInsetHintLw(WindowManager.LayoutParams attrs, Rect contentInset) {
        final int fl = attrs.flags;
        final int systemUiVisibility = (attrs.systemUiVisibility|attrs.subtreeSystemUiVisibility);

        if ((fl & (FLAG_LAYOUT_IN_SCREEN | FLAG_LAYOUT_INSET_DECOR))
                == (FLAG_LAYOUT_IN_SCREEN | FLAG_LAYOUT_INSET_DECOR)) {
            int availRight, availBottom;
            if (canHideNavigationBar() &&
                    (systemUiVisibility & View.SYSTEM_UI_FLAG_LAYOUT_HIDE_NAVIGATION) != 0) {
                availRight = mUnrestrictedScreenLeft + mUnrestrictedScreenWidth;
                availBottom = mUnrestrictedScreenTop + mUnrestrictedScreenHeight;
            } else {
                availRight = mRestrictedScreenLeft + mRestrictedScreenWidth;
                availBottom = mRestrictedScreenTop + mRestrictedScreenHeight;
            }
            if ((systemUiVisibility & View.SYSTEM_UI_FLAG_LAYOUT_STABLE) != 0) {
                if ((fl & FLAG_FULLSCREEN) != 0) {
                    contentInset.set(mStableFullscreenLeft, mStableFullscreenTop,
                            availRight - mStableFullscreenRight,
                            availBottom - mStableFullscreenBottom);
                } else {
                    contentInset.set(mStableLeft, mStableTop,
                            availRight - mStableRight, availBottom - mStableBottom);
                }
            } else if ((fl & FLAG_FULLSCREEN) != 0 || (fl & FLAG_LAYOUT_IN_OVERSCAN) != 0) {
                contentInset.setEmpty();
            } else if ((systemUiVisibility & (View.SYSTEM_UI_FLAG_FULLSCREEN
                        | View.SYSTEM_UI_FLAG_LAYOUT_FULLSCREEN)) == 0) {
                contentInset.set(mCurLeft, mCurTop,
                        availRight - mCurRight, availBottom - mCurBottom);
            } else {
                contentInset.set(mCurLeft, mCurTop,
                        availRight - mCurRight, availBottom - mCurBottom);
            }
            return;
        }
        contentInset.setEmpty();
    }

    /** {@inheritDoc} */
    @Override
    public void beginLayoutLw(boolean isDefaultDisplay, int displayWidth, int displayHeight,
                              int displayRotation) {
        final int overscanLeft, overscanTop, overscanRight, overscanBottom;
        if (isDefaultDisplay) {
            switch (displayRotation) {
                case Surface.ROTATION_90:
                    overscanLeft = mOverscanTop;
                    overscanTop = mOverscanRight;
                    overscanRight = mOverscanBottom;
                    overscanBottom = mOverscanLeft;
                    break;
                case Surface.ROTATION_180:
                    overscanLeft = mOverscanRight;
                    overscanTop = mOverscanBottom;
                    overscanRight = mOverscanLeft;
                    overscanBottom = mOverscanTop;
                    break;
                case Surface.ROTATION_270:
                    overscanLeft = mOverscanBottom;
                    overscanTop = mOverscanLeft;
                    overscanRight = mOverscanTop;
                    overscanBottom = mOverscanRight;
                    break;
                default:
                    overscanLeft = mOverscanLeft;
                    overscanTop = mOverscanTop;
                    overscanRight = mOverscanRight;
                    overscanBottom = mOverscanBottom;
                    break;
            }
        } else {
            overscanLeft = 0;
            overscanTop = 0;
            overscanRight = 0;
            overscanBottom = 0;
        }
        mOverscanScreenLeft = mRestrictedOverscanScreenLeft = 0;
        mOverscanScreenTop = mRestrictedOverscanScreenTop = 0;
        mOverscanScreenWidth = mRestrictedOverscanScreenWidth = displayWidth;
        mOverscanScreenHeight = mRestrictedOverscanScreenHeight = displayHeight;
        mSystemLeft = 0;
        mSystemTop = 0;
        mSystemRight = displayWidth;
        mSystemBottom = displayHeight;
        mUnrestrictedScreenLeft = overscanLeft;
        mUnrestrictedScreenTop = overscanTop;
        mUnrestrictedScreenWidth = displayWidth - overscanLeft - overscanRight;
        mUnrestrictedScreenHeight = displayHeight - overscanTop - overscanBottom;
        mRestrictedScreenLeft = mUnrestrictedScreenLeft;
        mRestrictedScreenTop = mUnrestrictedScreenTop;
        mRestrictedScreenWidth = mSystemGestures.screenWidth = mUnrestrictedScreenWidth;
        mRestrictedScreenHeight = mSystemGestures.screenHeight = mUnrestrictedScreenHeight;
        mDockLeft = mContentLeft = mStableLeft = mStableFullscreenLeft
                = mCurLeft = mUnrestrictedScreenLeft;
        mDockTop = mContentTop = mStableTop = mStableFullscreenTop
                = mCurTop = mUnrestrictedScreenTop;
        mDockRight = mContentRight = mStableRight = mStableFullscreenRight
                = mCurRight = displayWidth - overscanRight;
        mDockBottom = mContentBottom = mStableBottom = mStableFullscreenBottom
                = mCurBottom = displayHeight - overscanBottom;
        mDockLayer = 0x10000000;
        mStatusBarLayer = -1;

        // start with the current dock rect, which will be (0,0,displayWidth,displayHeight)
        final Rect pf = mTmpParentFrame;
        final Rect df = mTmpDisplayFrame;
        final Rect of = mTmpOverscanFrame;
        final Rect vf = mTmpVisibleFrame;
        final Rect dcf = mTmpDecorFrame;
        pf.left = df.left = of.left = vf.left = mDockLeft;
        pf.top = df.top = of.top = vf.top = mDockTop;
        pf.right = df.right = of.right = vf.right = mDockRight;
        pf.bottom = df.bottom = of.bottom = vf.bottom = mDockBottom;
        dcf.setEmpty();  // Decor frame N/A for system bars.

        if (isDefaultDisplay) {
            // For purposes of putting out fake window up to steal focus, we will
            // drive nav being hidden only by whether it is requested.
            final int sysui = mLastSystemUiFlags;
            boolean navVisible = (sysui & View.SYSTEM_UI_FLAG_HIDE_NAVIGATION) == 0;
            boolean navTranslucent = (sysui & View.NAVIGATION_BAR_TRANSLUCENT) != 0;
            boolean immersive = (sysui & View.SYSTEM_UI_FLAG_IMMERSIVE) != 0;
            boolean immersiveSticky = (sysui & View.SYSTEM_UI_FLAG_IMMERSIVE_STICKY) != 0;
            boolean navAllowedHidden = immersive || immersiveSticky;
            navTranslucent &= !immersiveSticky;  // transient trumps translucent
            navTranslucent &= areTranslucentBarsAllowed();

            // When the navigation bar isn't visible, we put up a fake
            // input window to catch all touch events.  This way we can
            // detect when the user presses anywhere to bring back the nav
            // bar and ensure the application doesn't see the event.
            if (navVisible || navAllowedHidden) {
                if (mHideNavFakeWindow != null) {
                    mHideNavFakeWindow.dismiss();
                    mHideNavFakeWindow = null;
                }
            } else if (mHideNavFakeWindow == null) {
                mHideNavFakeWindow = mWindowManagerFuncs.addFakeWindow(
                        mHandler.getLooper(), mHideNavInputEventReceiverFactory,
                        "hidden nav", WindowManager.LayoutParams.TYPE_HIDDEN_NAV_CONSUMER, 0,
                        0, false, false, true);
            }

            // For purposes of positioning and showing the nav bar, if we have
            // decided that it can't be hidden (because of the screen aspect ratio),
            // then take that into account.
            navVisible |= !canHideNavigationBar();

            boolean updateSysUiVisibility = false;
            if (mNavigationBar != null) {
                boolean transientNavBarShowing = mNavigationBarController.isTransientShowing();
                // Force the navigation bar to its appropriate place and
                // size.  We need to do this directly, instead of relying on
                // it to bubble up from the nav bar, because this needs to
                // change atomically with screen rotations.
                mNavigationBarOnBottom = (!mNavigationBarCanMove || displayWidth < displayHeight);
                if (mNavigationBarOnBottom) {
                    // It's a system nav bar or a portrait screen; nav bar goes on bottom.
                    int top = displayHeight - overscanBottom
                            - mNavigationBarHeightForRotation[displayRotation];
                    mTmpNavigationFrame.set(0, top, displayWidth, displayHeight - overscanBottom);
                    mStableBottom = mStableFullscreenBottom = mTmpNavigationFrame.top;
                    if (transientNavBarShowing) {
                        mNavigationBarController.setBarShowingLw(true);
                    } else if (navVisible) {
                        mNavigationBarController.setBarShowingLw(true);
                        mDockBottom = mTmpNavigationFrame.top;
                        mRestrictedScreenHeight = mDockBottom - mRestrictedScreenTop;
                        mRestrictedOverscanScreenHeight = mDockBottom - mRestrictedOverscanScreenTop;
                    } else {
                        // We currently want to hide the navigation UI.
                        mNavigationBarController.setBarShowingLw(false);
                    }
                    if (navVisible && !navTranslucent && !mNavigationBar.isAnimatingLw()
                            && !mNavigationBarController.wasRecentlyTranslucent()) {
                        // If the opaque nav bar is currently requested to be visible,
                        // and not in the process of animating on or off, then
                        // we can tell the app that it is covered by it.
                        mSystemBottom = mTmpNavigationFrame.top;
                    }
                } else {
                    // Landscape screen; nav bar goes to the right.
                    int left = displayWidth - overscanRight
                            - mNavigationBarWidthForRotation[displayRotation];
                    mTmpNavigationFrame.set(left, 0, displayWidth - overscanRight, displayHeight);
                    mStableRight = mStableFullscreenRight = mTmpNavigationFrame.left;
                    if (transientNavBarShowing) {
                        mNavigationBarController.setBarShowingLw(true);
                    } else if (navVisible) {
                        mNavigationBarController.setBarShowingLw(true);
                        mDockRight = mTmpNavigationFrame.left;
                        mRestrictedScreenWidth = mDockRight - mRestrictedScreenLeft;
                        mRestrictedOverscanScreenWidth = mDockRight - mRestrictedOverscanScreenLeft;
                    } else {
                        // We currently want to hide the navigation UI.
                        mNavigationBarController.setBarShowingLw(false);
                    }
                    if (navVisible && !navTranslucent && !mNavigationBar.isAnimatingLw()
                            && !mNavigationBarController.wasRecentlyTranslucent()) {
                        // If the nav bar is currently requested to be visible,
                        // and not in the process of animating on or off, then
                        // we can tell the app that it is covered by it.
                        mSystemRight = mTmpNavigationFrame.left;
                    }
                }
                // Make sure the content and current rectangles are updated to
                // account for the restrictions from the navigation bar.
                mContentTop = mCurTop = mDockTop;
                mContentBottom = mCurBottom = mDockBottom;
                mContentLeft = mCurLeft = mDockLeft;
                mContentRight = mCurRight = mDockRight;
                mStatusBarLayer = mNavigationBar.getSurfaceLayer();
                // And compute the final frame.
                mNavigationBar.computeFrameLw(mTmpNavigationFrame, mTmpNavigationFrame,
                        mTmpNavigationFrame, mTmpNavigationFrame, mTmpNavigationFrame, dcf);
                if (DEBUG_LAYOUT) Slog.i(TAG, "mNavigationBar frame: " + mTmpNavigationFrame);
                if (mNavigationBarController.checkHiddenLw()) {
                    updateSysUiVisibility = true;
                }
            }
            if (DEBUG_LAYOUT) Slog.i(TAG, String.format("mDock rect: (%d,%d - %d,%d)",
                    mDockLeft, mDockTop, mDockRight, mDockBottom));

            // decide where the status bar goes ahead of time
            if (mStatusBar != null) {
                // apply any navigation bar insets
                pf.left = df.left = of.left = mUnrestrictedScreenLeft;
                pf.top = df.top = of.top = mUnrestrictedScreenTop;
                pf.right = df.right = of.right = mUnrestrictedScreenWidth + mUnrestrictedScreenLeft;
                pf.bottom = df.bottom = of.bottom = mUnrestrictedScreenHeight
                        + mUnrestrictedScreenTop;
                vf.left = mStableLeft;
                vf.top = mStableTop;
                vf.right = mStableRight;
                vf.bottom = mStableBottom;

                mStatusBarLayer = mStatusBar.getSurfaceLayer();

                // Let the status bar determine its size.
                mStatusBar.computeFrameLw(pf, df, vf, vf, vf, dcf);

                // For layout, the status bar is always at the top with our fixed height.
                mStableTop = mUnrestrictedScreenTop + mStatusBarHeight;

                boolean statusBarTransient = (sysui & View.STATUS_BAR_TRANSIENT) != 0;
                boolean statusBarTranslucent = (sysui & View.STATUS_BAR_TRANSLUCENT) != 0;
                statusBarTranslucent &= areTranslucentBarsAllowed();

                // If the status bar is hidden, we don't want to cause
                // windows behind it to scroll.
                if (mStatusBar.isVisibleLw() && !statusBarTransient) {
                    // Status bar may go away, so the screen area it occupies
                    // is available to apps but just covering them when the
                    // status bar is visible.
                    mDockTop = mUnrestrictedScreenTop + mStatusBarHeight;

                    mContentTop = mCurTop = mDockTop;
                    mContentBottom = mCurBottom = mDockBottom;
                    mContentLeft = mCurLeft = mDockLeft;
                    mContentRight = mCurRight = mDockRight;

                    if (DEBUG_LAYOUT) Slog.v(TAG, "Status bar: " +
                        String.format(
                            "dock=[%d,%d][%d,%d] content=[%d,%d][%d,%d] cur=[%d,%d][%d,%d]",
                            mDockLeft, mDockTop, mDockRight, mDockBottom,
                            mContentLeft, mContentTop, mContentRight, mContentBottom,
                            mCurLeft, mCurTop, mCurRight, mCurBottom));
                }
                if (mStatusBar.isVisibleLw() && !mStatusBar.isAnimatingLw()
                        && !statusBarTransient && !statusBarTranslucent
                        && !mStatusBarController.wasRecentlyTranslucent()) {
                    // If the opaque status bar is currently requested to be visible,
                    // and not in the process of animating on or off, then
                    // we can tell the app that it is covered by it.
                    mSystemTop = mUnrestrictedScreenTop + mStatusBarHeight;
                }
                if (mStatusBarController.checkHiddenLw()) {
                    updateSysUiVisibility = true;
                }
            }
            if (updateSysUiVisibility) {
                updateSystemUiVisibilityLw();
            }
        }
    }

    /** {@inheritDoc} */
    @Override
    public int getSystemDecorLayerLw() {
        if (mStatusBar != null) return mStatusBar.getSurfaceLayer();
        if (mNavigationBar != null) return mNavigationBar.getSurfaceLayer();
        return 0;
    }

    @Override
    public void getContentRectLw(Rect r) {
        r.set(mContentLeft, mContentTop, mContentRight, mContentBottom);
    }

    void setAttachedWindowFrames(WindowState win, int fl, int adjust, WindowState attached,
            boolean insetDecors, Rect pf, Rect df, Rect of, Rect cf, Rect vf) {
        if (win.getSurfaceLayer() > mDockLayer && attached.getSurfaceLayer() < mDockLayer) {
            // Here's a special case: if this attached window is a panel that is
            // above the dock window, and the window it is attached to is below
            // the dock window, then the frames we computed for the window it is
            // attached to can not be used because the dock is effectively part
            // of the underlying window and the attached window is floating on top
            // of the whole thing.  So, we ignore the attached window and explicitly
            // compute the frames that would be appropriate without the dock.
            df.left = of.left = cf.left = vf.left = mDockLeft;
            df.top = of.top = cf.top = vf.top = mDockTop;
            df.right = of.right = cf.right = vf.right = mDockRight;
            df.bottom = of.bottom = cf.bottom = vf.bottom = mDockBottom;
        } else {
            // The effective display frame of the attached window depends on
            // whether it is taking care of insetting its content.  If not,
            // we need to use the parent's content frame so that the entire
            // window is positioned within that content.  Otherwise we can use
            // the display frame and let the attached window take care of
            // positioning its content appropriately.
            if (adjust != SOFT_INPUT_ADJUST_RESIZE) {
                cf.set(attached.getOverscanFrameLw());
            } else {
                // If the window is resizing, then we want to base the content
                // frame on our attached content frame to resize...  however,
                // things can be tricky if the attached window is NOT in resize
                // mode, in which case its content frame will be larger.
                // Ungh.  So to deal with that, make sure the content frame
                // we end up using is not covering the IM dock.
                cf.set(attached.getContentFrameLw());
                if (attached.getSurfaceLayer() < mDockLayer) {
                    if (cf.left < mContentLeft) cf.left = mContentLeft;
                    if (cf.top < mContentTop) cf.top = mContentTop;
                    if (cf.right > mContentRight) cf.right = mContentRight;
                    if (cf.bottom > mContentBottom) cf.bottom = mContentBottom;
                }
            }
            df.set(insetDecors ? attached.getDisplayFrameLw() : cf);
            of.set(insetDecors ? attached.getOverscanFrameLw() : cf);
            vf.set(attached.getVisibleFrameLw());
        }
        // The LAYOUT_IN_SCREEN flag is used to determine whether the attached
        // window should be positioned relative to its parent or the entire
        // screen.
        pf.set((fl & FLAG_LAYOUT_IN_SCREEN) == 0
                ? attached.getFrameLw() : df);
    }

    private void applyStableConstraints(int sysui, int fl, Rect r) {
        if ((sysui & View.SYSTEM_UI_FLAG_LAYOUT_STABLE) != 0) {
            // If app is requesting a stable layout, don't let the
            // content insets go below the stable values.
            if ((fl & FLAG_FULLSCREEN) != 0) {
                if (r.left < mStableFullscreenLeft) r.left = mStableFullscreenLeft;
                if (r.top < mStableFullscreenTop) r.top = mStableFullscreenTop;
                if (r.right > mStableFullscreenRight) r.right = mStableFullscreenRight;
                if (r.bottom > mStableFullscreenBottom) r.bottom = mStableFullscreenBottom;
            } else {
                if (r.left < mStableLeft) r.left = mStableLeft;
                if (r.top < mStableTop) r.top = mStableTop;
                if (r.right > mStableRight) r.right = mStableRight;
                if (r.bottom > mStableBottom) r.bottom = mStableBottom;
            }
        }
    }
    
    public Rect getContentRect() {
        return new Rect(mContentLeft, mContentTop, mContentRight, mContentBottom);
    }

    /** {@inheritDoc} */
    @Override
    public void layoutWindowLw(WindowState win, WindowManager.LayoutParams attrs,
            WindowState attached) {
        // we've already done the status bar
        if (win == mStatusBar || win == mNavigationBar) {
            return;
        }
        final boolean isDefaultDisplay = win.isDefaultDisplay();
        final boolean needsToOffsetInputMethodTarget = isDefaultDisplay &&
                (win == mLastInputMethodTargetWindow && mLastInputMethodWindow != null);
        if (needsToOffsetInputMethodTarget) {
            if (DEBUG_LAYOUT) Slog.i(TAG, "Offset ime target window by the last ime window state");
            offsetInputMethodWindowLw(mLastInputMethodWindow);
        }

        final int fl = attrs.flags;
        final int sim = attrs.softInputMode;
        final int sysUiFl = win.getSystemUiVisibility();

        final Rect pf = mTmpParentFrame;
        final Rect df = mTmpDisplayFrame;
        final Rect of = mTmpOverscanFrame;
        final Rect cf = mTmpContentFrame;
        final Rect vf = mTmpVisibleFrame;
        final Rect dcf = mTmpDecorFrame;
        dcf.setEmpty();

        final boolean hasNavBar = (isDefaultDisplay && hasNavigationBar()
                && mNavigationBar != null && mNavigationBar.isVisibleLw());

        final int adjust = sim & SOFT_INPUT_MASK_ADJUST;

        if (!isDefaultDisplay) {
            if (attached != null) {
                // If this window is attached to another, our display
                // frame is the same as the one we are attached to.
                setAttachedWindowFrames(win, fl, adjust, attached, true, pf, df, of, cf, vf);
            } else {
                // Give the window full screen.
                pf.left = df.left = of.left = cf.left = mOverscanScreenLeft;
                pf.top = df.top = of.top = cf.top = mOverscanScreenTop;
                pf.right = df.right = of.right = cf.right
                        = mOverscanScreenLeft + mOverscanScreenWidth;
                pf.bottom = df.bottom = of.bottom = cf.bottom
                        = mOverscanScreenTop + mOverscanScreenHeight;
            }
        } else  if (attrs.type == TYPE_INPUT_METHOD) {
            pf.left = df.left = of.left = cf.left = vf.left = mDockLeft;
            pf.top = df.top = of.top = cf.top = vf.top = mDockTop;
            pf.right = df.right = of.right = cf.right = vf.right = mDockRight;
            // IM dock windows layout below the nav bar...
            pf.bottom = df.bottom = of.bottom = mUnrestrictedScreenTop + mUnrestrictedScreenHeight;
            // ...with content insets above the nav bar
            cf.bottom = vf.bottom = mStableBottom;
            // IM dock windows always go to the bottom of the screen.
            attrs.gravity = Gravity.BOTTOM;
            mDockLayer = win.getSurfaceLayer();
        } else {

            // Default policy decor for the default display
            dcf.left = mSystemLeft;
            dcf.top = mSystemTop;
            dcf.right = mSystemRight;
            dcf.bottom = mSystemBottom;
            final boolean inheritTranslucentDecor = (attrs.privateFlags
                    & WindowManager.LayoutParams.PRIVATE_FLAG_INHERIT_TRANSLUCENT_DECOR) != 0;
            final boolean isAppWindow =
                    attrs.type >= WindowManager.LayoutParams.FIRST_APPLICATION_WINDOW &&
                    attrs.type <= WindowManager.LayoutParams.LAST_APPLICATION_WINDOW;
            final boolean topAtRest =
                    win == mTopFullscreenOpaqueWindowState && !win.isAnimatingLw();
            if (isAppWindow && !inheritTranslucentDecor && !topAtRest) {
                if ((sysUiFl & View.SYSTEM_UI_FLAG_FULLSCREEN) == 0
                        && (fl & WindowManager.LayoutParams.FLAG_FULLSCREEN) == 0
                        && (fl & WindowManager.LayoutParams.FLAG_TRANSLUCENT_STATUS) == 0
                        && !mTopIsFullscreen) {
                    // Ensure policy decor includes status bar:
                    // The visibility of Status bar and its translucent flags come from
                    // the top fullscreen window, not the focused window.
                    // mTopIsFullscreen holds the test result.
                    dcf.top = mStableTop;
                }
                if ((fl & WindowManager.LayoutParams.FLAG_TRANSLUCENT_NAVIGATION) == 0
                        && (sysUiFl & View.SYSTEM_UI_FLAG_HIDE_NAVIGATION) == 0) {
                    // Ensure policy decor includes navigation bar
                    dcf.bottom = mStableBottom;
                    dcf.right = mStableRight;
                }
            }

            if ((fl & (FLAG_LAYOUT_IN_SCREEN | FLAG_LAYOUT_INSET_DECOR))
                    == (FLAG_LAYOUT_IN_SCREEN | FLAG_LAYOUT_INSET_DECOR)) {
                if (DEBUG_LAYOUT) Slog.v(TAG, "layoutWindowLw(" + attrs.getTitle() 
                            + "): IN_SCREEN, INSET_DECOR");
                // This is the case for a normal activity window: we want it
                // to cover all of the screen space, and it can take care of
                // moving its contents to account for screen decorations that
                // intrude into that space.
                if (attached != null) {
                    // If this window is attached to another, our display
                    // frame is the same as the one we are attached to.
                    setAttachedWindowFrames(win, fl, adjust, attached, true, pf, df, of, cf, vf);
                } else {
                    if (attrs.type == TYPE_STATUS_BAR_PANEL
                            || attrs.type == TYPE_STATUS_BAR_SUB_PANEL) {
                        // Status bar panels are the only windows who can go on top of
                        // the status bar.  They are protected by the STATUS_BAR_SERVICE
                        // permission, so they have the same privileges as the status
                        // bar itself.
                        //
                        // However, they should still dodge the navigation bar if it exists.

                        pf.left = df.left = of.left = hasNavBar
                                ? mDockLeft : mUnrestrictedScreenLeft;
                        pf.top = df.top = of.top = mUnrestrictedScreenTop;
                        pf.right = df.right = of.right = hasNavBar
                                ? mRestrictedScreenLeft+mRestrictedScreenWidth
                                : mUnrestrictedScreenLeft + mUnrestrictedScreenWidth;
                        pf.bottom = df.bottom = of.bottom = hasNavBar
                                ? mRestrictedScreenTop+mRestrictedScreenHeight
                                : mUnrestrictedScreenTop + mUnrestrictedScreenHeight;

                        if (DEBUG_LAYOUT) Slog.v(TAG, String.format(
                                        "Laying out status bar window: (%d,%d - %d,%d)",
                                        pf.left, pf.top, pf.right, pf.bottom));
                    } else if ((fl & FLAG_LAYOUT_IN_OVERSCAN) != 0
                            && attrs.type >= WindowManager.LayoutParams.FIRST_APPLICATION_WINDOW
                            && attrs.type <= WindowManager.LayoutParams.LAST_SUB_WINDOW) {
                        // Asking to layout into the overscan region, so give it that pure
                        // unrestricted area.
                        pf.left = df.left = of.left = mOverscanScreenLeft;
                        pf.top = df.top = of.top = mOverscanScreenTop;
                        pf.right = df.right = of.right = mOverscanScreenLeft + mOverscanScreenWidth;
                        pf.bottom = df.bottom = of.bottom = mOverscanScreenTop
                                + mOverscanScreenHeight;
                    } else if (canHideNavigationBar()
                            && (sysUiFl & View.SYSTEM_UI_FLAG_LAYOUT_HIDE_NAVIGATION) != 0
                            && (attrs.type == WindowManager.LayoutParams.TYPE_KEYGUARD || (
                                attrs.type >= WindowManager.LayoutParams.FIRST_APPLICATION_WINDOW
                             && attrs.type <= WindowManager.LayoutParams.LAST_SUB_WINDOW))) {
                        // Asking for layout as if the nav bar is hidden, lets the
                        // application extend into the unrestricted overscan screen area.  We
                        // only do this for application windows to ensure no window that
                        // can be above the nav bar can do this.
                        pf.left = df.left = mOverscanScreenLeft;
                        pf.top = df.top = mOverscanScreenTop;
                        pf.right = df.right = mOverscanScreenLeft + mOverscanScreenWidth;
                        pf.bottom = df.bottom = mOverscanScreenTop + mOverscanScreenHeight;
                        // We need to tell the app about where the frame inside the overscan
                        // is, so it can inset its content by that amount -- it didn't ask
                        // to actually extend itself into the overscan region.
                        of.left = mUnrestrictedScreenLeft;
                        of.top = mUnrestrictedScreenTop;
                        of.right = mUnrestrictedScreenLeft + mUnrestrictedScreenWidth;
                        of.bottom = mUnrestrictedScreenTop + mUnrestrictedScreenHeight;
                    } else {
                        pf.left = df.left = mRestrictedOverscanScreenLeft;
                        pf.top = df.top = mRestrictedOverscanScreenTop;
                        pf.right = df.right = mRestrictedOverscanScreenLeft
                                + mRestrictedOverscanScreenWidth;
                        pf.bottom = df.bottom = mRestrictedOverscanScreenTop
                                + mRestrictedOverscanScreenHeight;
                        // We need to tell the app about where the frame inside the overscan
                        // is, so it can inset its content by that amount -- it didn't ask
                        // to actually extend itself into the overscan region.
                        of.left = mUnrestrictedScreenLeft;
                        of.top = mUnrestrictedScreenTop;
                        of.right = mUnrestrictedScreenLeft + mUnrestrictedScreenWidth;
                        of.bottom = mUnrestrictedScreenTop + mUnrestrictedScreenHeight;
                    }

                    if ((fl & FLAG_FULLSCREEN) == 0) {
                        if (adjust != SOFT_INPUT_ADJUST_RESIZE) {
                            cf.left = mDockLeft;
                            cf.top = mDockTop;
                            cf.right = mDockRight;
                            cf.bottom = mDockBottom;
                        } else {
                            cf.left = mContentLeft;
                            cf.top = mContentTop;
                            cf.right = mContentRight;
                            cf.bottom = mContentBottom;
                        }
                    } else {
                        // Full screen windows are always given a layout that is as if the
                        // status bar and other transient decors are gone.  This is to avoid
                        // bad states when moving from a window that is not hding the
                        // status bar to one that is.
                        cf.left = mRestrictedScreenLeft;
                        cf.top = mRestrictedScreenTop;
                        cf.right = mRestrictedScreenLeft + mRestrictedScreenWidth;
                        cf.bottom = mRestrictedScreenTop + mRestrictedScreenHeight;
                    }
                    applyStableConstraints(sysUiFl, fl, cf);
                    if (adjust != SOFT_INPUT_ADJUST_NOTHING) {
                        vf.left = mCurLeft;
                        vf.top = mCurTop;
                        vf.right = mCurRight;
                        vf.bottom = mCurBottom;
                    } else {
                        vf.set(cf);
                    }
                }
            } else if ((fl & FLAG_LAYOUT_IN_SCREEN) != 0 || (sysUiFl
                    & (View.SYSTEM_UI_FLAG_LAYOUT_FULLSCREEN
                            | View.SYSTEM_UI_FLAG_LAYOUT_HIDE_NAVIGATION)) != 0) {
                if (DEBUG_LAYOUT) Slog.v(TAG, "layoutWindowLw(" + attrs.getTitle() +
                        "): IN_SCREEN");
                // A window that has requested to fill the entire screen just
                // gets everything, period.
                if (attrs.type == TYPE_STATUS_BAR_PANEL
                        || attrs.type == TYPE_STATUS_BAR_SUB_PANEL) {
                    pf.left = df.left = of.left = cf.left = hasNavBar
                            ? mDockLeft : mUnrestrictedScreenLeft;
                    pf.top = df.top = of.top = cf.top = mUnrestrictedScreenTop;
                    pf.right = df.right = of.right = cf.right = hasNavBar
                                        ? mRestrictedScreenLeft+mRestrictedScreenWidth
                                        : mUnrestrictedScreenLeft + mUnrestrictedScreenWidth;
                    pf.bottom = df.bottom = of.bottom = cf.bottom = hasNavBar
                                          ? mRestrictedScreenTop+mRestrictedScreenHeight
                                          : mUnrestrictedScreenTop + mUnrestrictedScreenHeight;
                    if (DEBUG_LAYOUT) Slog.v(TAG, String.format(
                                    "Laying out IN_SCREEN status bar window: (%d,%d - %d,%d)",
                                    pf.left, pf.top, pf.right, pf.bottom));
                } else if (attrs.type == TYPE_NAVIGATION_BAR
                        || attrs.type == TYPE_NAVIGATION_BAR_PANEL) {
                    // The navigation bar has Real Ultimate Power.
                    pf.left = df.left = of.left = mUnrestrictedScreenLeft;
                    pf.top = df.top = of.top = mUnrestrictedScreenTop;
                    pf.right = df.right = of.right = mUnrestrictedScreenLeft
                            + mUnrestrictedScreenWidth;
                    pf.bottom = df.bottom = of.bottom = mUnrestrictedScreenTop
                            + mUnrestrictedScreenHeight;
                    if (DEBUG_LAYOUT) Slog.v(TAG, String.format(
                                    "Laying out navigation bar window: (%d,%d - %d,%d)",
                                    pf.left, pf.top, pf.right, pf.bottom));
                } else if ((attrs.type == TYPE_SECURE_SYSTEM_OVERLAY
                                || attrs.type == TYPE_BOOT_PROGRESS)
                        && ((fl & FLAG_FULLSCREEN) != 0)) {
                    // Fullscreen secure system overlays get what they ask for.
                    pf.left = df.left = of.left = cf.left = mOverscanScreenLeft;
                    pf.top = df.top = of.top = cf.top = mOverscanScreenTop;
                    pf.right = df.right = of.right = cf.right = mOverscanScreenLeft
                            + mOverscanScreenWidth;
                    pf.bottom = df.bottom = of.bottom = cf.bottom = mOverscanScreenTop
                            + mOverscanScreenHeight;
                } else if (attrs.type == TYPE_BOOT_PROGRESS
                        || attrs.type == TYPE_UNIVERSE_BACKGROUND) {
                    // Boot progress screen always covers entire display.
                    pf.left = df.left = of.left = cf.left = mOverscanScreenLeft;
                    pf.top = df.top = of.top = cf.top = mOverscanScreenTop;
                    pf.right = df.right = of.right = cf.right = mOverscanScreenLeft
                            + mOverscanScreenWidth;
                    pf.bottom = df.bottom = of.bottom = cf.bottom = mOverscanScreenTop
                            + mOverscanScreenHeight;
                } else if (attrs.type == TYPE_WALLPAPER) {
                    // The wallpaper also has Real Ultimate Power.
                    pf.left = df.left = of.left = cf.left = mUnrestrictedScreenLeft;
                    pf.top = df.top = of.top = cf.top = mUnrestrictedScreenTop;
                    pf.right = df.right = of.right = cf.right
                            = mUnrestrictedScreenLeft + mUnrestrictedScreenWidth;
                    pf.bottom = df.bottom = of.bottom = cf.bottom
                            = mUnrestrictedScreenTop + mUnrestrictedScreenHeight;
                } else if ((fl & FLAG_LAYOUT_IN_OVERSCAN) != 0
                        && attrs.type >= WindowManager.LayoutParams.FIRST_APPLICATION_WINDOW
                        && attrs.type <= WindowManager.LayoutParams.LAST_SUB_WINDOW) {
                    // Asking to layout into the overscan region, so give it that pure
                    // unrestricted area.
                    pf.left = df.left = of.left = cf.left = mOverscanScreenLeft;
                    pf.top = df.top = of.top = cf.top = mOverscanScreenTop;
                    pf.right = df.right = of.right = cf.right
                            = mOverscanScreenLeft + mOverscanScreenWidth;
                    pf.bottom = df.bottom = of.bottom = cf.bottom
                            = mOverscanScreenTop + mOverscanScreenHeight;
                } else if (canHideNavigationBar()
                        && (sysUiFl & View.SYSTEM_UI_FLAG_LAYOUT_HIDE_NAVIGATION) != 0
                        && (attrs.type == TYPE_TOAST
                            || (attrs.type >= WindowManager.LayoutParams.FIRST_APPLICATION_WINDOW
                            && attrs.type <= WindowManager.LayoutParams.LAST_SUB_WINDOW))) {
                    // Asking for layout as if the nav bar is hidden, lets the
                    // application extend into the unrestricted screen area.  We
                    // only do this for application windows (or toasts) to ensure no window that
                    // can be above the nav bar can do this.
                    // XXX This assumes that an app asking for this will also
                    // ask for layout in only content.  We can't currently figure out
                    // what the screen would be if only laying out to hide the nav bar.
                    pf.left = df.left = of.left = cf.left = mUnrestrictedScreenLeft;
                    pf.top = df.top = of.top = cf.top = mUnrestrictedScreenTop;
                    pf.right = df.right = of.right = cf.right = mUnrestrictedScreenLeft
                            + mUnrestrictedScreenWidth;
                    pf.bottom = df.bottom = of.bottom = cf.bottom = mUnrestrictedScreenTop
                            + mUnrestrictedScreenHeight;
                } else {
                    pf.left = df.left = of.left = cf.left = mRestrictedScreenLeft;
                    pf.top = df.top = of.top = cf.top = mRestrictedScreenTop;
                    pf.right = df.right = of.right = cf.right = mRestrictedScreenLeft
                            + mRestrictedScreenWidth;
                    pf.bottom = df.bottom = of.bottom = cf.bottom = mRestrictedScreenTop
                            + mRestrictedScreenHeight;
                }

                applyStableConstraints(sysUiFl, fl, cf);

                if (adjust != SOFT_INPUT_ADJUST_NOTHING) {
                    vf.left = mCurLeft;
                    vf.top = mCurTop;
                    vf.right = mCurRight;
                    vf.bottom = mCurBottom;
                } else {
                    vf.set(cf);
                }
            } else if (attached != null) {
                if (DEBUG_LAYOUT) Slog.v(TAG, "layoutWindowLw(" + attrs.getTitle() +
                        "): attached to " + attached);
                // A child window should be placed inside of the same visible
                // frame that its parent had.
                setAttachedWindowFrames(win, fl, adjust, attached, false, pf, df, of, cf, vf);
            } else {
                if (DEBUG_LAYOUT) Slog.v(TAG, "layoutWindowLw(" + attrs.getTitle() +
                        "): normal window");
                // Otherwise, a normal window must be placed inside the content
                // of all screen decorations.
                if (attrs.type == TYPE_STATUS_BAR_PANEL) {
                    // Status bar panels are the only windows who can go on top of
                    // the status bar.  They are protected by the STATUS_BAR_SERVICE
                    // permission, so they have the same privileges as the status
                    // bar itself.
                    pf.left = df.left = of.left = cf.left = mRestrictedScreenLeft;
                    pf.top = df.top = of.top = cf.top = mRestrictedScreenTop;
                    pf.right = df.right = of.right = cf.right = mRestrictedScreenLeft
                            + mRestrictedScreenWidth;
                    pf.bottom = df.bottom = of.bottom = cf.bottom = mRestrictedScreenTop
                            + mRestrictedScreenHeight;
                } else if (attrs.type == TYPE_TOAST || attrs.type == TYPE_SYSTEM_ALERT) {
                    // Toasts are stable to interim decor changes.
                    pf.left = df.left = of.left = cf.left = mStableLeft;
                    pf.top = df.top = of.top = cf.top = mStableTop;
                    pf.right = df.right = of.right = cf.right = mStableRight;
                    pf.bottom = df.bottom = of.bottom = cf.bottom = mStableBottom;
                } else {
                    pf.left = mContentLeft;
                    pf.top = mContentTop;
                    pf.right = mContentRight;
                    pf.bottom = mContentBottom;
                    if (adjust != SOFT_INPUT_ADJUST_RESIZE) {
                        df.left = of.left = cf.left = mDockLeft;
                        df.top = of.top = cf.top = mDockTop;
                        df.right = of.right = cf.right = mDockRight;
                        df.bottom = of.bottom = cf.bottom = mDockBottom;
                    } else {
                        df.left = of.left = cf.left = mContentLeft;
                        df.top = of.top = cf.top = mContentTop;
                        df.right = of.right = cf.right = mContentRight;
                        df.bottom = of.bottom = cf.bottom = mContentBottom;
                    }
                    if (adjust != SOFT_INPUT_ADJUST_NOTHING) {
                        vf.left = mCurLeft;
                        vf.top = mCurTop;
                        vf.right = mCurRight;
                        vf.bottom = mCurBottom;
                    } else {
                        vf.set(cf);
                    }
                }
            }
        }

        // TYPE_SYSTEM_ERROR is above the NavigationBar so it can't be allowed to extend over it.
        if ((fl & FLAG_LAYOUT_NO_LIMITS) != 0 && attrs.type != TYPE_SYSTEM_ERROR) {
            df.left = df.top = of.left = of.top = cf.left = cf.top = vf.left = vf.top = -10000;
            df.right = df.bottom = of.right = of.bottom = cf.right = cf.bottom
                    = vf.right = vf.bottom = 10000;
        }

        if (DEBUG_LAYOUT) Slog.v(TAG, "Compute frame " + attrs.getTitle()
                + ": sim=#" + Integer.toHexString(sim)
                + " attach=" + attached + " type=" + attrs.type 
                + String.format(" flags=0x%08x", fl)
                + " pf=" + pf.toShortString() + " df=" + df.toShortString()
                + " of=" + of.toShortString()
                + " cf=" + cf.toShortString() + " vf=" + vf.toShortString()
                + " dcf=" + dcf.toShortString());

        win.computeFrameLw(pf, df, of, cf, vf, dcf);

        // Dock windows carve out the bottom of the screen, so normal windows
        // can't appear underneath them.
        if (attrs.type == TYPE_INPUT_METHOD && win.isVisibleOrBehindKeyguardLw()
                && !win.getGivenInsetsPendingLw()) {
            setLastInputMethodWindowLw(null, null);
            offsetInputMethodWindowLw(win);
        }
    }

    private void offsetInputMethodWindowLw(WindowState win) {
        int top = win.getContentFrameLw().top;
        top += win.getGivenContentInsetsLw().top;
        if (mContentBottom > top) {
            mContentBottom = top;
        }
        top = win.getVisibleFrameLw().top;
        top += win.getGivenVisibleInsetsLw().top;
        if (mCurBottom > top) {
            mCurBottom = top;
        }
        if (DEBUG_LAYOUT) Slog.v(TAG, "Input method: mDockBottom="
                + mDockBottom + " mContentBottom="
                + mContentBottom + " mCurBottom=" + mCurBottom);
    }

    /** {@inheritDoc} */
    @Override
    public void finishLayoutLw() {
        return;
    }

    /** {@inheritDoc} */
    @Override
    public void beginPostLayoutPolicyLw(int displayWidth, int displayHeight) {
        mTopFullscreenOpaqueWindowState = null;
        mForceStatusBar = false;
        mForceStatusBarFromKeyguard = false;
        mForcingShowNavBar = false;
        mForcingShowNavBarLayer = -1;
        
        mHideLockScreen = false;
        mAllowLockscreenWhenOn = false;
        mDismissKeyguard = DISMISS_KEYGUARD_NONE;
        mShowingLockscreen = false;
        mShowingDream = false;
    }

    /** {@inheritDoc} */
    @Override
    public void applyPostLayoutPolicyLw(WindowState win,
                                WindowManager.LayoutParams attrs) {
        if (DEBUG_LAYOUT) Slog.i(TAG, "Win " + win + ": isVisibleOrBehindKeyguardLw="
                + win.isVisibleOrBehindKeyguardLw());
        if (mTopFullscreenOpaqueWindowState == null && (win.getAttrs().privateFlags
                &WindowManager.LayoutParams.PRIVATE_FLAG_FORCE_SHOW_NAV_BAR) != 0
                || (win.isVisibleLw() && attrs.type == TYPE_INPUT_METHOD)) {
            if (mForcingShowNavBarLayer < 0) {
                mForcingShowNavBar = true;
                mForcingShowNavBarLayer = win.getSurfaceLayer();
            }
        }
        if (mTopFullscreenOpaqueWindowState == null &&
                win.isVisibleOrBehindKeyguardLw() && !win.isGoneForLayoutLw()) {
            if ((attrs.flags & FLAG_FORCE_NOT_FULLSCREEN) != 0) {
                if (attrs.type == TYPE_KEYGUARD) {
                    mForceStatusBarFromKeyguard = true;
                } else {
                    mForceStatusBar = true;
                }
            }
            if (attrs.type == TYPE_KEYGUARD) {
                mShowingLockscreen = true;
            }
            boolean applyWindow = attrs.type >= FIRST_APPLICATION_WINDOW
                    && attrs.type <= LAST_APPLICATION_WINDOW;
            if (attrs.type == TYPE_DREAM) {
                // If the lockscreen was showing when the dream started then wait
                // for the dream to draw before hiding the lockscreen.
                if (!mDreamingLockscreen
                        || (win.isVisibleLw() && win.hasDrawnLw())) {
                    mShowingDream = true;
                    applyWindow = true;
                }
            }
            if (applyWindow
                    && attrs.x == 0 && attrs.y == 0
                    && attrs.width == WindowManager.LayoutParams.MATCH_PARENT
                    && attrs.height == WindowManager.LayoutParams.MATCH_PARENT) {
                if (DEBUG_LAYOUT) Slog.v(TAG, "Fullscreen window: " + win);
                mTopFullscreenOpaqueWindowState = win;
                if ((attrs.flags & FLAG_SHOW_WHEN_LOCKED) != 0) {
                    if (DEBUG_LAYOUT) Slog.v(TAG, "Setting mHideLockScreen to true by win " + win);
                    mHideLockScreen = true;
                    mForceStatusBarFromKeyguard = false;
                }
                if ((attrs.flags & FLAG_DISMISS_KEYGUARD) != 0
                        && mDismissKeyguard == DISMISS_KEYGUARD_NONE) {
                    if (DEBUG_LAYOUT) Slog.v(TAG, "Setting mDismissKeyguard true by win " + win);
                    mDismissKeyguard = mWinDismissingKeyguard == win ?
                            DISMISS_KEYGUARD_CONTINUE : DISMISS_KEYGUARD_START;
                    mWinDismissingKeyguard = win;
                    mForceStatusBarFromKeyguard = mShowingLockscreen && isKeyguardSecure();
                }
                if ((attrs.flags & FLAG_ALLOW_LOCK_WHILE_SCREEN_ON) != 0) {
                    mAllowLockscreenWhenOn = true;
                }
            }
        }
    }

    /** {@inheritDoc} */
    @Override
    public int finishPostLayoutPolicyLw() {
        int changes = 0;
        boolean topIsFullscreen = false;

        final WindowManager.LayoutParams lp = (mTopFullscreenOpaqueWindowState != null)
                ? mTopFullscreenOpaqueWindowState.getAttrs()
                : null;

        // If we are not currently showing a dream then remember the current
        // lockscreen state.  We will use this to determine whether the dream
        // started while the lockscreen was showing and remember this state
        // while the dream is showing.
        if (!mShowingDream) {
            mDreamingLockscreen = mShowingLockscreen;
        }

        if (mStatusBar != null) {
            if (DEBUG_LAYOUT) Slog.i(TAG, "force=" + mForceStatusBar
                    + " forcefkg=" + mForceStatusBarFromKeyguard
                    + " top=" + mTopFullscreenOpaqueWindowState);
            if (mForceStatusBar || mForceStatusBarFromKeyguard) {
                if (DEBUG_LAYOUT) Slog.v(TAG, "Showing status bar: forced");
                if (mStatusBarController.setBarShowingLw(true)) {
                    changes |= FINISH_LAYOUT_REDO_LAYOUT;
                }
                // Maintain fullscreen layout until incoming animation is complete.
                topIsFullscreen = mTopIsFullscreen && mStatusBar.isAnimatingLw();
                // Transient status bar on the lockscreen is not allowed
                if (mForceStatusBarFromKeyguard && mStatusBarController.isTransientShowing()) {
                    mStatusBarController.updateVisibilityLw(false /*transientAllowed*/,
                            mLastSystemUiFlags, mLastSystemUiFlags);
                }
            } else if (mTopFullscreenOpaqueWindowState != null) {
                if (localLOGV) {
                    Slog.d(TAG, "frame: " + mTopFullscreenOpaqueWindowState.getFrameLw()
                            + " shown frame: " + mTopFullscreenOpaqueWindowState.getShownFrameLw());
                    Slog.d(TAG, "attr: " + mTopFullscreenOpaqueWindowState.getAttrs()
                            + " lp.flags=0x" + Integer.toHexString(lp.flags));
                }
                topIsFullscreen = (lp.flags & WindowManager.LayoutParams.FLAG_FULLSCREEN) != 0
                        || (mLastSystemUiFlags & View.SYSTEM_UI_FLAG_FULLSCREEN) != 0;
                // The subtle difference between the window for mTopFullscreenOpaqueWindowState
                // and mTopIsFullscreen is that that mTopIsFullscreen is set only if the window
                // has the FLAG_FULLSCREEN set.  Not sure if there is another way that to be the
                // case though.
                if (mStatusBarController.isTransientShowing()) {
                    if (mStatusBarController.setBarShowingLw(true)) {
                        changes |= FINISH_LAYOUT_REDO_LAYOUT;
                    }
                } else if (topIsFullscreen) {
                    if (DEBUG_LAYOUT) Slog.v(TAG, "** HIDING status bar");
                    if (mStatusBarController.setBarShowingLw(false)) {
                        changes |= FINISH_LAYOUT_REDO_LAYOUT;
                    } else {
                        if (DEBUG_LAYOUT) Slog.v(TAG, "Status bar already hiding");
                    }
                } else {
                    if (DEBUG_LAYOUT) Slog.v(TAG, "** SHOWING status bar: top is not fullscreen");
                    if (mStatusBarController.setBarShowingLw(true)) {
                        changes |= FINISH_LAYOUT_REDO_LAYOUT;
                    }
                }
            }
        }

        if (mTopIsFullscreen != topIsFullscreen) {
            if (!topIsFullscreen) {
                // Force another layout when status bar becomes fully shown.
                changes |= FINISH_LAYOUT_REDO_LAYOUT;
            }
            mTopIsFullscreen = topIsFullscreen;
        }

        // Hide the key guard if a visible window explicitly specifies that it wants to be
        // displayed when the screen is locked.
        if (mKeyguard != null) {
            if (localLOGV) Slog.v(TAG, "finishPostLayoutPolicyLw: mHideKeyguard="
                    + mHideLockScreen);
            if (mDismissKeyguard != DISMISS_KEYGUARD_NONE && !mKeyguardDelegate.isSecure()) {
                if (mKeyguard.hideLw(true)) {
                    changes |= FINISH_LAYOUT_REDO_LAYOUT
                            | FINISH_LAYOUT_REDO_CONFIG
                            | FINISH_LAYOUT_REDO_WALLPAPER;
                }
                if (mKeyguardDelegate.isShowing()) {
                    mHandler.post(new Runnable() {
                        @Override
                        public void run() {
                            mKeyguardDelegate.keyguardDone(false, false);
                        }
                    });
                }
            } else if (mHideLockScreen) {
                if (mKeyguard.hideLw(true)) {
                    changes |= FINISH_LAYOUT_REDO_LAYOUT
                            | FINISH_LAYOUT_REDO_CONFIG
                            | FINISH_LAYOUT_REDO_WALLPAPER;
                }
                if (!mShowingDream) {
                    mKeyguardDelegate.setHidden(true);
                }
            } else if (mDismissKeyguard != DISMISS_KEYGUARD_NONE) {
                // This is the case of keyguard isSecure() and not mHideLockScreen.
                if (mDismissKeyguard == DISMISS_KEYGUARD_START) {
                    // Only launch the next keyguard unlock window once per window.
                    if (mKeyguard.showLw(true)) {
                        changes |= FINISH_LAYOUT_REDO_LAYOUT
                                | FINISH_LAYOUT_REDO_CONFIG
                                | FINISH_LAYOUT_REDO_WALLPAPER;
                    }
                    mKeyguardDelegate.setHidden(false);
                    mHandler.post(new Runnable() {
                        @Override
                        public void run() {
                            mKeyguardDelegate.dismiss();
                        }
                    });
                }
            } else {
                mWinDismissingKeyguard = null;
                if (mKeyguard.showLw(true)) {
                    changes |= FINISH_LAYOUT_REDO_LAYOUT
                            | FINISH_LAYOUT_REDO_CONFIG
                            | FINISH_LAYOUT_REDO_WALLPAPER;
                }
                mKeyguardDelegate.setHidden(false);
            }
        }

        if ((updateSystemUiVisibilityLw()&SYSTEM_UI_CHANGING_LAYOUT) != 0) {
            // If the navigation bar has been hidden or shown, we need to do another
            // layout pass to update that window.
            changes |= FINISH_LAYOUT_REDO_LAYOUT;
        }

        // update since mAllowLockscreenWhenOn might have changed
        updateLockScreenTimeout();
        return changes;
    }

    public boolean allowAppAnimationsLw() {
        if (mKeyguard != null && mKeyguard.isVisibleLw() && !mKeyguard.isAnimatingLw()
                || mShowingDream) {
            // If keyguard or dreams is currently visible, no reason to animate behind it.
            return false;
        }
        return true;
    }

    public int focusChangedLw(WindowState lastFocus, WindowState newFocus) {
        mFocusedWindow = newFocus;
        if ((updateSystemUiVisibilityLw()&SYSTEM_UI_CHANGING_LAYOUT) != 0) {
            // If the navigation bar has been hidden or shown, we need to do another
            // layout pass to update that window.
            return FINISH_LAYOUT_REDO_LAYOUT;
        }
        return 0;
    }

    /** {@inheritDoc} */
    public void notifyLidSwitchChanged(long whenNanos, boolean lidOpen) {
        // do nothing if headless
        if (mHeadless) return;

        // lid changed state
        final int newLidState = lidOpen ? LID_OPEN : LID_CLOSED;
        if (newLidState == mLidState) {
            return;
        }

        mLidState = newLidState;
        applyLidSwitchState();
        updateRotation(true);

        if (lidOpen) {
            mPowerManager.wakeUp(SystemClock.uptimeMillis());
        } else if (!mLidControlsSleep) {
            mPowerManager.userActivity(SystemClock.uptimeMillis(), false);
        }
    }

    void setHdmiPlugged(boolean plugged) {
        if (mHdmiPlugged != plugged) {
            mHdmiPlugged = plugged;
            updateRotation(true, true);
            Intent intent = new Intent(ACTION_HDMI_PLUGGED);
            intent.addFlags(Intent.FLAG_RECEIVER_REGISTERED_ONLY_BEFORE_BOOT);
            intent.putExtra(EXTRA_HDMI_PLUGGED_STATE, plugged);
            mContext.sendStickyBroadcastAsUser(intent, UserHandle.ALL);
        }
    }

    void initializeHdmiState() {
        boolean plugged = false;
        // watch for HDMI plug messages if the hdmi switch exists
        if (new File("/sys/devices/virtual/switch/hdmi/state").exists()) {
            mHDMIObserver.startObserving("DEVPATH=/devices/virtual/switch/hdmi");

            final String filename = "/sys/class/switch/hdmi/state";
            FileReader reader = null;
            try {
                reader = new FileReader(filename);
                char[] buf = new char[15];
                int n = reader.read(buf);
                if (n > 1) {
                    plugged = 0 != Integer.parseInt(new String(buf, 0, n-1));
                }
            } catch (IOException ex) {
                Slog.w(TAG, "Couldn't read hdmi state from " + filename + ": " + ex);
            } catch (NumberFormatException ex) {
                Slog.w(TAG, "Couldn't read hdmi state from " + filename + ": " + ex);
            } finally {
                if (reader != null) {
                    try {
                        reader.close();
                    } catch (IOException ex) {
                    }
                }
            }
        }
        // This dance forces the code in setHdmiPlugged to run.
        // Always do this so the sticky intent is stuck (to false) if there is no hdmi.
        mHdmiPlugged = !plugged;
        setHdmiPlugged(!mHdmiPlugged);
    }

    /**
     * @return Whether music is being played right now "locally" (e.g. on the device's speakers
     *    or wired headphones) or "remotely" (e.g. on a device using the Cast protocol and
     *    controlled by this device, or through remote submix).
     */
    boolean isMusicActive() {
        final AudioManager am = (AudioManager)mContext.getSystemService(Context.AUDIO_SERVICE);
        if (am == null) {
            Log.w(TAG, "isMusicActive: couldn't get AudioManager reference");
            return false;
        }
        return am.isLocalOrRemoteMusicActive();
    }

    /**
     * Tell the audio service to adjust the volume appropriate to the event.
     * @param keycode
     */
    void handleVolumeKey(int stream, int keycode) {
        IAudioService audioService = getAudioService();
        if (audioService == null) {
            return;
        }
        try {
            // when audio is playing locally, we shouldn't have to hold a wake lock
            // during the call, but we do it as a precaution for the rare possibility
            // that the music stops right before we call this.
            // Otherwise we might also be in a remote playback case.
            // TODO: Actually handle MUTE.
            mBroadcastWakeLock.acquire();
            if (stream == AudioSystem.STREAM_MUSIC) {
                audioService.adjustLocalOrRemoteStreamVolume(stream,
                        keycode == KeyEvent.KEYCODE_VOLUME_UP
                                ? AudioManager.ADJUST_RAISE
                                : AudioManager.ADJUST_LOWER,
                        mContext.getOpPackageName());
            } else {
                audioService.adjustStreamVolume(stream,
                        keycode == KeyEvent.KEYCODE_VOLUME_UP
                                ? AudioManager.ADJUST_RAISE
                                : AudioManager.ADJUST_LOWER,
                        0,
                        mContext.getOpPackageName());
            }
        } catch (RemoteException e) {
            Log.w(TAG, "IAudioService.adjust*StreamVolume() threw RemoteException " + e);
        } finally {
            mBroadcastWakeLock.release();
        }
    }

    final Object mScreenshotLock = new Object();
    final Object mScreenrecordLock = new Object();
    ServiceConnection mScreenshotConnection = null;
    ServiceConnection mScreenrecordConnection = null;

    final Runnable mScreenshotTimeout = new Runnable() {
        @Override public void run() {
            synchronized (mScreenshotLock) {
                if (mScreenshotConnection != null) {
                    mContext.unbindService(mScreenshotConnection);
                    mScreenshotConnection = null;
                }
            }
        }
    };

    final Runnable mScreenrecordTimeout = new Runnable() {
        @Override public void run() {
            synchronized (mScreenrecordLock) {
                if (mScreenrecordConnection != null) {
                    mContext.unbindService(mScreenrecordConnection);
                    mScreenrecordConnection = null;
                }
            }
        }
    };

    // Assume this is called from the Handler thread.
    public void takeScreenshot() {
        synchronized (mScreenshotLock) {
            if (mScreenshotConnection != null) {
                return;
            }
            ComponentName cn = new ComponentName("com.android.systemui",
                    "com.android.systemui.screenshot.TakeScreenshotService");
            Intent intent = new Intent();
            intent.setComponent(cn);
            ServiceConnection conn = new ServiceConnection() {
                @Override
                public void onServiceConnected(ComponentName name, IBinder service) {
                    synchronized (mScreenshotLock) {
                        if (mScreenshotConnection != this) {
                            return;
                        }
                        Messenger messenger = new Messenger(service);
                        Message msg = Message.obtain(null, 1);
                        final ServiceConnection myConn = this;
                        Handler h = new Handler(mHandler.getLooper()) {
                            @Override
                            public void handleMessage(Message msg) {
                                synchronized (mScreenshotLock) {
                                    if (mScreenshotConnection == myConn) {
                                        mContext.unbindService(mScreenshotConnection);
                                        mScreenshotConnection = null;
                                        mHandler.removeCallbacks(mScreenshotTimeout);
                                    }
                                }
                            }
                        };
                        msg.replyTo = new Messenger(h);
                        msg.arg1 = msg.arg2 = 0;
                        if (mStatusBar != null && mStatusBar.isVisibleLw())
                            msg.arg1 = 1;
                        if (mNavigationBar != null && mNavigationBar.isVisibleLw())
                            msg.arg2 = 1;
                        try {
                            messenger.send(msg);
                        } catch (RemoteException e) {
                        }
                    }
                }
                @Override
                public void onServiceDisconnected(ComponentName name) {}
            };
            if (mContext.bindServiceAsUser(
                    intent, conn, Context.BIND_AUTO_CREATE, UserHandle.CURRENT)) {
                mScreenshotConnection = conn;
                mHandler.postDelayed(mScreenshotTimeout, 10000);
            }
        }
    }

    // Assume this is called from the Handler thread.
    public void takeScreenrecord() {
        synchronized (mScreenrecordLock) {
            if (mScreenrecordConnection != null) {
                return;
            }
            ComponentName cn = new ComponentName("com.android.systemui",
                    "com.android.systemui.omni.screenrecord.TakeScreenrecordService");
            Intent intent = new Intent();
            intent.setComponent(cn);
            ServiceConnection conn = new ServiceConnection() {
                @Override
                public void onServiceConnected(ComponentName name, IBinder service) {
                    synchronized (mScreenrecordLock) {
                        Messenger messenger = new Messenger(service);
                        Message msg = Message.obtain(null, 1);
                        final ServiceConnection myConn = this;
                        Handler h = new Handler(mHandler.getLooper()) {
                            @Override
                            public void handleMessage(Message msg) {
                                synchronized (mScreenrecordLock) {
                                    if (mScreenrecordConnection == myConn) {
                                        mContext.unbindService(mScreenrecordConnection);
                                        mScreenrecordConnection = null;
                                        mHandler.removeCallbacks(mScreenrecordTimeout);
                                    }
                                }
                            }
                        };
                        msg.replyTo = new Messenger(h);
                        msg.arg1 = msg.arg2 = 0;
                        try {
                            messenger.send(msg);
                        } catch (RemoteException e) {
                        }
                    }
                }
                @Override
                public void onServiceDisconnected(ComponentName name) {}
            };
            if (mContext.bindServiceAsUser(
                    intent, conn, Context.BIND_AUTO_CREATE, UserHandle.CURRENT)) {
                mScreenrecordConnection = conn;
                // Screenrecord max duration is 30 minutes. Allow 31 minutes before killing
                // the service.
                mHandler.postDelayed(mScreenrecordTimeout, 31 * 60 * 1000);
            }
        }
    }

    /** {@inheritDoc} */
    @Override
    public int interceptKeyBeforeQueueing(KeyEvent event, int policyFlags, boolean isScreenOn) {
        if (!mSystemBooted) {
            // If we have not yet booted, don't let key events do anything.
            return 0;
        }

        final boolean down = event.getAction() == KeyEvent.ACTION_DOWN;
        final boolean canceled = event.isCanceled();
        final int keyCode = event.getKeyCode();

        final boolean isInjected = (policyFlags & WindowManagerPolicy.FLAG_INJECTED) != 0;

        // If screen is off then we treat the case where the keyguard is open but hidden
        // the same as if it were open and in front.
        // This will prevent any keys other than the power button from waking the screen
        // when the keyguard is hidden by another activity.
        final boolean keyguardActive = (mKeyguardDelegate == null ? false :
                                            (isScreenOn ?
                                                mKeyguardDelegate.isShowingAndNotHidden() :
                                                mKeyguardDelegate.isShowing()));

        if (keyCode == KeyEvent.KEYCODE_POWER) {
            policyFlags |= WindowManagerPolicy.FLAG_WAKE;
        }
        boolean isWakeKey = (policyFlags
                & (WindowManagerPolicy.FLAG_WAKE | WindowManagerPolicy.FLAG_WAKE_DROPPED)) != 0 ||
                        ((keyCode == KeyEvent.KEYCODE_VOLUME_UP) && mVolumeWakeScreen) ||
                        ((keyCode == KeyEvent.KEYCODE_VOLUME_DOWN) && mVolumeWakeScreen);

        // volume-wake: heed to proximity sensor
        final boolean isOffByProx = (mScreenOffReason == WindowManagerPolicy.OFF_BECAUSE_OF_PROX_SENSOR);
        if (isWakeKey
                && (!mVolumeWakeScreen || isOffByProx)
                && ((keyCode == KeyEvent.KEYCODE_VOLUME_UP) || (keyCode == KeyEvent.KEYCODE_VOLUME_DOWN))) {
            isWakeKey = false;
        }

        // music is playing, don't wake the screen in case we need to skip track
        if (isMusicActive()
                    && mVolBtnMusicControls
                    && mVolumeWakeScreen
                    && isWakeKey
                    && ((keyCode == KeyEvent.KEYCODE_VOLUME_UP) || (keyCode == KeyEvent.KEYCODE_VOLUME_DOWN))) {
            isWakeKey = false;
        }

        if (DEBUG_INPUT) {
            Log.d(TAG, "interceptKeyTq keycode=" + keyCode
                    + " screenIsOn=" + isScreenOn + " keyguardActive=" + keyguardActive
                    + " policyFlags=" + Integer.toHexString(policyFlags)
                    + " isWakeKey=" + isWakeKey);
        }

        if (down && (policyFlags & WindowManagerPolicy.FLAG_VIRTUAL) != 0
                && event.getRepeatCount() == 0) {
            performHapticFeedbackLw(null, HapticFeedbackConstants.VIRTUAL_KEY, false);
        }

        // Basic policy based on screen state and keyguard.
        // FIXME: This policy isn't quite correct.  We shouldn't care whether the screen
        //        is on or off, really.  We should care about whether the device is in an
        //        interactive state or is in suspend pretending to be "off".
        //        The primary screen might be turned off due to proximity sensor or
        //        because we are presenting media on an auxiliary screen or remotely controlling
        //        the device some other way (which is why we have an exemption here for injected
        //        events).
        int result;
        if ((isScreenOn && !mHeadless) || (isInjected && !isWakeKey)) {
            // When the screen is on or if the key is injected pass the key to the application.
            result = ACTION_PASS_TO_USER;
        } else {
            // When the screen is off and the key is not injected, determine whether
            // to wake the device but don't pass the key to the application.
            result = 0;

            if (down && isWakeKey) {
                if (keyguardActive) {
                    mPowerManager.wakeUp(SystemClock.uptimeMillis());
                } else {
                    // Otherwise, wake the device ourselves.
                    result |= ACTION_WAKE_UP;
                }
            }
        }

        // If the key would be handled globally, just return the result, don't worry about special
        // key processing.
        if (mGlobalKeyManager.shouldHandleGlobalKey(keyCode, event)) {
            return result;
        }

        // Specific device key handling
        if (mDeviceKeyHandler != null) {
            try {
                // The device only should consume known keys.
                if (mDeviceKeyHandler.handleKeyEvent(event)) {
                    return 0;
                }
            } catch (Exception e) {
                Slog.w(TAG, "Could not dispatch event to device key handler", e);
            }
        }

        // Handle special keys.
        switch (keyCode) {
            case KeyEvent.KEYCODE_VOLUME_DOWN:
            case KeyEvent.KEYCODE_VOLUME_UP:
            case KeyEvent.KEYCODE_VOLUME_MUTE: {
                if (mVolBtnMusicControls && !down) {
                    mHandler.removeMessages(MSG_DISPATCH_VOLKEY_WITH_WAKE_LOCK);

                    // delay handling volume events if mVolBtnMusicControls is desired
                    if (!mIsLongPress && (result & ACTION_PASS_TO_USER) == 0) {
                        handleVolumeKey(AudioManager.STREAM_MUSIC, keyCode);
                    }
                }
                if (keyCode == KeyEvent.KEYCODE_VOLUME_DOWN) {
                    if (down) {
                        if (isScreenOn && !mVolumeDownKeyTriggered
                                && (event.getFlags() & KeyEvent.FLAG_FALLBACK) == 0) {
                            mVolumeDownKeyTriggered = true;
                            mVolumeDownKeyTime = event.getDownTime();
                            mVolumeDownKeyConsumedByScreenshotChord = false;
                            cancelPendingPowerKeyAction();
                            cancelPendingScreenrecordChordAction();
                            interceptScreenshotChord();
                            interceptVolumeDoubleTapChord();
                        }
                    } else {
                        mVolumeDownKeyTriggered = false;
                        cancelPendingScreenshotChordAction();
                        cancelPendingScreenrecordChordAction();
                    }
                } else if (keyCode == KeyEvent.KEYCODE_VOLUME_UP) {
                    if (down) {
                        if (isScreenOn && !mVolumeUpKeyTriggered
                                && (event.getFlags() & KeyEvent.FLAG_FALLBACK) == 0) {
                            mVolumeUpKeyTriggered = true;
                            mVolumeUpKeyTime = event.getDownTime();
                            mVolumeUpKeyConsumedByScreenrecordChord = false;
                            cancelPendingPowerKeyAction();
                            cancelPendingScreenshotChordAction();
                            interceptScreenrecordChord();
                            interceptVolumeDoubleTapChord();
                        }
                    } else {
                        mVolumeUpKeyTriggered = false;
                        cancelPendingScreenshotChordAction();
                        cancelPendingScreenrecordChordAction();
                    }
                }
                if (down) {
                    ITelephony telephonyService = getTelephonyService();
                    if (telephonyService != null) {
                        try {
                            if (telephonyService.isRinging()) {
                                // If an incoming call is ringing, either VOLUME key means
                                // "silence ringer".  We handle these keys here, rather than
                                // in the InCallScreen, to make sure we'll respond to them
                                // even if the InCallScreen hasn't come to the foreground yet.
                                // Look for the DOWN event here, to agree with the "fallback"
                                // behavior in the InCallScreen.
                                Log.i(TAG, "interceptKeyBeforeQueueing:"
                                      + " VOLUME key-down while ringing: Silence ringer!");

                                // Silence the ringer.  (It's safe to call this
                                // even if the ringer has already been silenced.)
                                telephonyService.silenceRinger();

                                // And *don't* pass this key thru to the current activity
                                // (which is probably the InCallScreen.)
                                result &= ~ACTION_PASS_TO_USER;
                                break;
                            }
                            if (telephonyService.isOffhook()
                                    && (result & ACTION_PASS_TO_USER) == 0) {
                                // If we are in call but we decided not to pass the key to
                                // the application, handle the volume change here.
                                handleVolumeKey(AudioManager.STREAM_VOICE_CALL, keyCode);
                                break;
                            }
                        } catch (RemoteException ex) {
                            Log.w(TAG, "ITelephony threw RemoteException", ex);
                        }
                    }

                    if (isMusicActive() && (result & ACTION_PASS_TO_USER) == 0) {
                        // Care for long-press actions to skip tracks
                        if (mVolBtnMusicControls) {
                            // initialize long press flag to false for volume events
                            mIsLongPress = false;

                            // Use a message dispatcher to the Audio Service for track control
                            // The dispatcher will set the long press flag once called
                            int newKeyCode = event.getKeyCode() == KeyEvent.KEYCODE_VOLUME_UP ?
                                KeyEvent.KEYCODE_MEDIA_NEXT : KeyEvent.KEYCODE_MEDIA_PREVIOUS;
                            Message msg = mHandler.obtainMessage(MSG_DISPATCH_VOLKEY_WITH_WAKE_LOCK,
                                new KeyEvent(event.getDownTime(), event.getEventTime(), event.getAction(), newKeyCode, 0));
                            msg.setAsynchronous(true);
                            mHandler.sendMessageDelayed(msg, ViewConfiguration.getLongPressTimeout());
                        } else {
                            // If music is playing but we decided not to pass the key to the
                            // application, handle the volume change here.
                            handleVolumeKey(AudioManager.STREAM_MUSIC, keyCode);
                        }
                        break;
                    }
                }
                break;
            }

            case KeyEvent.KEYCODE_ENDCALL: {
                result &= ~ACTION_PASS_TO_USER;
                if (down) {
                    ITelephony telephonyService = getTelephonyService();
                    boolean hungUp = false;
                    if (telephonyService != null) {
                        try {
                            hungUp = telephonyService.endCall();
                        } catch (RemoteException ex) {
                            Log.w(TAG, "ITelephony threw RemoteException", ex);
                        }
                    }
                    interceptPowerKeyDown(!isScreenOn || hungUp);
                } else {
                    if (interceptPowerKeyUp(canceled)) {
                        if ((mEndcallBehavior
                                & Settings.System.END_BUTTON_BEHAVIOR_HOME) != 0) {
                            if (goHome()) {
                                break;
                            }
                        }
                        if ((mEndcallBehavior
                                & Settings.System.END_BUTTON_BEHAVIOR_SLEEP) != 0) {
                            result = (result & ~ACTION_WAKE_UP) | ACTION_GO_TO_SLEEP;
                        }
                    }
                }
                break;
            }

            case KeyEvent.KEYCODE_POWER: {
                result &= ~ACTION_PASS_TO_USER;
                if (down) {
                    mImmersiveModeConfirmation.onPowerKeyDown(isScreenOn, event.getDownTime(),
                            isImmersiveMode(mLastSystemUiFlags));
                    if (isScreenOn && !mPowerKeyTriggered
                            && (event.getFlags() & KeyEvent.FLAG_FALLBACK) == 0) {
                        mPowerKeyTriggered = true;
                        mPowerKeyTime = event.getDownTime();
                        interceptScreenshotChord();
                        interceptScreenrecordChord();
                    }

                    ITelephony telephonyService = getTelephonyService();
                    boolean hungUp = false;
                    if (telephonyService != null) {
                        try {
                            if (telephonyService.isRinging()) {
                                // Pressing Power while there's a ringing incoming
                                // call should silence the ringer.
                                telephonyService.silenceRinger();
                            } else if ((mIncallPowerBehavior
                                    & Settings.Secure.INCALL_POWER_BUTTON_BEHAVIOR_HANGUP) != 0
                                    && telephonyService.isOffhook()) {
                                // Otherwise, if "Power button ends call" is enabled,
                                // the Power button will hang up any current active call.
                                hungUp = telephonyService.endCall();
                            }
                        } catch (RemoteException ex) {
                            Log.w(TAG, "ITelephony threw RemoteException", ex);
                        }
                    }
                    interceptPowerKeyDown(!isScreenOn || hungUp
                            || mVolumeDownKeyTriggered || mVolumeUpKeyTriggered);
                } else {
                    mPowerKeyTriggered = false;
                    cancelPendingScreenshotChordAction();
                    cancelPendingScreenrecordChordAction();
                    if (interceptPowerKeyUp(canceled || mPendingPowerKeyUpCanceled)) {
                        result = (result & ~ACTION_WAKE_UP) | ACTION_GO_TO_SLEEP;
                    }
                    mPendingPowerKeyUpCanceled = false;
                }
                break;
            }

            case KeyEvent.KEYCODE_MEDIA_PLAY:
            case KeyEvent.KEYCODE_MEDIA_PAUSE:
            case KeyEvent.KEYCODE_MEDIA_PLAY_PAUSE:
                if (down) {
                    ITelephony telephonyService = getTelephonyService();
                    if (telephonyService != null) {
                        try {
                            if (!telephonyService.isIdle()) {
                                // Suppress PLAY/PAUSE toggle when phone is ringing or in-call
                                // to avoid music playback.
                                break;
                            }
                        } catch (RemoteException ex) {
                            Log.w(TAG, "ITelephony threw RemoteException", ex);
                        }
                    }
                }
            case KeyEvent.KEYCODE_HEADSETHOOK:
            case KeyEvent.KEYCODE_MUTE:
            case KeyEvent.KEYCODE_MEDIA_STOP:
            case KeyEvent.KEYCODE_MEDIA_NEXT:
            case KeyEvent.KEYCODE_MEDIA_PREVIOUS:
            case KeyEvent.KEYCODE_MEDIA_REWIND:
            case KeyEvent.KEYCODE_MEDIA_RECORD:
            case KeyEvent.KEYCODE_MEDIA_FAST_FORWARD:
            case KeyEvent.KEYCODE_MEDIA_AUDIO_TRACK: {
                if ((result & ACTION_PASS_TO_USER) == 0) {
                    // Only do this if we would otherwise not pass it to the user. In that
                    // case, the PhoneWindow class will do the same thing, except it will
                    // only do it if the showing app doesn't process the key on its own.
                    // Note that we need to make a copy of the key event here because the
                    // original key event will be recycled when we return.
                    mBroadcastWakeLock.acquire();
                    Message msg = mHandler.obtainMessage(MSG_DISPATCH_MEDIA_KEY_WITH_WAKE_LOCK,
                            new KeyEvent(event));
                    msg.setAsynchronous(true);
                    msg.sendToTarget();
                }
                break;
            }

            case KeyEvent.KEYCODE_CALL: {
                if (down) {
                    ITelephony telephonyService = getTelephonyService();
                    if (telephonyService != null) {
                        try {
                            if (telephonyService.isRinging()) {
                                Log.i(TAG, "interceptKeyBeforeQueueing:"
                                      + " CALL key-down while ringing: Answer the call!");
                                telephonyService.answerRingingCall();

                                // And *don't* pass this key thru to the current activity
                                // (which is presumably the InCallScreen.)
                                result &= ~ACTION_PASS_TO_USER;
                            }
                        } catch (RemoteException ex) {
                            Log.w(TAG, "ITelephony threw RemoteException", ex);
                        }
                    }
                }
                break;
            }
        }
        return result;
    }

    /**
     * When the screen is off we ignore some keys that might otherwise typically
     * be considered wake keys.  We filter them out here.
     *
     * {@link KeyEvent#KEYCODE_POWER} is notably absent from this list because it
     * is always considered a wake key.
     */
    private boolean isWakeKeyWhenScreenOff(int keyCode) {
        switch (keyCode) {
            // ignore volume keys unless docked
            case KeyEvent.KEYCODE_VOLUME_UP:
            case KeyEvent.KEYCODE_VOLUME_DOWN:
            case KeyEvent.KEYCODE_VOLUME_MUTE:
                return mDockMode != Intent.EXTRA_DOCK_STATE_UNDOCKED;

            // ignore media and camera keys
            case KeyEvent.KEYCODE_MUTE:
            case KeyEvent.KEYCODE_HEADSETHOOK:
            case KeyEvent.KEYCODE_MEDIA_PLAY:
            case KeyEvent.KEYCODE_MEDIA_PAUSE:
            case KeyEvent.KEYCODE_MEDIA_PLAY_PAUSE:
            case KeyEvent.KEYCODE_MEDIA_STOP:
            case KeyEvent.KEYCODE_MEDIA_NEXT:
            case KeyEvent.KEYCODE_MEDIA_PREVIOUS:
            case KeyEvent.KEYCODE_MEDIA_REWIND:
            case KeyEvent.KEYCODE_MEDIA_RECORD:
            case KeyEvent.KEYCODE_MEDIA_FAST_FORWARD:
            case KeyEvent.KEYCODE_MEDIA_AUDIO_TRACK:
            case KeyEvent.KEYCODE_CAMERA:
                return false;
        }
        return true;
    }


    /** {@inheritDoc} */
    @Override
    public int interceptMotionBeforeQueueingWhenScreenOff(int policyFlags) {
        int result = 0;

        final boolean isWakeMotion = (policyFlags
                & (WindowManagerPolicy.FLAG_WAKE | WindowManagerPolicy.FLAG_WAKE_DROPPED)) != 0;
        if (isWakeMotion) {
            result |= ACTION_WAKE_UP;
        }
        return result;
    }

    void dispatchMediaKeyWithWakeLock(KeyEvent event) {
        if (DEBUG_INPUT) {
            Slog.d(TAG, "dispatchMediaKeyWithWakeLock: " + event);
        }

        if (mHavePendingMediaKeyRepeatWithWakeLock) {
            if (DEBUG_INPUT) {
                Slog.d(TAG, "dispatchMediaKeyWithWakeLock: canceled repeat");
            }

            mHandler.removeMessages(MSG_DISPATCH_MEDIA_KEY_REPEAT_WITH_WAKE_LOCK);
            mHavePendingMediaKeyRepeatWithWakeLock = false;
            mBroadcastWakeLock.release(); // pending repeat was holding onto the wake lock
        }

        dispatchMediaKeyWithWakeLockToAudioService(event);

        if (event.getAction() == KeyEvent.ACTION_DOWN
                && event.getRepeatCount() == 0) {
            mHavePendingMediaKeyRepeatWithWakeLock = true;

            Message msg = mHandler.obtainMessage(
                    MSG_DISPATCH_MEDIA_KEY_REPEAT_WITH_WAKE_LOCK, event);
            msg.setAsynchronous(true);
            mHandler.sendMessageDelayed(msg, ViewConfiguration.getKeyRepeatTimeout());
        } else {
            mBroadcastWakeLock.release();
        }
    }

    void dispatchMediaKeyRepeatWithWakeLock(KeyEvent event) {
        mHavePendingMediaKeyRepeatWithWakeLock = false;

        KeyEvent repeatEvent = KeyEvent.changeTimeRepeat(event,
                SystemClock.uptimeMillis(), 1, event.getFlags() | KeyEvent.FLAG_LONG_PRESS);
        if (DEBUG_INPUT) {
            Slog.d(TAG, "dispatchMediaKeyRepeatWithWakeLock: " + repeatEvent);
        }

        dispatchMediaKeyWithWakeLockToAudioService(repeatEvent);
        mBroadcastWakeLock.release();
    }

    void dispatchMediaKeyWithWakeLockToAudioService(KeyEvent event) {
        if (ActivityManagerNative.isSystemReady()) {
            IAudioService audioService = getAudioService();
            if (audioService != null) {
                try {
                    audioService.dispatchMediaKeyEventUnderWakelock(event);
                } catch (RemoteException e) {
                    Log.e(TAG, "dispatchMediaKeyEvent threw exception " + e);
                }
            }
        }
    }

    BroadcastReceiver mDockReceiver = new BroadcastReceiver() {
        @Override
        public void onReceive(Context context, Intent intent) {
            if (Intent.ACTION_DOCK_EVENT.equals(intent.getAction())) {
                mDockMode = intent.getIntExtra(Intent.EXTRA_DOCK_STATE,
                        Intent.EXTRA_DOCK_STATE_UNDOCKED);
            } else {
                try {
                    IUiModeManager uiModeService = IUiModeManager.Stub.asInterface(
                            ServiceManager.getService(Context.UI_MODE_SERVICE));
                    mUiMode = uiModeService.getCurrentModeType();
                } catch (RemoteException e) {
                }
            }
            updateRotation(true);
            synchronized (mLock) {
                updateOrientationListenerLp();
            }
        }
    };

    BroadcastReceiver mDreamReceiver = new BroadcastReceiver() {
        @Override
        public void onReceive(Context context, Intent intent) {
            if (Intent.ACTION_DREAMING_STARTED.equals(intent.getAction())) {
                if (mKeyguardDelegate != null) {
                    mKeyguardDelegate.onDreamingStarted();
                }
            } else if (Intent.ACTION_DREAMING_STOPPED.equals(intent.getAction())) {
                if (mKeyguardDelegate != null) {
                    mKeyguardDelegate.onDreamingStopped();
                }
            }
        }
    };

    BroadcastReceiver mMultiuserReceiver = new BroadcastReceiver() {
        @Override
        public void onReceive(Context context, Intent intent) {
            if (Intent.ACTION_USER_SWITCHED.equals(intent.getAction())) {
                // tickle the settings observer: this first ensures that we're
                // observing the relevant settings for the newly-active user,
                // and then updates our own bookkeeping based on the now-
                // current user.
                mSettingsObserver.onChange(false);

                // force a re-application of focused window sysui visibility.
                // the window may never have been shown for this user
                // e.g. the keyguard when going through the new-user setup flow
                synchronized (mWindowManagerFuncs.getWindowManagerLock()) {
                    mLastSystemUiFlags = 0;
                    updateSystemUiVisibilityLw();
                }
            }
        }
    };

    private void requestTransientBars(WindowState swipeTarget) {
        synchronized (mWindowManagerFuncs.getWindowManagerLock()) {
            boolean sb = mStatusBarController.checkShowTransientBarLw();
            boolean nb = mNavigationBarController.checkShowTransientBarLw();
            if (sb || nb) {
                WindowState barTarget = sb ? mStatusBar : mNavigationBar;
                if (sb ^ nb && barTarget != swipeTarget) {
                    if (DEBUG) Slog.d(TAG, "Not showing transient bar, wrong swipe target");
                    return;
                }
                if (sb) mStatusBarController.showTransient();
                if (nb) mNavigationBarController.showTransient();
                mImmersiveModeConfirmation.confirmCurrentPrompt();
                updateSystemUiVisibilityLw();
            }
        }
    }

    BroadcastReceiver mThemeChangeReceiver = new BroadcastReceiver() {
        public void onReceive(Context context, Intent intent) {
            mUiContext = null;
        }
    };

    @Override
    public void screenTurnedOff(int why) {
        EventLog.writeEvent(70000, 0);
        synchronized (mLock) {
            mScreenOnEarly = false;
            mScreenOnFully = false;
        }
        if (mKeyguardDelegate != null) {
            mKeyguardDelegate.onScreenTurnedOff(why);
        }
        synchronized (mLock) {
            updateOrientationListenerLp();
            updateLockScreenTimeout();
            mScreenOffReason = why;
        }
    }

    @Override
    public void screenTurningOn(final ScreenOnListener screenOnListener) {
        EventLog.writeEvent(70000, 1);
        if (false) {
            RuntimeException here = new RuntimeException("here");
            here.fillInStackTrace();
            Slog.i(TAG, "Screen turning on...", here);
        }

        synchronized (mLock) {
            mScreenOnEarly = true;
            updateOrientationListenerLp();
            updateLockScreenTimeout();
        }

        waitForKeyguard(screenOnListener);
    }

    private void waitForKeyguard(final ScreenOnListener screenOnListener) {
        if (mKeyguardDelegate != null) {
            if (screenOnListener != null) {
                mKeyguardDelegate.onScreenTurnedOn(new KeyguardServiceDelegate.ShowListener() {
                    @Override
                    public void onShown(IBinder windowToken) {
                        waitForKeyguardWindowDrawn(windowToken, screenOnListener);
                    }
                });
                return;
            } else {
                mKeyguardDelegate.onScreenTurnedOn(null);
            }
        } else {
            Slog.i(TAG, "No keyguard interface!");
        }
        finishScreenTurningOn(screenOnListener);
    }

    private void waitForKeyguardWindowDrawn(IBinder windowToken,
            final ScreenOnListener screenOnListener) {
        if (windowToken != null && !mHideLockScreen) {
            try {
                if (mWindowManager.waitForWindowDrawn(
                        windowToken, new IRemoteCallback.Stub() {
                    @Override
                    public void sendResult(Bundle data) {
                        Slog.i(TAG, "Lock screen displayed!");
                        finishScreenTurningOn(screenOnListener);
                    }
                })) {
                    return;
                }
                Slog.i(TAG, "No lock screen! waitForWindowDrawn false");

            } catch (RemoteException ex) {
                // Can't happen in system process.
            }
        }

        Slog.i(TAG, "No lock screen! windowToken=" + windowToken);
        finishScreenTurningOn(screenOnListener);
    }

    private void finishScreenTurningOn(ScreenOnListener screenOnListener) {
        synchronized (mLock) {
            mScreenOnFully = true;
        }

        try {
            mWindowManager.setEventDispatching(true);
        } catch (RemoteException unhandled) {
        }

        if (screenOnListener != null) {
            screenOnListener.onScreenOn();
        }
    }

    @Override
    public boolean isScreenOnEarly() {
        return mScreenOnEarly;
    }

    @Override
    public boolean isScreenOnFully() {
        return mScreenOnFully;
    }

    /** {@inheritDoc} */
    public void enableKeyguard(boolean enabled) {
        if (mKeyguardDelegate != null) {
            mKeyguardDelegate.setKeyguardEnabled(enabled);
        }
    }

    /** {@inheritDoc} */
    public void exitKeyguardSecurely(OnKeyguardExitResult callback) {
        if (mKeyguardDelegate != null) {
            mKeyguardDelegate.verifyUnlock(callback);
        }
    }

    private boolean keyguardIsShowingTq() {
        if (mKeyguardDelegate == null) return false;
        return mKeyguardDelegate.isShowingAndNotHidden();
    }


    /** {@inheritDoc} */
    public boolean isKeyguardLocked() {
        return keyguardOn();
    }

    /** {@inheritDoc} */
    public boolean isKeyguardSecure() {
        if (mKeyguardDelegate == null) return false;
        return mKeyguardDelegate.isSecure();
    }

    /** {@inheritDoc} */
    public boolean inKeyguardRestrictedKeyInputMode() {
        if (mKeyguardDelegate == null) return false;
        return mKeyguardDelegate.isInputRestricted();
    }

    public void dismissKeyguardLw() {
        if (mKeyguardDelegate != null && mKeyguardDelegate.isShowing()) { 
            mHandler.post(new Runnable() {
                public void run() {
                    if (mKeyguardDelegate.isDismissable()) {
                        // Can we just finish the keyguard straight away?
                        mKeyguardDelegate.keyguardDone(false, true);
                    } else {
                        // ask the keyguard to prompt the user to authenticate if necessary
                        mKeyguardDelegate.dismiss();
                    }
                }
            });
        }
    }

    void sendCloseSystemWindows() {
        sendCloseSystemWindows(mContext, null);
    }

    void sendCloseSystemWindows(String reason) {
        sendCloseSystemWindows(mContext, reason);
    }

    static void sendCloseSystemWindows(Context context, String reason) {
        if (ActivityManagerNative.isSystemReady()) {
            try {
                ActivityManagerNative.getDefault().closeSystemDialogs(reason);
            } catch (RemoteException e) {
            }
        }
    }

    @Override
    public int rotationForOrientationLw(int orientation, int lastRotation) {
        if (false) {
            Slog.v(TAG, "rotationForOrientationLw(orient="
                        + orientation + ", last=" + lastRotation
                        + "); user=" + mUserRotation + " "
                        + ((mUserRotationMode == WindowManagerPolicy.USER_ROTATION_LOCKED)
                            ? "USER_ROTATION_LOCKED" : "")
                        );
        }

        if (mForceDefaultOrientation) {
            return Surface.ROTATION_0;
        }

        synchronized (mLock) {
            int sensorRotation = mOrientationListener.getProposedRotation(); // may be -1
            if (sensorRotation < 0) {
                sensorRotation = lastRotation;
            }

            final int preferredRotation;
            if (mLidState == LID_OPEN && mLidOpenRotation >= 0) {
                // Ignore sensor when lid switch is open and rotation is forced.
                preferredRotation = mLidOpenRotation;
            } else if (mDockMode == Intent.EXTRA_DOCK_STATE_CAR
                    && (mCarDockEnablesAccelerometer || mCarDockRotation >= 0)) {
                // Ignore sensor when in car dock unless explicitly enabled.
                // This case can override the behavior of NOSENSOR, and can also
                // enable 180 degree rotation while docked.
                preferredRotation = mCarDockEnablesAccelerometer
                        ? sensorRotation : mCarDockRotation;
            } else if ((mDockMode == Intent.EXTRA_DOCK_STATE_DESK
                    || mDockMode == Intent.EXTRA_DOCK_STATE_LE_DESK
                    || mDockMode == Intent.EXTRA_DOCK_STATE_HE_DESK)
                    && (mDeskDockEnablesAccelerometer || mDeskDockRotation >= 0)) {
                // Ignore sensor when in desk dock unless explicitly enabled.
                // This case can override the behavior of NOSENSOR, and can also
                // enable 180 degree rotation while docked.
                preferredRotation = mDeskDockEnablesAccelerometer
                        ? sensorRotation : mDeskDockRotation;
            } else if (mHdmiPlugged && mDemoHdmiRotationLock) {
                // Ignore sensor when plugged into HDMI when demo HDMI rotation lock enabled.
                // Note that the dock orientation overrides the HDMI orientation.
                preferredRotation = mDemoHdmiRotation;
            } else if (mHdmiPlugged && mDockMode == Intent.EXTRA_DOCK_STATE_UNDOCKED
                    && mUndockedHdmiRotation >= 0) {
                // Ignore sensor when plugged into HDMI and an undocked orientation has
                // been specified in the configuration (only for legacy devices without
                // full multi-display support).
                // Note that the dock orientation overrides the HDMI orientation.
                preferredRotation = mUndockedHdmiRotation;
            } else if (orientation == ActivityInfo.SCREEN_ORIENTATION_LOCKED) {
                // Application just wants to remain locked in the last rotation.
                preferredRotation = lastRotation;
            } else if ((mUserRotationMode == WindowManagerPolicy.USER_ROTATION_FREE
                            && (orientation == ActivityInfo.SCREEN_ORIENTATION_USER
                                    || orientation == ActivityInfo.SCREEN_ORIENTATION_UNSPECIFIED
                                    || orientation == ActivityInfo.SCREEN_ORIENTATION_USER_LANDSCAPE
                                    || orientation == ActivityInfo.SCREEN_ORIENTATION_USER_PORTRAIT
                                    || orientation == ActivityInfo.SCREEN_ORIENTATION_FULL_USER))
                    || orientation == ActivityInfo.SCREEN_ORIENTATION_SENSOR
                    || orientation == ActivityInfo.SCREEN_ORIENTATION_FULL_SENSOR
                    || orientation == ActivityInfo.SCREEN_ORIENTATION_SENSOR_LANDSCAPE
                    || orientation == ActivityInfo.SCREEN_ORIENTATION_SENSOR_PORTRAIT) {
                // Otherwise, use sensor only if requested by the application or enabled
                // by default for USER or UNSPECIFIED modes.  Does not apply to NOSENSOR.
                if (mAllowAllRotations < 0) {
                    // Can't read this during init() because the context doesn't
                    // have display metrics at that time so we cannot determine
                    // tablet vs. phone then.
                    mAllowAllRotations = mContext.getResources().getBoolean(
                            com.android.internal.R.bool.config_allowAllRotations) ? 1 : 0;
                }
                if (sensorRotation != Surface.ROTATION_180
                        || mAllowAllRotations == 1
                        || orientation == ActivityInfo.SCREEN_ORIENTATION_FULL_SENSOR
                        || orientation == ActivityInfo.SCREEN_ORIENTATION_FULL_USER) {
                    preferredRotation = sensorRotation;
                } else {
                    preferredRotation = lastRotation;
                }
            } else if (mUserRotationMode == WindowManagerPolicy.USER_ROTATION_LOCKED
                    && orientation != ActivityInfo.SCREEN_ORIENTATION_NOSENSOR) {
                // Apply rotation lock.  Does not apply to NOSENSOR.
                // The idea is that the user rotation expresses a weak preference for the direction
                // of gravity and as NOSENSOR is never affected by gravity, then neither should
                // NOSENSOR be affected by rotation lock (although it will be affected by docks).
                preferredRotation = mUserRotation;
            } else {
                // No overriding preference.
                // We will do exactly what the application asked us to do.
                preferredRotation = -1;
            }

            switch (orientation) {
                case ActivityInfo.SCREEN_ORIENTATION_PORTRAIT:
                    // Return portrait unless overridden.
                    if (isAnyPortrait(preferredRotation)) {
                        return preferredRotation;
                    }
                    return mPortraitRotation;

                case ActivityInfo.SCREEN_ORIENTATION_LANDSCAPE:
                    // Return landscape unless overridden.
                    if (isLandscapeOrSeascape(preferredRotation)) {
                        return preferredRotation;
                    }
                    return mLandscapeRotation;

                case ActivityInfo.SCREEN_ORIENTATION_REVERSE_PORTRAIT:
                    // Return reverse portrait unless overridden.
                    if (isAnyPortrait(preferredRotation)) {
                        return preferredRotation;
                    }
                    return mUpsideDownRotation;

                case ActivityInfo.SCREEN_ORIENTATION_REVERSE_LANDSCAPE:
                    // Return seascape unless overridden.
                    if (isLandscapeOrSeascape(preferredRotation)) {
                        return preferredRotation;
                    }
                    return mSeascapeRotation;

                case ActivityInfo.SCREEN_ORIENTATION_SENSOR_LANDSCAPE:
                case ActivityInfo.SCREEN_ORIENTATION_USER_LANDSCAPE:
                    // Return either landscape rotation.
                    if (isLandscapeOrSeascape(preferredRotation)) {
                        return preferredRotation;
                    }
                    if (isLandscapeOrSeascape(lastRotation)) {
                        return lastRotation;
                    }
                    return mLandscapeRotation;

                case ActivityInfo.SCREEN_ORIENTATION_SENSOR_PORTRAIT:
                case ActivityInfo.SCREEN_ORIENTATION_USER_PORTRAIT:
                    // Return either portrait rotation.
                    if (isAnyPortrait(preferredRotation)) {
                        return preferredRotation;
                    }
                    if (isAnyPortrait(lastRotation)) {
                        return lastRotation;
                    }
                    return mPortraitRotation;

                default:
                    // For USER, UNSPECIFIED, NOSENSOR, SENSOR and FULL_SENSOR,
                    // just return the preferred orientation we already calculated.
                    if (preferredRotation >= 0) {
                        return preferredRotation;
                    }
                    return Surface.ROTATION_0;
            }
        }
    }

    @Override
    public boolean rotationHasCompatibleMetricsLw(int orientation, int rotation) {
        switch (orientation) {
            case ActivityInfo.SCREEN_ORIENTATION_PORTRAIT:
            case ActivityInfo.SCREEN_ORIENTATION_REVERSE_PORTRAIT:
            case ActivityInfo.SCREEN_ORIENTATION_SENSOR_PORTRAIT:
                return isAnyPortrait(rotation);

            case ActivityInfo.SCREEN_ORIENTATION_LANDSCAPE:
            case ActivityInfo.SCREEN_ORIENTATION_REVERSE_LANDSCAPE:
            case ActivityInfo.SCREEN_ORIENTATION_SENSOR_LANDSCAPE:
                return isLandscapeOrSeascape(rotation);

            default:
                return true;
        }
    }

    @Override
    public void setRotationLw(int rotation) {
        mOrientationListener.setCurrentRotation(rotation);
    }

    private boolean isLandscapeOrSeascape(int rotation) {
        return rotation == mLandscapeRotation || rotation == mSeascapeRotation;
    }

    private boolean isAnyPortrait(int rotation) {
        return rotation == mPortraitRotation || rotation == mUpsideDownRotation;
    }

    public int getUserRotationMode() {
        return Settings.System.getIntForUser(mContext.getContentResolver(),
                Settings.System.ACCELEROMETER_ROTATION, 0, UserHandle.USER_CURRENT) != 0 ?
                        WindowManagerPolicy.USER_ROTATION_FREE :
                                WindowManagerPolicy.USER_ROTATION_LOCKED;
    }

    // User rotation: to be used when all else fails in assigning an orientation to the device
    public void setUserRotationMode(int mode, int rot) {
        ContentResolver res = mContext.getContentResolver();

        // mUserRotationMode and mUserRotation will be assigned by the content observer
        if (mode == WindowManagerPolicy.USER_ROTATION_LOCKED) {
            Settings.System.putIntForUser(res,
                    Settings.System.USER_ROTATION,
                    rot,
                    UserHandle.USER_CURRENT);
            Settings.System.putIntForUser(res,
                    Settings.System.ACCELEROMETER_ROTATION,
                    0,
                    UserHandle.USER_CURRENT);
        } else {
            Settings.System.putIntForUser(res,
                    Settings.System.ACCELEROMETER_ROTATION,
                    1,
                    UserHandle.USER_CURRENT);
        }
    }

    public void setSafeMode(boolean safeMode) {
        mSafeMode = safeMode;
        performHapticFeedbackLw(null, safeMode
                ? HapticFeedbackConstants.SAFE_MODE_ENABLED
                : HapticFeedbackConstants.SAFE_MODE_DISABLED, true);
    }

    static long[] getLongIntArray(Resources r, int resid) {
        int[] ar = r.getIntArray(resid);
        if (ar == null) {
            return null;
        }
        long[] out = new long[ar.length];
        for (int i=0; i<ar.length; i++) {
            out[i] = ar[i];
        }
        return out;
    }

    /** {@inheritDoc} */
    @Override
    public void systemReady() {
        if (!mHeadless) {
            mKeyguardDelegate = new KeyguardServiceDelegate(mContext, null);
            mKeyguardDelegate.onSystemReady();
        }
        synchronized (mLock) {
            updateOrientationListenerLp();
            mSystemReady = true;
            mHandler.post(new Runnable() {
                @Override
                public void run() {
                    updateSettings();
                }
            });
        }
    }

    /** {@inheritDoc} */
    public void systemBooted() {
        if (mKeyguardDelegate != null) {
            mKeyguardDelegate.onBootCompleted();
        }
        synchronized (mLock) {
            mSystemBooted = true;
        }
    }

    ProgressDialog mBootMsgDialog = null;

    /**
     * name of package currently being dex optimized
     * as shown through this.showBootMessage(msg, always);
     */
    static String currentPackageName;

    /** {@inheritDoc} */
    public void setPackageName(String pkgName) {
        if (pkgName == null) {
            pkgName = "stop.looking.at.me.swan";
        }
        this.currentPackageName = pkgName;
    }

    // debugging 'Android is upgrading...' ProgressDialog
    final boolean DEBUG_BOOTMSG = false;

    // this method is called to create, if needed, and update boot ProgressDialog
    // see @link frameworks/base/services/java/com/android/server/pm/
    //              PackageManagerService.performBootDexOpt()

    /** {@inheritDoc} */
    public void showBootMessage(final CharSequence msg, final boolean always) {
        if (mHeadless) return;
        mHandler.post(new Runnable() {
            @Override public void run() {
                if (mBootMsgDialog == null) {
                    mBootMsgDialog = new ProgressDialog(mContext) {
                        // This dialog will consume all events coming in to
                        // it, to avoid it trying to do things too early in boot.
                        @Override public boolean dispatchKeyEvent(KeyEvent event) {
                            return true;
                        }
                        @Override public boolean dispatchKeyShortcutEvent(KeyEvent event) {
                            return true;
                        }
                        @Override public boolean dispatchTouchEvent(MotionEvent ev) {
                            return true;
                        }
                        @Override public boolean dispatchTrackballEvent(MotionEvent ev) {
                            return true;
                        }
                        @Override public boolean dispatchGenericMotionEvent(MotionEvent ev) {
                            return true;
                        }
                        @Override public boolean dispatchPopulateAccessibilityEvent(
                                AccessibilityEvent event) {
                            return true;
                        }
                    };
                    mBootMsgDialog.setTitle(R.string.android_upgrading_title);
                    mBootMsgDialog.setProgressStyle(ProgressDialog.STYLE_SPINNER);
                    mBootMsgDialog.setIndeterminate(true);
                    mBootMsgDialog.getWindow().setType(
                            WindowManager.LayoutParams.TYPE_BOOT_PROGRESS);
                    mBootMsgDialog.getWindow().addFlags(
                            WindowManager.LayoutParams.FLAG_DIM_BEHIND
                            | WindowManager.LayoutParams.FLAG_LAYOUT_IN_SCREEN);
                    mBootMsgDialog.getWindow().setDimAmount(1);
                    WindowManager.LayoutParams lp = mBootMsgDialog.getWindow().getAttributes();
                    lp.screenOrientation = ActivityInfo.SCREEN_ORIENTATION_NOSENSOR;
                    mBootMsgDialog.getWindow().setAttributes(lp);
                    mBootMsgDialog.setCancelable(false);
                    mBootMsgDialog.show();
                }
                mBootMsgDialog.setMessage(msg);
                if (DEBUG_BOOTMSG) Log.d(TAG, "********** showBootMessage(" + msg +", " + always + ") updated ***********");
                if (currentPackageName != null) {
                    mBootMsgDialog.setTitle(msg);
                    mBootMsgDialog.setMessage(currentPackageName);
                    if (DEBUG_BOOTMSG) Log.d(TAG, "setTitle: " + msg + " setMessage: " + currentPackageName);
                } else {
                    if (DEBUG_BOOTMSG) Log.d(TAG, "failed; CURRENT_PACKAGE_NAME == null");
                }
                if (msg.equals(mContext.getResources().getString(R.string.android_upgrading_starting_apps))) {
                    if (DEBUG_BOOTMSG) Log.d(TAG, "starting apps so we use normal layout");
                    mBootMsgDialog.setTitle(R.string.android_upgrading_title);
                    mBootMsgDialog.setMessage(mContext.getResources().getString(R.string.android_upgrading_starting_apps));
                } else {
                    if (DEBUG_BOOTMSG) Log.d(TAG, "not starting apps");
                }
            }
        });
    }

    /** {@inheritDoc} */
    public void hideBootMessages() {
        mHandler.post(new Runnable() {
            @Override public void run() {
                if (mBootMsgDialog != null) {
                    mBootMsgDialog.dismiss();
                    mBootMsgDialog = null;
                }
            }
        });
    }

    /** {@inheritDoc} */
    public void userActivity() {
        // ***************************************
        // NOTE NOTE NOTE NOTE NOTE NOTE NOTE NOTE
        // ***************************************
        // THIS IS CALLED FROM DEEP IN THE POWER MANAGER
        // WITH ITS LOCKS HELD.
        //
        // This code must be VERY careful about the locks
        // it acquires.
        // In fact, the current code acquires way too many,
        // and probably has lurking deadlocks.

        synchronized (mScreenLockTimeout) {
            if (mLockScreenTimerActive) {
                // reset the timer
                mHandler.removeCallbacks(mScreenLockTimeout);
                mHandler.postDelayed(mScreenLockTimeout, mLockScreenTimeout);
            }
        }
    }

    class ScreenLockTimeout implements Runnable {
        Bundle options;

        @Override
        public void run() {
            synchronized (this) {
                if (localLOGV) Log.v(TAG, "mScreenLockTimeout activating keyguard");
                if (mKeyguardDelegate != null) {
                    mKeyguardDelegate.doKeyguardTimeout(options);
                }
                mLockScreenTimerActive = false;
                options = null;
            }
        }

        public void setLockOptions(Bundle options) {
            this.options = options;
        }
    }

    ScreenLockTimeout mScreenLockTimeout = new ScreenLockTimeout();

    public void lockNow(Bundle options) {
        mContext.enforceCallingOrSelfPermission(android.Manifest.permission.DEVICE_POWER, null);
        mHandler.removeCallbacks(mScreenLockTimeout);
        if (options != null) {
            // In case multiple calls are made to lockNow, we don't wipe out the options
            // until the runnable actually executes.
            mScreenLockTimeout.setLockOptions(options);
        }
        mHandler.post(mScreenLockTimeout);
    }

    private void updateLockScreenTimeout() {
        synchronized (mScreenLockTimeout) {
            boolean enable = (mAllowLockscreenWhenOn && mScreenOnEarly &&
                    mKeyguardDelegate != null && mKeyguardDelegate.isSecure());
            if (mLockScreenTimerActive != enable) {
                if (enable) {
                    if (localLOGV) Log.v(TAG, "setting lockscreen timer");
                    mHandler.postDelayed(mScreenLockTimeout, mLockScreenTimeout);
                } else {
                    if (localLOGV) Log.v(TAG, "clearing lockscreen timer");
                    mHandler.removeCallbacks(mScreenLockTimeout);
                }
                mLockScreenTimerActive = enable;
            }
        }
    }

    /** {@inheritDoc} */
    @Override
    public void enableScreenAfterBoot() {
        readLidState();
        applyLidSwitchState();
        updateRotation(true);
    }

    private void applyLidSwitchState() {
        if (mLidState == LID_CLOSED && mLidControlsSleep) {
            mPowerManager.goToSleep(SystemClock.uptimeMillis());
        }
    }

    void updateRotation(boolean alwaysSendConfiguration) {
        try {
            //set orientation on WindowManager
            mWindowManager.updateRotation(alwaysSendConfiguration, false);
        } catch (RemoteException e) {
            // Ignore
        }
    }

    void updateRotation(boolean alwaysSendConfiguration, boolean forceRelayout) {
        try {
            //set orientation on WindowManager
            mWindowManager.updateRotation(alwaysSendConfiguration, forceRelayout);
        } catch (RemoteException e) {
            // Ignore
        }
    }

    /**
     * Return an Intent to launch the currently active dock app as home.  Returns
     * null if the standard home should be launched, which is the case if any of the following is
     * true:
     * <ul>
     *  <li>The device is not in either car mode or desk mode
     *  <li>The device is in car mode but ENABLE_CAR_DOCK_HOME_CAPTURE is false
     *  <li>The device is in desk mode but ENABLE_DESK_DOCK_HOME_CAPTURE is false
     *  <li>The device is in car mode but there's no CAR_DOCK app with METADATA_DOCK_HOME
     *  <li>The device is in desk mode but there's no DESK_DOCK app with METADATA_DOCK_HOME
     * </ul>
     * @return A dock intent.
     */
    Intent createHomeDockIntent() {
        Intent intent = null;

        // What home does is based on the mode, not the dock state.  That
        // is, when in car mode you should be taken to car home regardless
        // of whether we are actually in a car dock.
        if (mUiMode == Configuration.UI_MODE_TYPE_CAR) {
            if (ENABLE_CAR_DOCK_HOME_CAPTURE) {
                intent = mCarDockIntent;
            }
        } else if (mUiMode == Configuration.UI_MODE_TYPE_DESK) {
            if (ENABLE_DESK_DOCK_HOME_CAPTURE) {
                intent = mDeskDockIntent;
            }
        }

        if (intent == null) {
            return null;
        }

        ActivityInfo ai = null;
        ResolveInfo info = mContext.getPackageManager().resolveActivityAsUser(
                intent,
                PackageManager.MATCH_DEFAULT_ONLY | PackageManager.GET_META_DATA,
                mCurrentUserId);
        if (info != null) {
            ai = info.activityInfo;
        }
        if (ai != null
                && ai.metaData != null
                && ai.metaData.getBoolean(Intent.METADATA_DOCK_HOME)) {
            intent = new Intent(intent);
            intent.setClassName(ai.packageName, ai.name);
            return intent;
        }

        return null;
    }

    void startDockOrHome() {
        awakenDreams();

        Intent dock = createHomeDockIntent();
        if (dock != null) {
            try {
                mContext.startActivityAsUser(dock, UserHandle.CURRENT);
                return;
            } catch (ActivityNotFoundException e) {
            }
        }

        mContext.startActivityAsUser(mHomeIntent, UserHandle.CURRENT);
    }

    /**
     * goes to the home screen
     * @return whether it did anything
     */
    boolean goHome() {
        if (false) {
            // This code always brings home to the front.
            try {
                ActivityManagerNative.getDefault().stopAppSwitches();
            } catch (RemoteException e) {
            }
            sendCloseSystemWindows();
            startDockOrHome();
        } else {
            // This code brings home to the front or, if it is already
            // at the front, puts the device to sleep.
            try {
                if (SystemProperties.getInt("persist.sys.uts-test-mode", 0) == 1) {
                    /// Roll back EndcallBehavior as the cupcake design to pass P1 lab entry.
                    Log.d(TAG, "UTS-TEST-MODE");
                } else {
                    ActivityManagerNative.getDefault().stopAppSwitches();
                    sendCloseSystemWindows();
                    Intent dock = createHomeDockIntent();
                    if (dock != null) {
                        int result = ActivityManagerNative.getDefault()
                                .startActivityAsUser(null, null, dock,
                                        dock.resolveTypeIfNeeded(mContext.getContentResolver()),
                                        null, null, 0,
                                        ActivityManager.START_FLAG_ONLY_IF_NEEDED,
                                        null, null, null, UserHandle.USER_CURRENT);
                        if (result == ActivityManager.START_RETURN_INTENT_TO_CALLER) {
                            return false;
                        }
                    }
                }
                int result = ActivityManagerNative.getDefault()
                        .startActivityAsUser(null, null, mHomeIntent,
                                mHomeIntent.resolveTypeIfNeeded(mContext.getContentResolver()),
                                null, null, 0,
                                ActivityManager.START_FLAG_ONLY_IF_NEEDED,
                                null, null, null, UserHandle.USER_CURRENT);
                if (result == ActivityManager.START_RETURN_INTENT_TO_CALLER) {
                    return false;
                }
            } catch (RemoteException ex) {
                // bummer, the activity manager, which is in this process, is dead
            }
        }
        return true;
    }

    @Override
    public void setCurrentOrientationLw(int newOrientation) {
        synchronized (mLock) {
            if (newOrientation != mCurrentAppOrientation) {
                mCurrentAppOrientation = newOrientation;
                updateOrientationListenerLp();
            }
        }
    }

    private void performAuditoryFeedbackForAccessibilityIfNeed() {
        if (!isGlobalAccessibilityGestureEnabled()) {
            return;
        }
        AudioManager audioManager = (AudioManager) mContext.getSystemService(
                Context.AUDIO_SERVICE);
        if (audioManager.isSilentMode()) {
            return;
        }
        Ringtone ringTone = RingtoneManager.getRingtone(mContext,
                Settings.System.DEFAULT_NOTIFICATION_URI);
        ringTone.setStreamType(AudioManager.STREAM_MUSIC);
        ringTone.play();
    }

    private boolean isGlobalAccessibilityGestureEnabled() {
        return Settings.Global.getInt(mContext.getContentResolver(),
                Settings.Global.ENABLE_ACCESSIBILITY_GLOBAL_GESTURE_ENABLED, 0) == 1;
    }

    @Override
    public boolean performHapticFeedbackLw(WindowState win, int effectId, boolean always) {
        if (!mVibrator.hasVibrator()) {
            return false;
        }
        final boolean hapticsDisabled = Settings.System.getIntForUser(mContext.getContentResolver(),
                Settings.System.HAPTIC_FEEDBACK_ENABLED, 0, UserHandle.USER_CURRENT) == 0;
        if (!always && (hapticsDisabled || mKeyguardDelegate.isShowingAndNotHidden())) {
            return false;
        }
        long[] pattern = null;
        switch (effectId) {
            case HapticFeedbackConstants.LONG_PRESS:
                pattern = mLongPressVibePattern;
                break;
            case HapticFeedbackConstants.VIRTUAL_KEY:
                pattern = mVirtualKeyVibePattern;
                break;
            case HapticFeedbackConstants.KEYBOARD_TAP:
                pattern = mKeyboardTapVibePattern;
                break;
            case HapticFeedbackConstants.SAFE_MODE_DISABLED:
                pattern = mSafeModeDisabledVibePattern;
                break;
            case HapticFeedbackConstants.SAFE_MODE_ENABLED:
                pattern = mSafeModeEnabledVibePattern;
                break;
            default:
                return false;
        }
        int owningUid;
        String owningPackage;
        if (win != null) {
            owningUid = win.getOwningUid();
            owningPackage = win.getOwningPackage();
        } else {
            owningUid = android.os.Process.myUid();
            owningPackage = mContext.getOpPackageName();
        }
        if (pattern.length == 1) {
            // One-shot vibration
            mVibrator.vibrate(owningUid, owningPackage, pattern[0]);
        } else {
            // Pattern vibration
            mVibrator.vibrate(owningUid, owningPackage, pattern, -1);
        }
        return true;
    }

    @Override
    public void keepScreenOnStartedLw() {
    }

    @Override
    public void keepScreenOnStoppedLw() {
        if (mKeyguardDelegate != null && !mKeyguardDelegate.isShowingAndNotHidden()) {
            long curTime = SystemClock.uptimeMillis();
            mPowerManager.userActivity(SystemClock.uptimeMillis(), false);
        }
    }

    private int updateSystemUiVisibilityLw() {
        // If there is no window focused, there will be nobody to handle the events
        // anyway, so just hang on in whatever state we're in until things settle down.
        WindowState win = mFocusedWindow != null ? mFocusedWindow : mTopFullscreenOpaqueWindowState;
        if (win == null) {
            return 0;
        }
        if (win.getAttrs().type == TYPE_KEYGUARD && mHideLockScreen == true) {
            // We are updating at a point where the keyguard has gotten
            // focus, but we were last in a state where the top window is
            // hiding it.  This is probably because the keyguard as been
            // shown while the top window was displayed, so we want to ignore
            // it here because this is just a very transient change and it
            // will quickly lose focus once it correctly gets hidden.
            return 0;
        }

        int tmpVisibility = win.getSystemUiVisibility()
                & ~mResettingSystemUiFlags
                & ~mForceClearedSystemUiFlags;
        if (mForcingShowNavBar && win.getSurfaceLayer() < mForcingShowNavBarLayer) {
            tmpVisibility &= ~View.SYSTEM_UI_CLEARABLE_FLAGS;
        }
        final int visibility = updateSystemBarsLw(win, mLastSystemUiFlags, tmpVisibility);
        final int diff = visibility ^ mLastSystemUiFlags;
        final boolean needsMenu = win.getNeedsMenuLw(mTopFullscreenOpaqueWindowState);
        if (diff == 0 && mLastFocusNeedsMenu == needsMenu
                && mFocusedApp == win.getAppToken()) {
            return 0;
        }
        mLastSystemUiFlags = visibility;
        mLastFocusNeedsMenu = needsMenu;
        mFocusedApp = win.getAppToken();
        mHandler.post(new Runnable() {
                @Override
                public void run() {
                    try {
                        IStatusBarService statusbar = getStatusBarService();
                        if (statusbar != null) {
                            statusbar.setSystemUiVisibility(visibility, 0xffffffff);
                            statusbar.topAppWindowChanged(needsMenu);
                        }
                    } catch (RemoteException e) {
                        // re-acquire status bar service next time it is needed.
                        mStatusBarService = null;
                    }
                }
            });
        return diff;
    }

    private int updateSystemBarsLw(WindowState win, int oldVis, int vis) {
        // apply translucent bar vis flags
        WindowState transWin = mKeyguard != null && mKeyguard.isVisibleLw() && !mHideLockScreen
                ? mKeyguard
                : mTopFullscreenOpaqueWindowState;
        vis = mStatusBarController.applyTranslucentFlagLw(transWin, vis, oldVis);
        vis = mNavigationBarController.applyTranslucentFlagLw(transWin, vis, oldVis);

        // prevent status bar interaction from clearing certain flags
        boolean statusBarHasFocus = win.getAttrs().type == TYPE_STATUS_BAR;
        if (statusBarHasFocus) {
            int flags = View.SYSTEM_UI_FLAG_FULLSCREEN
                    | View.SYSTEM_UI_FLAG_HIDE_NAVIGATION
                    | View.SYSTEM_UI_FLAG_IMMERSIVE
                    | View.SYSTEM_UI_FLAG_IMMERSIVE_STICKY
                    | View.STATUS_BAR_TRANSLUCENT
                    | View.NAVIGATION_BAR_TRANSLUCENT;
            vis = (vis & ~flags) | (oldVis & flags);
        }

        if (!areTranslucentBarsAllowed()) {
            vis &= ~(View.NAVIGATION_BAR_TRANSLUCENT | View.STATUS_BAR_TRANSLUCENT);
        }

        // update status bar
        boolean immersiveSticky =
                (vis & View.SYSTEM_UI_FLAG_IMMERSIVE_STICKY) != 0;
        boolean hideStatusBarWM =
                mTopFullscreenOpaqueWindowState != null &&
                (mTopFullscreenOpaqueWindowState.getAttrs().flags
                        & WindowManager.LayoutParams.FLAG_FULLSCREEN) != 0;
        boolean hideStatusBarSysui =
                (vis & View.SYSTEM_UI_FLAG_FULLSCREEN) != 0;
        boolean hideNavBarSysui =
                (vis & View.SYSTEM_UI_FLAG_HIDE_NAVIGATION) != 0;

        boolean transientStatusBarAllowed =
                mStatusBar != null && (
                hideStatusBarWM
                || (hideStatusBarSysui && immersiveSticky)
                || statusBarHasFocus);

        boolean transientNavBarAllowed =
                mNavigationBar != null &&
                hideNavBarSysui && immersiveSticky;

        boolean denyTransientStatus = mStatusBarController.isTransientShowRequested()
                && !transientStatusBarAllowed && hideStatusBarSysui;
        boolean denyTransientNav = mNavigationBarController.isTransientShowRequested()
                && !transientNavBarAllowed;
        if (denyTransientStatus || denyTransientNav) {
            // clear the clearable flags instead
            clearClearableFlagsLw();
        }

        vis = mStatusBarController.updateVisibilityLw(transientStatusBarAllowed, oldVis, vis);

        // update navigation bar
        boolean oldImmersiveMode = isImmersiveMode(oldVis);
        boolean newImmersiveMode = isImmersiveMode(vis);
        if (win != null && oldImmersiveMode != newImmersiveMode) {
            final String pkg = win.getOwningPackage();
            mImmersiveModeConfirmation.immersiveModeChanged(pkg, newImmersiveMode);
        }

        vis = mNavigationBarController.updateVisibilityLw(transientNavBarAllowed, oldVis, vis);

        return vis;
    }

    private void clearClearableFlagsLw() {
        int newVal = mResettingSystemUiFlags | View.SYSTEM_UI_CLEARABLE_FLAGS;
        if (newVal != mResettingSystemUiFlags) {
            mResettingSystemUiFlags = newVal;
            mWindowManagerFuncs.reevaluateStatusBarVisibility();
        }
    }

    private boolean isImmersiveMode(int vis) {
        final int flags = View.SYSTEM_UI_FLAG_IMMERSIVE | View.SYSTEM_UI_FLAG_IMMERSIVE_STICKY;
        return mNavigationBar != null
                && (vis & View.SYSTEM_UI_FLAG_HIDE_NAVIGATION) != 0
                && (vis & flags) != 0
                && canHideNavigationBar();
    }

    private int dpToPixels(int dp, Context context) {
        float d = context.getResources().getDisplayMetrics().density;
        return (int)(dp * d);
    }

    /**
     * @return whether the navigation or status bar can be made translucent
     *
     * This should return true unless touch exploration is not enabled or
     * R.boolean.config_enableTranslucentDecor is false.
     */
    private boolean areTranslucentBarsAllowed() {
        return mTranslucentDecorEnabled && !mTouchExplorationEnabled;
    }

    // Use this instead of checking config_showNavigationBar so that it can be consistently
    // overridden by qemu.hw.mainkeys in the emulator.
    @Override
    public boolean hasNavigationBar() {
        return mHasNavigationBar || mWantsNavigationBar;
    }

    // Use this method to check if device wants a navigation bar
    @Override
    public boolean wantsNavigationBar() {
        return mHasNavigationBar;
    }

    @Override
    public void setLastInputMethodWindowLw(WindowState ime, WindowState target) {
        mLastInputMethodWindow = ime;
        mLastInputMethodTargetWindow = target;
    }

    @Override
    public void setCurrentUserLw(int newUserId) {
        mCurrentUserId = newUserId;
        if (mKeyguardDelegate != null) {
            mKeyguardDelegate.setCurrentUser(newUserId);
        }
        if (mStatusBarService != null) {
            try {
                mStatusBarService.setCurrentUser(newUserId);
            } catch (RemoteException e) {
                // oh well
            }
        }
        setLastInputMethodWindowLw(null, null);
    }

    @Override
    public boolean canMagnifyWindow(int windowType) {
        switch (windowType) {
            case WindowManager.LayoutParams.TYPE_INPUT_METHOD:
            case WindowManager.LayoutParams.TYPE_INPUT_METHOD_DIALOG:
            case WindowManager.LayoutParams.TYPE_NAVIGATION_BAR:
            case WindowManager.LayoutParams.TYPE_MAGNIFICATION_OVERLAY: {
                return false;
            }
        }
        return true;
    }

    @Override
    public void setTouchExplorationEnabled(boolean enabled) {
        mTouchExplorationEnabled = enabled;
    }

    @Override
    public boolean isTopLevelWindow(int windowType) {
        if (windowType >= WindowManager.LayoutParams.FIRST_SUB_WINDOW
                && windowType <= WindowManager.LayoutParams.LAST_SUB_WINDOW) {
            return (windowType == WindowManager.LayoutParams.TYPE_APPLICATION_ATTACHED_DIALOG);
        }
        return true;
    }

    @Override
    public void dump(String prefix, PrintWriter pw, String[] args) {
        pw.print(prefix); pw.print("mSafeMode="); pw.print(mSafeMode);
                pw.print(" mSystemReady="); pw.print(mSystemReady);
                pw.print(" mSystemBooted="); pw.println(mSystemBooted);
        pw.print(prefix); pw.print("mLidState="); pw.print(mLidState);
                pw.print(" mLidOpenRotation="); pw.print(mLidOpenRotation);
                pw.print(" mHdmiPlugged="); pw.println(mHdmiPlugged);
        if (mLastSystemUiFlags != 0 || mResettingSystemUiFlags != 0
                || mForceClearedSystemUiFlags != 0) {
            pw.print(prefix); pw.print("mLastSystemUiFlags=0x");
                    pw.print(Integer.toHexString(mLastSystemUiFlags));
                    pw.print(" mResettingSystemUiFlags=0x");
                    pw.print(Integer.toHexString(mResettingSystemUiFlags));
                    pw.print(" mForceClearedSystemUiFlags=0x");
                    pw.println(Integer.toHexString(mForceClearedSystemUiFlags));
        }
        if (mLastFocusNeedsMenu) {
            pw.print(prefix); pw.print("mLastFocusNeedsMenu=");
                    pw.println(mLastFocusNeedsMenu);
        }
        pw.print(prefix); pw.print("mUiMode="); pw.print(mUiMode);
                pw.print(" mDockMode="); pw.print(mDockMode);
                pw.print(" mCarDockRotation="); pw.print(mCarDockRotation);
                pw.print(" mDeskDockRotation="); pw.println(mDeskDockRotation);
        pw.print(prefix); pw.print("mUserRotationMode="); pw.print(mUserRotationMode);
                pw.print(" mUserRotation="); pw.print(mUserRotation);
                pw.print(" mAllowAllRotations="); pw.println(mAllowAllRotations);
        pw.print(prefix); pw.print("mCurrentAppOrientation="); pw.println(mCurrentAppOrientation);
        pw.print(prefix); pw.print("mCarDockEnablesAccelerometer=");
                pw.print(mCarDockEnablesAccelerometer);
                pw.print(" mDeskDockEnablesAccelerometer=");
                pw.println(mDeskDockEnablesAccelerometer);
        pw.print(prefix); pw.print("mLidKeyboardAccessibility=");
                pw.print(mLidKeyboardAccessibility);
                pw.print(" mLidNavigationAccessibility="); pw.print(mLidNavigationAccessibility);
                pw.print(" mLidControlsSleep="); pw.println(mLidControlsSleep);
        pw.print(prefix); pw.print("mLongPressOnPowerBehavior=");
                pw.print(mLongPressOnPowerBehavior);
                pw.print(" mHasSoftInput="); pw.println(mHasSoftInput);
        pw.print(prefix); pw.print("mScreenOnEarly="); pw.print(mScreenOnEarly);
                pw.print(" mScreenOnFully="); pw.print(mScreenOnFully);
                pw.print(" mOrientationSensorEnabled="); pw.println(mOrientationSensorEnabled);
        pw.print(prefix); pw.print("mOverscanScreen=("); pw.print(mOverscanScreenLeft);
                pw.print(","); pw.print(mOverscanScreenTop);
                pw.print(") "); pw.print(mOverscanScreenWidth);
                pw.print("x"); pw.println(mOverscanScreenHeight);
        if (mOverscanLeft != 0 || mOverscanTop != 0
                || mOverscanRight != 0 || mOverscanBottom != 0) {
            pw.print(prefix); pw.print("mOverscan left="); pw.print(mOverscanLeft);
                    pw.print(" top="); pw.print(mOverscanTop);
                    pw.print(" right="); pw.print(mOverscanRight);
                    pw.print(" bottom="); pw.println(mOverscanBottom);
        }
        pw.print(prefix); pw.print("mRestrictedOverscanScreen=(");
                pw.print(mRestrictedOverscanScreenLeft);
                pw.print(","); pw.print(mRestrictedOverscanScreenTop);
                pw.print(") "); pw.print(mRestrictedOverscanScreenWidth);
                pw.print("x"); pw.println(mRestrictedOverscanScreenHeight);
        pw.print(prefix); pw.print("mUnrestrictedScreen=("); pw.print(mUnrestrictedScreenLeft);
                pw.print(","); pw.print(mUnrestrictedScreenTop);
                pw.print(") "); pw.print(mUnrestrictedScreenWidth);
                pw.print("x"); pw.println(mUnrestrictedScreenHeight);
        pw.print(prefix); pw.print("mRestrictedScreen=("); pw.print(mRestrictedScreenLeft);
                pw.print(","); pw.print(mRestrictedScreenTop);
                pw.print(") "); pw.print(mRestrictedScreenWidth);
                pw.print("x"); pw.println(mRestrictedScreenHeight);
        pw.print(prefix); pw.print("mStableFullscreen=("); pw.print(mStableFullscreenLeft);
                pw.print(","); pw.print(mStableFullscreenTop);
                pw.print(")-("); pw.print(mStableFullscreenRight);
                pw.print(","); pw.print(mStableFullscreenBottom); pw.println(")");
        pw.print(prefix); pw.print("mStable=("); pw.print(mStableLeft);
                pw.print(","); pw.print(mStableTop);
                pw.print(")-("); pw.print(mStableRight);
                pw.print(","); pw.print(mStableBottom); pw.println(")");
        pw.print(prefix); pw.print("mSystem=("); pw.print(mSystemLeft);
                pw.print(","); pw.print(mSystemTop);
                pw.print(")-("); pw.print(mSystemRight);
                pw.print(","); pw.print(mSystemBottom); pw.println(")");
        pw.print(prefix); pw.print("mCur=("); pw.print(mCurLeft);
                pw.print(","); pw.print(mCurTop);
                pw.print(")-("); pw.print(mCurRight);
                pw.print(","); pw.print(mCurBottom); pw.println(")");
        pw.print(prefix); pw.print("mContent=("); pw.print(mContentLeft);
                pw.print(","); pw.print(mContentTop);
                pw.print(")-("); pw.print(mContentRight);
                pw.print(","); pw.print(mContentBottom); pw.println(")");
        pw.print(prefix); pw.print("mDock=("); pw.print(mDockLeft);
                pw.print(","); pw.print(mDockTop);
                pw.print(")-("); pw.print(mDockRight);
                pw.print(","); pw.print(mDockBottom); pw.println(")");
        pw.print(prefix); pw.print("mDockLayer="); pw.print(mDockLayer);
                pw.print(" mStatusBarLayer="); pw.println(mStatusBarLayer);
        pw.print(prefix); pw.print("mShowingLockscreen="); pw.print(mShowingLockscreen);
                pw.print(" mShowingDream="); pw.print(mShowingDream);
                pw.print(" mDreamingLockscreen="); pw.println(mDreamingLockscreen);
        if (mLastInputMethodWindow != null) {
            pw.print(prefix); pw.print("mLastInputMethodWindow=");
                    pw.println(mLastInputMethodWindow);
        }
        if (mLastInputMethodTargetWindow != null) {
            pw.print(prefix); pw.print("mLastInputMethodTargetWindow=");
                    pw.println(mLastInputMethodTargetWindow);
        }
        if (mStatusBar != null) {
            pw.print(prefix); pw.print("mStatusBar=");
                    pw.println(mStatusBar);
        }
        if (mNavigationBar != null) {
            pw.print(prefix); pw.print("mNavigationBar=");
                    pw.println(mNavigationBar);
        }
        if (mKeyguard != null) {
            pw.print(prefix); pw.print("mKeyguard=");
                    pw.println(mKeyguard);
        }
        if (mFocusedWindow != null) {
            pw.print(prefix); pw.print("mFocusedWindow=");
                    pw.println(mFocusedWindow);
        }
        if (mFocusedApp != null) {
            pw.print(prefix); pw.print("mFocusedApp=");
                    pw.println(mFocusedApp);
        }
        if (mWinDismissingKeyguard != null) {
            pw.print(prefix); pw.print("mWinDismissingKeyguard=");
                    pw.println(mWinDismissingKeyguard);
        }
        if (mTopFullscreenOpaqueWindowState != null) {
            pw.print(prefix); pw.print("mTopFullscreenOpaqueWindowState=");
                    pw.println(mTopFullscreenOpaqueWindowState);
        }
        if (mForcingShowNavBar) {
            pw.print(prefix); pw.print("mForcingShowNavBar=");
                    pw.println(mForcingShowNavBar); pw.print( "mForcingShowNavBarLayer=");
                    pw.println(mForcingShowNavBarLayer);
        }
        pw.print(prefix); pw.print("mTopIsFullscreen="); pw.print(mTopIsFullscreen);
                pw.print(" mHideLockScreen="); pw.println(mHideLockScreen);
        pw.print(prefix); pw.print("mForceStatusBar="); pw.print(mForceStatusBar);
                pw.print(" mForceStatusBarFromKeyguard=");
                pw.println(mForceStatusBarFromKeyguard);
        pw.print(prefix); pw.print("mDismissKeyguard="); pw.print(mDismissKeyguard);
                pw.print(" mWinDismissingKeyguard="); pw.print(mWinDismissingKeyguard);
                pw.print(" mHomePressed="); pw.println(mHomePressed);
        pw.print(prefix); pw.print("mAllowLockscreenWhenOn="); pw.print(mAllowLockscreenWhenOn);
                pw.print(" mLockScreenTimeout="); pw.print(mLockScreenTimeout);
                pw.print(" mLockScreenTimerActive="); pw.println(mLockScreenTimerActive);
        pw.print(prefix); pw.print("mEndcallBehavior="); pw.print(mEndcallBehavior);
                pw.print(" mIncallPowerBehavior="); pw.print(mIncallPowerBehavior);
                pw.print(" mLongPressOnHomeBehavior="); pw.println(mLongPressOnHomeBehavior);
                pw.print(" mDoubleTapOnHomeBehavior="); pw.println(mDoubleTapOnHomeBehavior);
        pw.print(prefix); pw.print("mLandscapeRotation="); pw.print(mLandscapeRotation);
                pw.print(" mSeascapeRotation="); pw.println(mSeascapeRotation);
        pw.print(prefix); pw.print("mPortraitRotation="); pw.print(mPortraitRotation);
                pw.print(" mUpsideDownRotation="); pw.println(mUpsideDownRotation);
        pw.print(prefix); pw.print("mDemoHdmiRotation="); pw.print(mDemoHdmiRotation);
                pw.print(" mDemoHdmiRotationLock="); pw.println(mDemoHdmiRotationLock);
        pw.print(prefix); pw.print("mUndockedHdmiRotation="); pw.println(mUndockedHdmiRotation);
        mStatusBarController.dump(pw, prefix);
        mNavigationBarController.dump(pw, prefix);
    }
}<|MERGE_RESOLUTION|>--- conflicted
+++ resolved
@@ -676,9 +676,9 @@
                     Settings.AOKP.DOUBLE_TAP_VOLUME_KEYS), false, this,
                     UserHandle.USER_ALL);
             resolver.registerContentObserver(Settings.AOKP.getUriFor(
-<<<<<<< HEAD
                     Settings.AOKP.ENABLE_NAVIGATION_BAR), false, this,
-=======
+                    UserHandle.USER_ALL);
+            resolver.registerContentObserver(Settings.AOKP.getUriFor(
                     Settings.AOKP.NAVIGATION_BAR_HEIGHT), false, this,
                     UserHandle.USER_ALL);
             resolver.registerContentObserver(Settings.AOKP.getUriFor(
@@ -686,7 +686,6 @@
                     UserHandle.USER_ALL);
             resolver.registerContentObserver(Settings.AOKP.getUriFor(
                     Settings.AOKP.NAVIGATION_BAR_WIDTH), false, this,
->>>>>>> c62774a1
                     UserHandle.USER_ALL);
 
             updateSettings();
