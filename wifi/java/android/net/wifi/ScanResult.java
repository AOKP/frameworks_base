--- conflicted
+++ resolved
@@ -346,16 +346,13 @@
         dest.writeInt(numConnection);
         dest.writeInt(numUsage);
         dest.writeInt(numIpConfigFailures);
-<<<<<<< HEAD
+        dest.writeInt(isAutoJoinCandidate);
         if (passpoint != null) {
             dest.writeInt(1);
             passpoint.writeToParcel(dest, flags);
         } else {
             dest.writeInt(0);
         }
-=======
-        dest.writeInt(isAutoJoinCandidate);
->>>>>>> 28495b02
         if (informationElements != null) {
             dest.writeInt(informationElements.length);
             for (int i = 0; i < informationElements.length; i++) {
@@ -392,13 +389,10 @@
                 sr.numConnection = in.readInt();
                 sr.numUsage = in.readInt();
                 sr.numIpConfigFailures = in.readInt();
-<<<<<<< HEAD
+                sr.isAutoJoinCandidate = in.readInt();
                 if (in.readInt() == 1) {
                     sr.passpoint = WifiPasspointInfo.CREATOR.createFromParcel(in);
                 }
-=======
-                sr.isAutoJoinCandidate = in.readInt();
->>>>>>> 28495b02
                 int n = in.readInt();
                 if (n != 0) {
                     sr.informationElements = new InformationElement[n];
