--- conflicted
+++ resolved
@@ -1569,21 +1569,13 @@
     //   SUBTYPE: 0 is off, 1 is on
     // CATEGORY: QUICK_SETTINGS
     // OS: N
-<<<<<<< HEAD
-    // GMS: TBD
-=======
-    // GMS: 7.8.99
->>>>>>> 8b6e1c88
+    // GMS: 7.8.99
     QS_WORKMODE = 257;
 
     // OPEN: Settings > Developer Options > Background Check
     // CATEGORY: SETTINGS
     // OS: N
-<<<<<<< HEAD
-    // GMS: TBD
-=======
-    // GMS: 7.8.99
->>>>>>> 8b6e1c88
+    // GMS: 7.8.99
     BACKGROUND_CHECK_SUMMARY = 258;
 
     // OPEN: QS Lock tile shown
@@ -1591,84 +1583,52 @@
     //   SUBTYPE: 0 is off, 1 is on
     // CATEGORY: QUICK_SETTINGS
     // OS: N
-<<<<<<< HEAD
-    // GMS: TBD
-=======
-    // GMS: 7.8.99
->>>>>>> 8b6e1c88
+    // GMS: 7.8.99
     QS_LOCK_TILE = 259;
 
     // OPEN: QS User Tile shown
     // CATEGORY: QUICK_SETTINGS
     // OS: N
-<<<<<<< HEAD
-    // GMS: TBD
-=======
-    // GMS: 7.8.99
->>>>>>> 8b6e1c88
+    // GMS: 7.8.99
     QS_USER_TILE = 260;
 
     // OPEN: QS Battery tile shown
     // CATEGORY: QUICK_SETTINGS
     // OS: N
-<<<<<<< HEAD
-    // GMS: TBD
-=======
-    // GMS: 7.8.99
->>>>>>> 8b6e1c88
+    // GMS: 7.8.99
     QS_BATTERY_TILE = 261;
 
     // OPEN: Settings > Sound > Do not disturb > Visual interruptions
     // CATEGORY: SETTINGS
     // OS: N
-<<<<<<< HEAD
-    // GMS: TBD
-=======
-    // GMS: 7.8.99
->>>>>>> 8b6e1c88
+    // GMS: 7.8.99
     NOTIFICATION_ZEN_MODE_VISUAL_INTERRUPTIONS = 262;
 
     // ACTION: Visual interruptions > No screen interuptions toggle
     //   SUBTYPE: 0 is off, 1 is on
     // CATEGORY: SETTINGS
     // OS: N
-<<<<<<< HEAD
-    // GMS: TBD
-=======
-    // GMS: 7.8.99
->>>>>>> 8b6e1c88
+    // GMS: 7.8.99
     ACTION_ZEN_ALLOW_WHEN_SCREEN_OFF = 263;
 
     // ACTION: Visual interruptions > No notification light toggle
     //   SUBTYPE: 0 is off, 1 is on
     // CATEGORY: SETTINGS
     // OS: N
-<<<<<<< HEAD
-    // GMS: TBD
-=======
-    // GMS: 7.8.99
->>>>>>> 8b6e1c88
+    // GMS: 7.8.99
     ACTION_ZEN_ALLOW_LIGHTS = 264;
 
     // OPEN: Settings > Notifications > [App] > Topic Notifications
     // CATEGORY: SETTINGS
     // OS: N
-<<<<<<< HEAD
-    // GMS: TBD
-=======
-    // GMS: 7.8.99
->>>>>>> 8b6e1c88
+    // GMS: 7.8.99
     NOTIFICATION_TOPIC_NOTIFICATION = 265;
 
     // ACTION: Settings > Apps > Default Apps > Select different SMS app
     //   PACKAGE: Selected SMS app
     // CATEGORY: SETTINGS
     // OS: N
-<<<<<<< HEAD
-    // GMS: TBD
-=======
-    // GMS: 7.8.99
->>>>>>> 8b6e1c88
+    // GMS: 7.8.99
     ACTION_DEFAULT_SMS_APP_CHANGED = 266;
 
     // OPEN: QS Color modification tile shown
@@ -1676,175 +1636,105 @@
     //   SUBTYPE: 0 is off, 1 is on
     // CATEGORY: QUICK_SETTINGS
     // OS: N
-<<<<<<< HEAD
-    // GMS: TBD
-=======
-    // GMS: 7.8.99
->>>>>>> 8b6e1c88
+    // GMS: 7.8.99
     QS_COLOR_MATRIX = 267;
 
     // OPEN: QS Custom tile shown
     // ACTION: QS Work Mode tile tapped
     // CATEGORY: QUICK_SETTINGS
     // OS: N
-<<<<<<< HEAD
-    // GMS: TBD
-=======
-    // GMS: 7.8.99
->>>>>>> 8b6e1c88
+    // GMS: 7.8.99
     QS_CUSTOM = 268;
 
     // ACTION: Visual interruptions > Never turn off the screen toggle
     //   SUBTYPE: 0 is off, 1 is on
     // CATEGORY: SETTINGS
     // OS: N
-<<<<<<< HEAD
-    // GMS: TBD
-=======
-    // GMS: 7.8.99
->>>>>>> 8b6e1c88
+    // GMS: 7.8.99
     ACTION_ZEN_ALLOW_WHEN_SCREEN_ON = 269;
 
     // ACTION: Overview > Long-press task, drag to enter split-screen
     // CATEGORY: GLOBAL_SYSTEM_UI
     // OS: N
-<<<<<<< HEAD
-    // GMS: TBD
-=======
-    // GMS: 7.8.99
->>>>>>> 8b6e1c88
+    // GMS: 7.8.99
     ACTION_WINDOW_DOCK_DRAG_DROP = 270;
 
     // ACTION: In App > Long-press Overview button to enter split-screen
     // CATEGORY: GLOBAL_SYSTEM_UI
     // OS: N
-<<<<<<< HEAD
-    // GMS: TBD
-=======
-    // GMS: 7.8.99
->>>>>>> 8b6e1c88
+    // GMS: 7.8.99
     ACTION_WINDOW_DOCK_LONGPRESS = 271;
 
     // ACTION: In App > Swipe Overview button to enter split-screen
     // CATEGORY: GLOBAL_SYSTEM_UI
     // OS: N
-<<<<<<< HEAD
-    // GMS: TBD
-=======
-    // GMS: 7.8.99
->>>>>>> 8b6e1c88
+    // GMS: 7.8.99
     ACTION_WINDOW_DOCK_SWIPE = 272;
 
     // ACTION: Launch profile-specific app > Confirm credentials
     // CATEGORY: GLOBAL_SYSTEM_UI
     // OS: N
-<<<<<<< HEAD
-    // GMS: TBD
-=======
-    // GMS: 7.8.99
->>>>>>> 8b6e1c88
+    // GMS: 7.8.99
     PROFILE_CHALLENGE = 273;
 
     // OPEN: QS Battery detail panel
     // CATEGORY: GLOBAL_SYSTEM_UI
     // OS: N
-<<<<<<< HEAD
-    // GMS: TBD
-=======
-    // GMS: 7.8.99
->>>>>>> 8b6e1c88
+    // GMS: 7.8.99
     QS_BATTERY_DETAIL = 274;
 
     // OPEN: Overview > History
     // CATEGORY: GLOBAL_SYSTEM_UI
     // OS: N
-<<<<<<< HEAD
-    // GMS: TBD
-=======
-    // GMS: 7.8.99
->>>>>>> 8b6e1c88
+    // GMS: 7.8.99
     OVERVIEW_HISTORY = 275;
 
     // ACTION: Overview > Page by tapping Overview button
     // CATEGORY: GLOBAL_SYSTEM_UI
     // OS: N
-<<<<<<< HEAD
-    // GMS: TBD
-    OVERVIEW_PAGE = 276;
-=======
     // GMS: 7.8.99
     ACTION_OVERVIEW_PAGE = 276;
->>>>>>> 8b6e1c88
 
     // ACTION: Overview > Select app
     // CATEGORY: GLOBAL_SYSTEM_UI
     // OS: N
-<<<<<<< HEAD
-    // GMS: TBD
-    OVERVIEW_SELECT = 277;
-=======
     // GMS: 7.8.99
     ACTION_OVERVIEW_SELECT = 277;
->>>>>>> 8b6e1c88
 
     // ACTION: View emergency info
     // CATEGORY: GLOBAL_SYSTEM_UI
     // OS: N
-<<<<<<< HEAD
-    // GMS: TBD
-=======
-    // GMS: 7.8.99
->>>>>>> 8b6e1c88
+    // GMS: 7.8.99
     ACTION_VIEW_EMERGENCY_INFO = 278;
 
     // ACTION: Edit emergency info activity
     // CATEGORY: SETTINGS
     // OS: N
-<<<<<<< HEAD
-    // GMS: TBD
-=======
-    // GMS: 7.8.99
->>>>>>> 8b6e1c88
+    // GMS: 7.8.99
     ACTION_EDIT_EMERGENCY_INFO = 279;
 
     // ACTION: Edit emergency info field
     // CATEGORY: SETTINGS
     // OS: N
-<<<<<<< HEAD
-    // GMS: TBD
-=======
-    // GMS: 7.8.99
->>>>>>> 8b6e1c88
+    // GMS: 7.8.99
     ACTION_EDIT_EMERGENCY_INFO_FIELD = 280;
 
     // ACTION: Add emergency contact
     // CATEGORY: SETTINGS
     // OS: N
-<<<<<<< HEAD
-    // GMS: TBD
-=======
-    // GMS: 7.8.99
->>>>>>> 8b6e1c88
+    // GMS: 7.8.99
     ACTION_ADD_EMERGENCY_CONTACT = 281;
 
     // ACTION: Delete emergency contact
     // CATEGORY: SETTINGS
     // OS: N
-<<<<<<< HEAD
-    // GMS: TBD
-=======
-    // GMS: 7.8.99
->>>>>>> 8b6e1c88
+    // GMS: 7.8.99
     ACTION_DELETE_EMERGENCY_CONTACT = 282;
 
     // ACTION: Call emergency contact
     // CATEGORY: SETTINGS
     // OS: N
-<<<<<<< HEAD
-    // GMS: TBD
-=======
-    // GMS: 7.8.99
->>>>>>> 8b6e1c88
+    // GMS: 7.8.99
     ACTION_CALL_EMERGENCY_CONTACT = 283;
 
     // OPEN: QS Data Saver tile shown
@@ -1858,17 +1748,10 @@
     // GMS: 7.8.99
     USER_CREDENTIALS = 285;
 
-<<<<<<< HEAD
-    // ACTION: In App (splitscreen) > Long-press Overview button to exit split-screen
-    // CATEGORY: GLOBAL_SYSTEM_UI
-    // OS: N
-    // GMS: TBD
-=======
     // ACTION: In App (splitscreen) > Long-press Overview to exit split-screen
     // CATEGORY: GLOBAL_SYSTEM_UI
     // OS: N
     // GMS: 7.8.99
->>>>>>> 8b6e1c88
     ACTION_WINDOW_UNDOCK_LONGPRESS = 286;
 
     // Logged when the user scrolls through overview manually
