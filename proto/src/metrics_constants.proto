// Copyright (C) 2016 The Android Open Source Project
//
// Licensed under the Apache License, Version 2.0 (the "License");
// you may not use this file except in compliance with the License.
// You may obtain a copy of the License at
//
//      http://www.apache.org/licenses/LICENSE-2.0
//
// Unless required by applicable law or agreed to in writing, software
// distributed under the License is distributed on an "AS IS" BASIS,
// WITHOUT WARRANTIES OR CONDITIONS OF ANY KIND, either express or implied.
// See the License for the specific language governing permissions and
// limitations under the License.

syntax = "proto2";

option java_package = "com.android.internal.logging";
option java_outer_classname = "MetricsProto";

package com_android_internal_logging;

// Wrapper for System UI log events
message MetricsEvent {

  // Known visual elements: views or controls.
  enum View {
    // Unknown view
    VIEW_UNKNOWN = 0;

    // OBSOLETE
    MAIN_SETTINGS = 1;

    // OPEN: Settings > Accessibility
    // CATEGORY: SETTINGS
    // OS: 6.0
    // GMS: 7.5.26
    ACCESSIBILITY = 2;

    // OPEN: Settings > Accessibility > Captions
    // CATEGORY: SETTINGS
    // OS: 6.0
    // GMS: 7.5.26
    ACCESSIBILITY_CAPTION_PROPERTIES = 3;

    // OPEN: Settings > Accessibility > [Service]
    // CATEGORY: SETTINGS
    // OS: 6.0
    // GMS: 7.5.26
    ACCESSIBILITY_SERVICE = 4;

    // OPEN: Settings > Accessibility > Color correction
    // CATEGORY: SETTINGS
    // OS: 6.0
    // GMS: 7.5.26
    ACCESSIBILITY_TOGGLE_DALTONIZER = 5;

    // OPEN: Settings > Accessibility > Accessibility shortcut
    // CATEGORY: SETTINGS
    // OS: 6.0
    // GMS: 7.5.26
    ACCESSIBILITY_TOGGLE_GLOBAL_GESTURE = 6;

    // OPEN: Settings > Accessibility > Magnification gestures
    // CATEGORY: SETTINGS
    // OS: 6.0
    // GMS: 7.5.26
    ACCESSIBILITY_TOGGLE_SCREEN_MAGNIFICATION = 7;

    // OPEN: Settings > Accounts
    // CATEGORY: SETTINGS
    // OS: 6.0
    // GMS: 7.5.26
    ACCOUNT = 8;

    // OPEN: Settings > Accounts > [Single Account Sync Settings]
    // CATEGORY: SETTINGS
    // OS: 6.0
    // GMS: 7.5.26
    ACCOUNTS_ACCOUNT_SYNC = 9;

    // OPEN: Settings > Accounts > Add an account
    // CATEGORY: SETTINGS
    // OS: 6.0
    // GMS: 7.5.26
    ACCOUNTS_CHOOSE_ACCOUNT_ACTIVITY = 10;

    // OPEN: Settings > Accounts > [List of accounts when more than one]
    // CATEGORY: SETTINGS
    // OS: 6.0
    // GMS: 7.5.26
    ACCOUNTS_MANAGE_ACCOUNTS = 11;

    // OPEN: Settings > Cellular network settings > APNs
    // CATEGORY: SETTINGS
    // OS: 6.0
    // GMS: 7.5.26
    APN = 12;

    // OPEN: Settings > More > Cellular network settings > APNs > [Edit APN]
    // CATEGORY: SETTINGS
    // OS: 6.0
    // GMS: 7.5.26
    APN_EDITOR = 13;

    // OBSOLETE
    APP_OPS_DETAILS = 14;

    // OBSOLETE
    APP_OPS_SUMMARY = 15;

    // OBSOLETE
    APPLICATION = 16;

    // OPEN: Settings > Apps > Configure apps > App links > [App]
    // CATEGORY: SETTINGS
    // OS: 6.0
    // GMS: 7.5.26
    APPLICATIONS_APP_LAUNCH = 17;

    // OBSOLETE
    APPLICATIONS_APP_PERMISSION = 18;

    // OPEN: Settings > Internal storage > Apps storage > [App]
    // CATEGORY: SETTINGS
    // OS: 6.0
    // GMS: 7.5.26
    APPLICATIONS_APP_STORAGE = 19;

    // OPEN: Settings > Apps > [App info]
    // CATEGORY: SETTINGS
    // OS: 6.0
    // GMS: 7.5.26
    APPLICATIONS_INSTALLED_APP_DETAILS = 20;

    // OPEN: Settings > Memory > App usage > [App Memory usage]
    // CATEGORY: SETTINGS
    // OS: 6.0
    // GMS: 7.5.26
    APPLICATIONS_PROCESS_STATS_DETAIL = 21;

    // OBSOLETE
    APPLICATIONS_PROCESS_STATS_MEM_DETAIL = 22;

    // OPEN: Settings > Memory > App usage
    // CATEGORY: SETTINGS
    // OS: 6.0
    // GMS: 7.5.26
    APPLICATIONS_PROCESS_STATS_UI = 23;

    // OPEN: Settings > Bluetooth
    // CATEGORY: SETTINGS
    // OS: 6.0
    // GMS: 7.5.26
    BLUETOOTH = 24;

    // OPEN: Choose Bluetooth device (ex: when sharing)
    // CATEGORY: SETTINGS
    // OS: 6.0
    // GMS: 7.5.26
    BLUETOOTH_DEVICE_PICKER = 25;

    // OBSOLETE
    BLUETOOTH_DEVICE_PROFILES = 26;

    // OPEN: Settings > Security > Choose screen lock
    // CATEGORY: SETTINGS
    // OS: 6.0
    // GMS: 7.5.26
    CHOOSE_LOCK_GENERIC = 27;

    // OPEN: Settings > Security > Choose screen lock > Choose your password
    // CATEGORY: SETTINGS
    // OS: 6.0
    // GMS: 7.5.26
    CHOOSE_LOCK_PASSWORD = 28;

    // OPEN: Settings > Security > Choose screen lock > Choose your pattern
    // CATEGORY: SETTINGS
    // OS: 6.0
    // GMS: 7.5.26
    CHOOSE_LOCK_PATTERN = 29;

    // OPEN: Settings > Security > Choose screen lock > Confirm your password
    // CATEGORY: SETTINGS
    // OS: 6.0
    // GMS: 7.5.26
    CONFIRM_LOCK_PASSWORD = 30;

    // OPEN: Settings > Security > Choose screen lock > Confirm your pattern
    // CATEGORY: SETTINGS
    // OS: 6.0
    // GMS: 7.5.26
    CONFIRM_LOCK_PATTERN = 31;

    // OPEN: Settings > Security > Encrypt phone
    // CATEGORY: SETTINGS
    // OS: 6.0
    // GMS: 7.5.26
    CRYPT_KEEPER = 32;

    // OPEN: Settings > Security > Encrypt phone > Confirm
    // CATEGORY: SETTINGS
    // OS: 6.0
    // GMS: 7.5.26
    CRYPT_KEEPER_CONFIRM = 33;

    // OPEN: Settings > Search results
    // CATEGORY: SETTINGS
    // OS: 6.0
    // GMS: 7.5.26
    DASHBOARD_SEARCH_RESULTS = 34;

    // OPEN: Settings (Root page)
    // CATEGORY: SETTINGS
    // OS: 6.0
    // GMS: 7.5.26
    DASHBOARD_SUMMARY = 35;

    // OBSOLETE
    DATA_USAGE = 36;

    // OPEN: Settings > Data usage
    // CATEGORY: SETTINGS
    // OS: 6.0
    // GMS: 7.5.26
    DATA_USAGE_SUMMARY = 37;

    // OPEN: Settings > Date & time
    // CATEGORY: SETTINGS
    // OS: 6.0
    // GMS: 7.5.26
    DATE_TIME = 38;

    // OPEN: Settings > Developer options
    // CATEGORY: SETTINGS
    // OS: 6.0
    // GMS: 7.5.26
    DEVELOPMENT = 39;

    // OPEN: Settings > About phone
    // CATEGORY: SETTINGS
    // OS: 6.0
    // GMS: 7.5.26
    DEVICEINFO = 40;

    // OPEN: Settings > About phone > Status > IMEI information
    // CATEGORY: SETTINGS
    // OS: 6.0
    // GMS: 7.5.26
    DEVICEINFO_IMEI_INFORMATION = 41;

    // OPEN: Settings > Internal storage
    // CATEGORY: SETTINGS
    // OS: 6.0
    // GMS: 7.5.26
    DEVICEINFO_STORAGE = 42;

    // OPEN: Settings > About phone > Status > SIM status
    // CATEGORY: SETTINGS
    // OS: 6.0
    // GMS: 7.5.26
    DEVICEINFO_SIM_STATUS = 43;

    // OPEN: Settings > About phone > Status
    // CATEGORY: SETTINGS
    // OS: 6.0
    // GMS: 7.5.26
    DEVICEINFO_STATUS = 44;

    // OBSOLETE
    DEVICEINFO_USB = 45;

    // OPEN: Settings > Display
    // CATEGORY: SETTINGS
    // OS: 6.0
    // GMS: 7.5.26
    DISPLAY = 46;

    // OPEN: Settings > Display > Daydream
    // CATEGORY: SETTINGS
    // OS: 6.0
    // GMS: 7.5.26
    DREAM = 47;

    // OPEN: Settings > Security > Screen lock > Secure start-up
    // CATEGORY: SETTINGS
    // OS: 6.0
    // GMS: 7.5.26
    ENCRYPTION = 48;

    // OPEN: Settings > Security > Nexus Imprint
    // CATEGORY: SETTINGS
    // OS: 6.0
    // GMS: 7.5.26
    FINGERPRINT = 49;

    // OBSOLETE
    FINGERPRINT_ENROLL = 50;

    // OPEN: Settings > Battery > History details
    // CATEGORY: SETTINGS
    // OS: 6.0
    // GMS: 7.5.26
    FUELGAUGE_BATTERY_HISTORY_DETAIL = 51;

    // OPEN: Settings > Battery > Battery saver
    // CATEGORY: SETTINGS
    // OS: 6.0
    // GMS: 7.5.26
    FUELGAUGE_BATTERY_SAVER = 52;

    // OPEN: Settings > Battery > [App Use details]
    // CATEGORY: SETTINGS
    // OS: 6.0
    // GMS: 7.5.26
    FUELGAUGE_POWER_USAGE_DETAIL = 53;

    // OPEN: Settings > Battery
    // CATEGORY: SETTINGS
    // OS: 6.0
    // GMS: 7.5.26
    FUELGAUGE_POWER_USAGE_SUMMARY = 54;

    // OPEN: Settings > Home
    // CATEGORY: SETTINGS
    // OS: 6.0
    // GMS: 7.5.26
    HOME = 55;

    // OPEN: Settings > Security > SIM card lock settings
    // CATEGORY: SETTINGS
    // OS: 6.0
    // GMS: 7.5.26
    ICC_LOCK = 56;

    // OPEN: Settings > Language & input
    // CATEGORY: SETTINGS
    // OS: 6.0
    // GMS: 7.5.26
    INPUTMETHOD_LANGUAGE = 57;

    // OPEN: Settings > Language & input > Physical keyboard
    // CATEGORY: SETTINGS
    // OS: 6.0
    // GMS: 7.5.26
    INPUTMETHOD_KEYBOARD = 58;

    // OPEN: Settings > Language & input > Spell checker
    // CATEGORY: SETTINGS
    // OS: 6.0
    // GMS: 7.5.26
    INPUTMETHOD_SPELL_CHECKERS = 59;

    // OBSOLETE
    INPUTMETHOD_SUBTYPE_ENABLER = 60;

    // OPEN: Settings > Language & input > Personal dictionary
    // CATEGORY: SETTINGS
    // OS: 6.0
    // GMS: 7.5.26
    INPUTMETHOD_USER_DICTIONARY = 61;

    // OPEN: Settings > Language & input > Add word
    // CATEGORY: SETTINGS
    // OS: 6.0
    // GMS: 7.5.26
    INPUTMETHOD_USER_DICTIONARY_ADD_WORD = 62;

    // OPEN: Settings > Location
    // CATEGORY: SETTINGS
    // OS: 6.0
    // GMS: 7.5.26
    LOCATION = 63;

    // OPEN: Settings > Location > Location mode
    // CATEGORY: SETTINGS
    // OS: 6.0
    // GMS: 7.5.26
    LOCATION_MODE = 64;

    // OPEN: Settings > Apps
    // CATEGORY: SETTINGS
    // OS: 6.0
    // GMS: 7.5.26
    MANAGE_APPLICATIONS = 65;

    // OPEN: Settings > Backup & reset > Factory data reset
    // CATEGORY: SETTINGS
    // OS: 6.0
    // GMS: 7.5.26
    MASTER_CLEAR = 66;

    // OPEN: Settings > Backup & reset > Factory data reset > Confirm
    // CATEGORY: SETTINGS
    // OS: 6.0
    // GMS: 7.5.26
    MASTER_CLEAR_CONFIRM = 67;

    // OPEN: Settings > Data usage > Network restrictions
    // CATEGORY: SETTINGS
    // OS: 6.0
    // GMS: 7.5.26
    NET_DATA_USAGE_METERED = 68;

    // OPEN: Settings > More > Android Beam
    // CATEGORY: SETTINGS
    // OS: 6.0
    // GMS: 7.5.26
    NFC_BEAM = 69;

    // OPEN: Settings > Tap & pay
    // CATEGORY: SETTINGS
    // OS: 6.0
    // GMS: 7.5.26
    NFC_PAYMENT = 70;

    // OPEN: Settings > Sound & notification
    // CATEGORY: SETTINGS
    // OS: 6.0
    // GMS: 7.5.26
    NOTIFICATION = 71;

    // OPEN: Settings > Sound & notification > App notifications > [App]
    // CATEGORY: SETTINGS
    // OS: 6.0
    // GMS: 7.5.26
    NOTIFICATION_APP_NOTIFICATION = 72;

    // OPEN: Settings > Sound & notification > Other sounds
    // CATEGORY: SETTINGS
    // OS: 6.0
    // GMS: 7.5.26
    NOTIFICATION_OTHER_SOUND = 73;

    // OBSOLETE
    NOTIFICATION_REDACTION = 74;

    // OPEN: Settings Widget > Notification log
    // CATEGORY: SETTINGS
    // OS: 6.0
    // GMS: 7.5.26
    NOTIFICATION_STATION = 75;

    // OPEN: Settings > Sound & notification > Do not disturb
    // CATEGORY: SETTINGS
    // OS: 6.0
    // GMS: 7.5.26
    NOTIFICATION_ZEN_MODE = 76;

    // OPEN: OBSOLETE
    OWNER_INFO = 77;

    // OPEN: Print job notification > Print job settings
    // CATEGORY: SETTINGS
    // OS: 6.0
    // GMS: 7.5.26
    PRINT_JOB_SETTINGS = 78;

    // OPEN: Settings > Printing > [Print Service]
    // CATEGORY: SETTINGS
    // OS: 6.0
    // GMS: 7.5.26
    PRINT_SERVICE_SETTINGS = 79;

    // OPEN: Settings > Printing
    // CATEGORY: SETTINGS
    // OS: 6.0
    // GMS: 7.5.26
    PRINT_SETTINGS = 80;

    // OPEN: Settings > Backup & reset
    // CATEGORY: SETTINGS
    // OS: 6.0
    // GMS: 7.5.26
    PRIVACY = 81;

    //OBSOLETE
    PROXY_SELECTOR = 82;

    // OPEN: Settings > Backup & reset > Network settings reset
    // CATEGORY: SETTINGS
    // OS: 6.0
    // GMS: 7.5.26
    RESET_NETWORK = 83;

    // OPEN: Settings > Backup & reset > Network settings reset > Confirm
    // CATEGORY: SETTINGS
    // OS: 6.0
    // GMS: 7.5.26
    RESET_NETWORK_CONFIRM = 84;

    // OPEN: Settings > Developer Options > Running Services
    // CATEGORY: SETTINGS
    // OS: 6.0
    // GMS: 7.5.26
    RUNNING_SERVICE_DETAILS = 85;

    // OPEN: Settings > Security > Screen pinning
    // CATEGORY: SETTINGS
    // OS: 6.0
    // GMS: 7.5.26
    SCREEN_PINNING = 86;

    // OPEN: Settings > Security
    // CATEGORY: SETTINGS
    // OS: 6.0
    // GMS: 7.5.26
    SECURITY = 87;

    // OPEN: Settings > SIM cards
    // CATEGORY: SETTINGS
    // OS: 6.0
    // GMS: 7.5.26
    SIM = 88;

    // OBSOLETE
    TESTING = 89;

    // OPEN: Settings > More > Tethering & portable hotspot
    // CATEGORY: SETTINGS
    // OS: 6.0
    // GMS: 7.5.26
    TETHER = 90;

    // OPEN: Settings > Security > Trust agents
    // CATEGORY: SETTINGS
    // OS: 6.0
    // GMS: 7.5.26
    TRUST_AGENT = 91;

    // OPEN: Settings > Security > Trusted credentials
    // CATEGORY: SETTINGS
    // OS: 6.0
    // GMS: 7.5.26
    TRUSTED_CREDENTIALS = 92;

    // OPEN: Settings > Language & input > TTS output > [Engine] > Settings
    // CATEGORY: SETTINGS
    // OS: 6.0
    // GMS: 7.5.26
    TTS_ENGINE_SETTINGS = 93;

    // OPEN: Settings > Language & input > Text-to-speech output
    // CATEGORY: SETTINGS
    // OS: 6.0
    // GMS: 7.5.26
    TTS_TEXT_TO_SPEECH = 94;

    // OPEN: Settings > Security > Apps with usage access
    // CATEGORY: SETTINGS
    // OS: 6.0
    // GMS: 7.5.26
    USAGE_ACCESS = 95;

    // OPEN: Settings > Users
    // CATEGORY: SETTINGS
    // OS: 6.0
    // GMS: 7.5.26
    USER = 96;

    // OPEN: Settings > Users > [Restricted profile app & content access]
    // CATEGORY: SETTINGS
    // OS: 6.0
    // GMS: 7.5.26
    USERS_APP_RESTRICTIONS = 97;

    // OPEN: Settings > Users > [User settings]
    // CATEGORY: SETTINGS
    // OS: 6.0
    // GMS: 7.5.26
    USER_DETAILS = 98;

    // OBSOLETE
    VOICE_INPUT = 99;

    // OPEN: Settings > More > VPN
    // CATEGORY: SETTINGS
    // OS: 6.0
    // GMS: 7.5.26
    VPN = 100;

    // OPEN: Settings > Display > Choose wallpaper from
    // CATEGORY: SETTINGS
    // OS: 6.0
    // GMS: 7.5.26
    WALLPAPER_TYPE = 101;

    // OPEN: Settings > Display > Cast
    // CATEGORY: SETTINGS
    // OS: 6.0
    // GMS: 7.5.26
    WFD_WIFI_DISPLAY = 102;

    // OPEN: Settings > Wi-Fi
    // CATEGORY: SETTINGS
    // OS: 6.0
    // GMS: 7.5.26
    WIFI = 103;

    // OPEN: Settings > Wi-Fi > Advanced Wi-Fi
    // CATEGORY: SETTINGS
    // OS: 6.0
    // GMS: 7.5.26
    WIFI_ADVANCED = 104;

    // OPEN: Settings > More > Wi-Fi Calling
    // CATEGORY: SETTINGS
    // OS: 6.0
    // GMS: 7.5.26
    WIFI_CALLING = 105;

    // OPEN: Settings > Wi-Fi > Saved networks
    // CATEGORY: SETTINGS
    // OS: 6.0
    // GMS: 7.5.26
    WIFI_SAVED_ACCESS_POINTS = 106;

    // OBSOLETE
    WIFI_APITEST = 107;

    // OBSOLETE
    WIFI_INFO = 108;

    // OPEN: Settings > Wi-Fi > Advanced Wi-Fi > Wi-Fi Direct
    // CATEGORY: SETTINGS
    // OS: 6.0
    // GMS: 7.5.26
    WIFI_P2P = 109;

    // OPEN: Settings > More
    // CATEGORY: SETTINGS
    // OS: 6.0
    // GMS: 7.5.26
    WIRELESS = 110;

    // OPEN: Quick Settings Panel
    // CATEGORY: QUICK_SETTINGS
    // OS: 6.0
    // GMS: 7.5.26
    QS_PANEL = 111;

    // OPEN: QS Airplane mode tile shown
    // ACTION: QS Airplane mode tile tapped
    //  SUBTYPE: 0 is off, 1 is on
    // CATEGORY: QUICK_SETTINGS
    // OS: 6.0
    // GMS: 7.5.46
    QS_AIRPLANEMODE = 112;

    // OPEN: QS Bluetooth tile shown
    // ACTION: QS Bluetooth tile tapped
    //  SUBTYPE: 0 is off, 1 is on
    // CATEGORY: QUICK_SETTINGS
    // OS: 6.0
    // GMS: 7.5.46
    QS_BLUETOOTH = 113;

    // OPEN: QS Cast tile shown
    // ACTION: QS Cast tile tapped
    // CATEGORY: QUICK_SETTINGS
    // OS: 6.0
    // GMS: 7.5.46
    QS_CAST = 114;

    // OPEN: QS Cellular tile shown
    // ACTION: QS Cellular tile tapped
    // CATEGORY: QUICK_SETTINGS
    // OS: 6.0
    // GMS: 7.5.46
    QS_CELLULAR = 115;

    // OPEN: QS Color inversion tile shown
    // ACTION: QS Color inversion tile tapped
    //  SUBTYPE: 0 is off, 1 is on
    // CATEGORY: QUICK_SETTINGS
    // OS: 6.0
    // GMS: 7.5.46
    QS_COLORINVERSION = 116;

    // OPEN: QS Cellular tile > Cellular detail panel
    // CATEGORY: QUICK_SETTINGS
    // OS: 6.0
    // GMS: 7.5.46
    QS_DATAUSAGEDETAIL = 117;

    // OPEN: QS Do not disturb tile shown
    // ACTION: QS Do not disturb tile tapped
    //  SUBTYPE: 0 is off, 1 is on
    // CATEGORY: QUICK_SETTINGS
    // OS: 6.0
    // GMS: 7.5.46
    QS_DND = 118;

    // OPEN: QS Flashlight tile shown
    // ACTION: QS Flashlight tile tapped
    //  SUBTYPE: 0 is off, 1 is on
    // CATEGORY: QUICK_SETTINGS
    // OS: 6.0
    // GMS: 7.5.46
    QS_FLASHLIGHT = 119;

    // OPEN: QS Hotspot tile shown
    // ACTION: QS Hotspot tile tapped
    //  SUBTYPE: 0 is off, 1 is on
    // CATEGORY: QUICK_SETTINGS
    // OS: 6.0
    // GMS: 7.5.46
    QS_HOTSPOT = 120;

    // OPEN: QS 3P tile shown
    // ACTION: QS 3P tile tapped
    // CATEGORY: QUICK_SETTINGS
    // OS: 6.0
    // GMS: 7.5.46
    QS_INTENT = 121;

    // OPEN: QS Location tile shown
    // ACTION: QS Location tile tapped
    //  SUBTYPE: 0 is off, 1 is on
    // CATEGORY: QUICK_SETTINGS
    // OS: 6.0
    // GMS: 7.5.46
    QS_LOCATION = 122;

    // OPEN: QS Rotation tile shown
    // ACTION: QS Rotation tile tapped
    //  SUBTYPE: 0 is off, 1 is on
    // CATEGORY: QUICK_SETTINGS
    // OS: 6.0
    // GMS: 7.5.46
    QS_ROTATIONLOCK = 123;

    // OBSOLETE
    QS_USERDETAILITE = 124;

    // OPEN: QS User list panel
    // CATEGORY: QUICK_SETTINGS
    // OS: 6.0
    // GMS: 7.5.46
    QS_USERDETAIL = 125;

    // OPEN: QS WiFi tile shown
    // ACTION: QS WiFi tile tapped
    //  SUBTYPE: 0 is off, 1 is on
    // CATEGORY: QUICK_SETTINGS
    // OS: 6.0
    // GMS: 7.5.46
    QS_WIFI = 126;

    // OPEN: Notification Panel (including lockscreen)
    // CATEGORY: NOTIFICATION
    // OS: 5.1.1
    // GMS: 7.5.26
    NOTIFICATION_PANEL = 127;

    // OPEN: Notification in panel became visible.
    //   PACKAGE: App that posted the notification.
    // ACTION: Notification is tapped.
    //   PACKAGE: App that posted the notification
    // DETAIL: Notification is expanded by user.
    //   PACKAGE: App that posted the notification
    // DISMISS: Notification is dismissed.
    //   PACKAGE: App that posted the notification
    //   SUBTYPE: Dismiss reason from NotificationManagerService.java
    // CATEGORY: NOTIFICATION
    // OS: 5.1.1
    // GMS: 7.5.26
    NOTIFICATION_ITEM = 128;

    // ACTION: User tapped notification action
    //   PACKAGE: App that posted the notification
    //   SUBTYPE: Index of action on notification
    // CATEGORY: NOTIFICATION
    // OS: 5.0
    // GMS: 7.5.26
    NOTIFICATION_ITEM_ACTION = 129;

    // OPEN: Settings > Apps > Configure apps > App permissions
    // CATEGORY: SETTINGS
    // OS: 6.0
    // GMS: 7.5.26
    APPLICATIONS_ADVANCED = 130;

    // OPEN: Settings > Location > Scanning
    // CATEGORY: SETTINGS
    // OS: 6.0
    // GMS: 7.5.26
    LOCATION_SCANNING = 131;

    // OBSOLETE
    MANAGE_APPLICATIONS_ALL = 132;

    // OPEN: Settings > Sound & notification > App notifications
    // CATEGORY: SETTINGS
    // OS: 6.0
    // GMS: 7.5.26
    MANAGE_APPLICATIONS_NOTIFICATIONS = 133;

    // ACTION: Settings > Wi-Fi > Overflow > Add Network
    // CATEGORY: SETTINGS
    // OS: 6.0
    // GMS: 7.5.26
    ACTION_WIFI_ADD_NETWORK = 134;

    // ACTION: Settings > Wi-Fi > [Long press network] > Connect to network
    // CATEGORY: SETTINGS
    // OS: 6.0
    // GMS: 7.5.26
    ACTION_WIFI_CONNECT = 135;

    // ACTION: Settings > Wi-Fi > Overflow > Refresh
    // CATEGORY: SETTINGS
    // OS: 6.0
    // GMS: 7.5.26
    ACTION_WIFI_FORCE_SCAN = 136;

    // ACTION: Settings > Wi-Fi > [Long press network] > Forget network
    // CATEGORY: SETTINGS
    // OS: 6.0
    // GMS: 7.5.26
    ACTION_WIFI_FORGET = 137;

    // ACTION: Settings > Wi-Fi > Toggle off
    // CATEGORY: SETTINGS
    // OS: 6.0
    // GMS: 7.5.26
    ACTION_WIFI_OFF = 138;

    // ACTION: Settings > Wi-Fi > Toggle on
    // CATEGORY: SETTINGS
    // OS: 6.0
    // GMS: 7.5.26
    ACTION_WIFI_ON = 139;

    // OBSOLETE
    MANAGE_PERMISSIONS = 140;

    // OPEN: Settings > Sound & notification > DND > Priority only allows
    // CATEGORY: SETTINGS
    // OS: 6.0
    // GMS: 7.5.26
    NOTIFICATION_ZEN_MODE_PRIORITY = 141;

    // OPEN: Settings > Sound & notification > DND > Automatic rules
    // CATEGORY: SETTINGS
    // OS: 6.0
    // GMS: 7.5.26
    NOTIFICATION_ZEN_MODE_AUTOMATION = 142;

    // OPEN: Settings > Apps > Configure apps > App links
    // CATEGORY: SETTINGS
    // OS: 6.0
    // GMS: 7.5.26
    MANAGE_DOMAIN_URLS = 143;

    // OPEN: Settings > Sound & notification > DND > [Time based rule]
    // CATEGORY: SETTINGS
    // OS: 6.0
    // GMS: 7.5.26
    NOTIFICATION_ZEN_MODE_SCHEDULE_RULE = 144;

    // OPEN: Settings > Sound & notification > DND > [External rule]
    // CATEGORY: SETTINGS
    // OS: 6.0
    // GMS: 7.5.26
    NOTIFICATION_ZEN_MODE_EXTERNAL_RULE = 145;

    // OPEN: Settings > Sound & notification > DND > [Event rule]
    // CATEGORY: SETTINGS
    // OS: 6.0
    // GMS: 7.5.26
    NOTIFICATION_ZEN_MODE_EVENT_RULE = 146;

    // ACTION: App notification settings > Block Notifications
    // CATEGORY: SETTINGS
    // OS: 6.0
    // GMS: 7.5.26
    ACTION_BAN_APP_NOTES = 147;

    // ACTION: Notification shade > Dismiss all button
    // CATEGORY: NOTIFICATION
    // OS: 6.0
    // GMS: 7.5.26
    ACTION_DISMISS_ALL_NOTES = 148;

    // OPEN: QS Do Not Disturb detail panel
    // CATEGORY: QUICK_SETTINGS
    // OS: 6.0
    // GMS: 7.5.26
    QS_DND_DETAILS = 149;

    // OPEN: QS Bluetooth detail panel
    // CATEGORY: QUICK_SETTINGS
    // OS: 6.0
    // GMS: 7.5.26
    QS_BLUETOOTH_DETAILS = 150;

    // OPEN: QS Cast detail panel
    // CATEGORY: QUICK_SETTINGS
    // OS: 6.0
    // GMS: 7.5.26
    QS_CAST_DETAILS = 151;

    // OPEN: QS Wi-Fi detail panel
    // CATEGORY: QUICK_SETTINGS
    // OS: 6.0
    // GMS: 7.5.26
    QS_WIFI_DETAILS = 152;

    // ACTION: QS Wi-Fi detail panel > Wi-Fi toggle
    //   SUBTYPE: 0 is off, 1 is on
    // CATEGORY: QUICK_SETTINGS
    // OS: 6.0
    // GMS: 7.5.26
    QS_WIFI_TOGGLE = 153;

    // ACTION: QS Bluetooth detail panel > Bluetooth toggle
    //   SUBTYPE: 0 is off, 1 is on
    // CATEGORY: QUICK_SETTINGS
    // OS: 6.0
    // GMS: 7.5.26
    QS_BLUETOOTH_TOGGLE = 154;

    // ACTION: QS Cellular detail panel > Cellular toggle
    //   SUBTYPE: 0 is off, 1 is on
    // CATEGORY: QUICK_SETTINGS
    // OS: 6.0
    // GMS: 7.5.26
    QS_CELLULAR_TOGGLE = 155;

    // ACTION: QS User list panel > Select different user
    // CATEGORY: QUICK_SETTINGS
    // OS: 6.0
    // GMS: 7.5.26
    QS_SWITCH_USER = 156;

    // ACTION: QS Cast detail panel > Select cast device
    // CATEGORY: QUICK_SETTINGS
    // OS: 6.0
    // GMS: 7.5.26
    QS_CAST_SELECT = 157;

    // ACTION: QS Cast detail panel > Disconnect cast device
    // CATEGORY: QUICK_SETTINGS
    // OS: 6.0
    // GMS: 7.5.26
    QS_CAST_DISCONNECT = 158;

    // ACTION: Settings > Bluetooth > Toggle
    //   SUBTYPE: 0 is off, 1 is on
    // CATEGORY: SETTINGS
    // OS: 6.0
    // GMS: 7.5.26
    ACTION_BLUETOOTH_TOGGLE = 159;

    // ACTION: Settings > Bluetooth > Overflow > Refresh
    // CATEGORY: SETTINGS
    // OS: 6.0
    // GMS: 7.5.26
    ACTION_BLUETOOTH_SCAN = 160;

    // ACTION: Settings > Bluetooth > Overflow > Rename this device
    // CATEGORY: SETTINGS
    // OS: 6.0
    // GMS: 7.5.26
    ACTION_BLUETOOTH_RENAME = 161;

    // ACTION: Settings > Bluetooth > Overflow > Show received files
    // CATEGORY: SETTINGS
    // OS: 6.0
    // GMS: 7.5.26
    ACTION_BLUETOOTH_FILES = 162;

    // ACTION: QS DND details panel > Increase / Decrease exit time
    //   SUBTYPE: true is increase, false is decrease
    // CATEGORY: QUICK_SETTINGS
    // OS: 6.0
    // GMS: 7.5.26
    QS_DND_TIME = 163;

    // ACTION: QS DND details panel > [Exit condition]
    // CATEGORY: QUICK_SETTINGS
    // OS: 6.0
    // GMS: 7.5.26
    QS_DND_CONDITION_SELECT = 164;

    // ACTION: QS DND details panel > [DND mode]
    //  SUBTYPE: 1 is priority, 2 is silence, 3 is alarms only
    // CATEGORY: QUICK_SETTINGS
    // OS: 6.0
    // GMS: 7.5.26
    QS_DND_ZEN_SELECT = 165;

    // ACTION: QS DND detail panel > DND toggle
    //   SUBTYPE: 0 is off, 1 is on
    // CATEGORY: QUICK_SETTINGS
    // OS: 6.0
    // GMS: 7.5.26
    QS_DND_TOGGLE = 166;

    // ACTION: DND Settings > Priority only allows > Reminder toggle
    //   SUBTYPE: 0 is off, 1 is on
    // CATEGORY: SETTINGS
    // OS: 6.0
    // GMS: 7.5.26
    ACTION_ZEN_ALLOW_REMINDERS = 167;

    // ACTION: DND Settings > Priority only allows > Event toggle
    //   SUBTYPE: 0 is off, 1 is on
    // CATEGORY: SETTINGS
    // OS: 6.0
    // GMS: 7.5.26
    ACTION_ZEN_ALLOW_EVENTS = 168;

    // ACTION: DND Settings > Priority only allows > Messages
    //   SUBTYPE: 0 is off, 1 is on
    // CATEGORY: SETTINGS
    // OS: 6.0
    // GMS: 7.5.26
    ACTION_ZEN_ALLOW_MESSAGES = 169;

    // ACTION: DND Settings > Priority only allows > Calls
    //   SUBTYPE: 0 is off, 1 is on
    // CATEGORY: SETTINGS
    // OS: 6.0
    // GMS: 7.5.26
    ACTION_ZEN_ALLOW_CALLS = 170;

    // ACTION: DND Settings > Priority only allows > Repeat callers toggle
    //   SUBTYPE: 0 is off, 1 is on
    // CATEGORY: SETTINGS
    // OS: 6.0
    // GMS: 7.5.26
    ACTION_ZEN_ALLOW_REPEAT_CALLS = 171;

    // ACTION: DND Settings > Automatic rules > Add rule
    // CATEGORY: SETTINGS
    // OS: 6.0
    // GMS: 7.5.26
    ACTION_ZEN_ADD_RULE = 172;

    // ACTION: DND Settings > Automatic rules > Add rule > OK
    // CATEGORY: SETTINGS
    // OS: 6.0
    // GMS: 7.5.26
    ACTION_ZEN_ADD_RULE_OK = 173;

    // ACTION: DND Settings > Automatic rules > [Rule] > Delete rule
    // CATEGORY: SETTINGS
    // OS: 6.0
    // GMS: 7.5.26
    ACTION_ZEN_DELETE_RULE = 174;

    // ACTION: DND Settings > Automatic rules > [Rule] > Delete rule > Delete
    // CATEGORY: SETTINGS
    // OS: 6.0
    // GMS: 7.5.26
    ACTION_ZEN_DELETE_RULE_OK = 175;

    // ACTION: DND Settings > Automatic rules > [Rule] > Toggle
    //   SUBTYPE: 0 is off, 1 is on
    // CATEGORY: SETTINGS
    // OS: 6.0
    // GMS: 7.5.26
    ACTION_ZEN_ENABLE_RULE = 176;

    // ACTION: Settings > More > Airplane mode toggle
    //   SUBTYPE: 0 is off, 1 is on
    // CATEGORY: SETTINGS
    // OS: 6.0
    // GMS: 7.5.26
    ACTION_AIRPLANE_TOGGLE = 177;

    // ACTION: Settings > Data usage > Cellular data toggle
    //   SUBTYPE: 0 is off, 1 is on
    // CATEGORY: SETTINGS
    // OS: 6.0
    // GMS: 7.5.26
    ACTION_CELL_DATA_TOGGLE = 178;

    // OPEN: Settings > Sound & notification > Notification access
    // CATEGORY: SETTINGS
    // OS: 6.0
    // GMS: 7.5.26
    NOTIFICATION_ACCESS = 179;

    // OPEN: Settings > Sound & notification > Do Not Disturb access
    // CATEGORY: SETTINGS
    // OS: 6.0
    // GMS: 7.5.26
    NOTIFICATION_ZEN_MODE_ACCESS = 180;

    // OPEN: Settings > Apps > Configure apps > Default Apps
    // CATEGORY: SETTINGS
    // OS: 6.0
    // GMS: 7.5.26
    APPLICATIONS_DEFAULT_APPS = 181;

    // OPEN: Settings > Internal storage > Apps storage
    // CATEGORY: SETTINGS
    // OS: 6.0
    // GMS: 7.5.26
    APPLICATIONS_STORAGE_APPS = 182;

    // OPEN: Settings > Security > Usage access
    // CATEGORY: SETTINGS
    // OS: 6.0
    // GMS: 7.5.26
    APPLICATIONS_USAGE_ACCESS_DETAIL = 183;

    // OPEN: Settings > Battery > Battery optimization
    // CATEGORY: SETTINGS
    // OS: 6.0
    // GMS: 7.5.26
    APPLICATIONS_HIGH_POWER_APPS = 184;

    // OBSOLETE
    FUELGAUGE_HIGH_POWER_DETAILS = 185;

    // ACTION: Lockscreen > Unlock gesture
    // CATEGORY: GLOBAL_SYSTEM_UI
    // OS: 5.1.1
    // GMS: 7.8.22
    ACTION_LS_UNLOCK = 186;

    // ACTION: Lockscreen > Pull shade open
    // CATEGORY: GLOBAL_SYSTEM_UI
    // OS: 5.1.1
    // GMS: 7.8.22
    ACTION_LS_SHADE = 187;

    // ACTION: Lockscreen > Tap on lock, shows hint
    // CATEGORY: GLOBAL_SYSTEM_UI
    // OS: 5.1.1
    // GMS: 7.8.22
    ACTION_LS_HINT = 188;

    // ACTION: Lockscreen > Camera
    // CATEGORY: GLOBAL_SYSTEM_UI
    // OS: 5.1.1
    // GMS: 7.8.22
    ACTION_LS_CAMERA = 189;

    // ACTION: Lockscreen > Dialer
    // CATEGORY: GLOBAL_SYSTEM_UI
    // OS: 5.1.1
    // GMS: 7.8.22
    ACTION_LS_DIALER = 190;

    // ACTION: Lockscreen > Tap on lock, locks phone
    // CATEGORY: GLOBAL_SYSTEM_UI
    // OS: 5.1.1
    // GMS: 7.8.22
    ACTION_LS_LOCK = 191;

    // ACTION: Lockscreen > Tap on notification, false touch rejection
    // CATEGORY: GLOBAL_SYSTEM_UI
    // OS: 5.1.1
    // GMS: 7.8.22
    ACTION_LS_NOTE = 192;

    // ACTION: Lockscreen > Swipe down to open quick settings
    // CATEGORY: GLOBAL_SYSTEM_UI
    // OS: 6.0
    // GMS: 7.8.22
    ACTION_LS_QS = 193;

    // ACTION: Swipe down to open quick settings when unlocked
    // CATEGORY: GLOBAL_SYSTEM_UI
    // OS: 6.0
    // GMS: 7.8.22
    ACTION_SHADE_QS_PULL = 194;

    // ACTION: Notification shade > Tap to open quick settings
    // CATEGORY: GLOBAL_SYSTEM_UI
    // OS: 6.0
    // GMS: 7.8.22
    ACTION_SHADE_QS_TAP = 195;

    // OPEN: Lockscreen
    //   SUBTYPE: 0 is unsecure, 1 is secured by password / pattern / PIN
    // CATEGORY: GLOBAL_SYSTEM_UI
    // OS: 5.1.1
    // GMS: 7.8.22
    LOCKSCREEN = 196;

    // OPEN: Lockscreen > Screen to enter password / pattern / PIN
    // CATEGORY: GLOBAL_SYSTEM_UI
    // OS: 5.1.1
    // GMS: 7.8.22
    BOUNCER = 197;

    // OPEN: Screen turned on
    //   SUBTYPE: 2 is user action
    // CATEGORY: GLOBAL_SYSTEM_UI
    // OS: 5.1.1
    // GMS: 7.8.22
    SCREEN = 198;

    // OPEN: Notification caused sound, vibration, and/or LED blink
    //   SUBTYPE: 1 is buzz, 2 is beep, blink is 4, or'd together
    // CATEGORY: NOTIFICATION
    // OS: 5.1.1
    // GMS: 7.8.53
    NOTIFICATION_ALERT = 199;

    // ACTION: Lockscreen > Emergency Call button
    // CATEGORY: GLOBAL_SYSTEM_UI
    // OS: 5.1.1
    // GMS: 7.5.26
    ACTION_EMERGENCY_CALL = 200;

    // OPEN: Settings > Apps > Configure > Default apps > Assist & voice input
    // CATEGORY: SETTINGS
    // OS: 6.0
    // GMS: 7.5.26
    APPLICATIONS_MANAGE_ASSIST = 201;

    // OPEN: Settings > Memory
    // CATEGORY: SETTINGS
    // OS: 6.0
    // GMS: 7.5.26
    PROCESS_STATS_SUMMARY = 202;

    // ACTION: Settings > Display > When device is rotated
    // CATEGORY: SETTINGS
    // OS: 6.0
    // GMS: 7.5.26
    ACTION_ROTATION_LOCK = 203;

    // ACTION: Long press on notification to view controls
    // CATEGORY: NOTIFICATION
    // OS: 6.0
    // GMS: 7.5.26
    ACTION_NOTE_CONTROLS = 204;

    // ACTION: Notificatoin controls > Info button
    // CATEGORY: NOTIFICATION
    // OS: 6.0
    // GMS: 7.5.26
    ACTION_NOTE_INFO = 205;

    // ACTION: Notification controls > Settings button
    // CATEGORY: NOTIFICATION
    // OS: 6.0
    // GMS: 7.5.26
    ACTION_APP_NOTE_SETTINGS = 206;

    // OPEN: Volume Dialog (with hardware buttons)
    // CATEGORY: GLOBAL_SYSTEM_UI
    // OS: 6.0
    // GMS: 7.5.26
    VOLUME_DIALOG = 207;

    // OPEN: Volume dialog > Expanded volume dialog (multiple sliders)
    // CATEGORY: GLOBAL_SYSTEM_UI
    // OS: 6.0
    // GMS: 7.5.26
    VOLUME_DIALOG_DETAILS = 208;

    // ACTION: Volume dialog > Adjust volume slider
    //   SUBTYPE: volume level (0-7)
    // CATEGORY: GLOBAL_SYSTEM_UI
    // OS: 6.0
    // GMS: 7.5.26
    ACTION_VOLUME_SLIDER = 209;

    // ACTION: Volume dialog > Select non-active stream
    //   SUBTYPE: stream (defined in AudioSystem.java)
    // CATEGORY: GLOBAL_SYSTEM_UI
    // OS: 6.0
    // GMS: 7.5.26
    ACTION_VOLUME_STREAM = 210;

    // ACTION: Adjust volume with hardware key
    //   SUBTYPE: volume level (0-7)
    // CATEGORY: GLOBAL_SYSTEM_UI
    // OS: 6.0
    // GMS: 7.5.26
    ACTION_VOLUME_KEY = 211;

    // ACTION: Volume dialog > Mute a stream by tapping icon
    //   SUBTYPE: mute is 1, audible is 2
    // CATEGORY: GLOBAL_SYSTEM_UI
    // OS: 6.0
    // GMS: 7.5.26
    ACTION_VOLUME_ICON = 212;

    // ACTION: Volume dialog > Change ringer mode by tapping icon
    //   SUBTYPE: 2 is audible, 3 is vibrate
    // CATEGORY: GLOBAL_SYSTEM_UI
    // OS: 6.0
    // GMS: 7.5.26
    ACTION_RINGER_MODE = 213;

    // ACTION: Chooser shown (share target, file open, etc.)
    // CATEGORY: GLOBAL_SYSTEM_UI
    // OS: 6.0
    // GMS: 7.5.26
    ACTION_ACTIVITY_CHOOSER_SHOWN = 214;

    // ACTION: Chooser > User taps an app target
    //   SUBTYPE: Index of target
    // CATEGORY: GLOBAL_SYSTEM_UI
    // OS: 6.0
    // GMS: 7.5.26
    ACTION_ACTIVITY_CHOOSER_PICKED_APP_TARGET = 215;

    // ACTION: Chooser > User taps a service target
    //   SUBTYPE: Index of target
    // CATEGORY: GLOBAL_SYSTEM_UI
    // OS: 6.0
    // GMS: 7.5.26
    ACTION_ACTIVITY_CHOOSER_PICKED_SERVICE_TARGET = 216;

    // ACTION: Chooser > User taps a standard target
    //   SUBTYPE: Index of target
    // CATEGORY: GLOBAL_SYSTEM_UI
    // OS: 6.0
    // GMS: 7.5.26
    ACTION_ACTIVITY_CHOOSER_PICKED_STANDARD_TARGET = 217;

    // ACTION: QS Brightness Slider (with auto brightness disabled)
    //   SUBTYPE: slider value
    // CATEGORY: QUICK_SETTINGS
    // OS: 6.0
    // GMS: 7.5.26
    ACTION_BRIGHTNESS = 218;

    // ACTION: QS Brightness Slider (with auto brightness enabled)
    //   SUBTYPE: slider value
    // CATEGORY: QUICK_SETTINGS
    // OS: 6.0
    // GMS: 7.5.26
    ACTION_BRIGHTNESS_AUTO = 219;

    // OPEN: Settings > Display > Brightness Slider
    // CATEGORY: SETTINGS
    // OS: 6.0
    // GMS: 7.5.26
    BRIGHTNESS_DIALOG = 220;

    // OPEN: Settings > Apps > Configure Apps > Draw over other apps
    // CATEGORY: SETTINGS
    // OS: 6.0
    // GMS: 7.5.26
    SYSTEM_ALERT_WINDOW_APPS = 221;

    // OPEN: Display has entered dream mode
    // CATEGORY: GLOBAL_SYSTEM_UI
    // OS: 6.0
    // GMS: 7.5.26
    DREAMING = 222;

    // OPEN: Display has entered ambient notification mode
    // CATEGORY: GLOBAL_SYSTEM_UI
    // OS: 6.0
    // GMS: 7.5.26
    DOZING = 223;

    // OPEN: Overview
    // CATEGORY: GLOBAL_SYSTEM_UI
    // OS: 6.0
    // GMS: 7.5.26
    OVERVIEW_ACTIVITY = 224;

    // OPEN: Settings > About phone > Legal information
    // CATEGORY: SETTINGS
    // OS: 6.0
    // GMS: 7.5.26
    ABOUT_LEGAL_SETTINGS = 225;

    // OPEN: Settings > Search > Perform search
    // CATEGORY: SETTINGS
    // OS: 6.0
    // GMS: 7.5.26
    ACTION_SEARCH_RESULTS = 226;

    // OPEN: Settings > System UI Tuner
    // CATEGORY: SETTINGS
    // OS: 6.0
    // GMS: 7.5.26
    TUNER = 227;

    // OPEN: Settings > System UI Tuner > Quick Settings
    // CATEGORY: SETTINGS
    // OS: 6.0
    // GMS: 7.5.26
    TUNER_QS = 228;

    // OPEN: Settings > System UI Tuner > Demo mode
    // CATEGORY: SETTINGS
    // OS: 6.0
    // GMS: 7.5.26
    TUNER_DEMO_MODE = 229;

    // ACTION: Settings > System UI Tuner > Quick Settings > Move tile
    //   PACKAGE: Tile
    // CATEGORY: SETTINGS
    // OS: 6.0
    // GMS: 7.5.26
    TUNER_QS_REORDER = 230;

    // ACTION: Settings > System UI Tuner > Quick Settings > Add tile
    //   PACKAGE: Tile
    // CATEGORY: SETTINGS
    // OS: 6.0
    // GMS: 7.5.26
    TUNER_QS_ADD = 231;

    // ACTION: Settings > System UI Tuner > Quick Settings > Remove tile
    //   PACKAGE: Tile
    // CATEGORY: SETTINGS
    // OS: 6.0
    // GMS: 7.5.26
    TUNER_QS_REMOVE = 232;

    // ACTION: Settings > System UI Tuner > Status bar > Enable icon
    //   PACKAGE: Icon
    // CATEGORY: SETTINGS
    // OS: 6.0
    // GMS: 7.5.26
    TUNER_STATUS_BAR_ENABLE = 233;

    // ACTION: Settings > System UI Tuner > Status bar > Disable icon
    //   PACKAGE: Icon
    // CATEGORY: SETTINGS
    // OS: 6.0
    // GMS: 7.5.26
    TUNER_STATUS_BAR_DISABLE = 234;

    // ACTION: Settings > System UI Tuner > Demo mode > Enable demo mode
    //   SUBTYPE: false is disabled, true is enabled
    // CATEGORY: SETTINGS
    // OS: 6.0
    // GMS: 7.5.26
    TUNER_DEMO_MODE_ENABLED = 235;

    // ACTION: Settings > System UI Tuner > Demo mode > Show demo mode
    //   SUBTYPE: false is disabled, true is enabled
    // CATEGORY: SETTINGS
    // OS: 6.0
    // GMS: 7.5.26
    TUNER_DEMO_MODE_ON = 236;

    // ACTION: Settings > System UI Tuner > Show embedded battery percentage
    //   SUBTYPE: 0 is disabled, 1 is enabled
    // CATEGORY: SETTINGS
    // OS: 6.0
    // GMS: 7.5.26
    TUNER_BATTERY_PERCENTAGE = 237;

    // OPEN: Settings > Developer options > Inactive apps
    // CATEGORY: SETTINGS
    // OS: 6.0
    // GMS: 7.5.26
    FUELGAUGE_INACTIVE_APPS = 238;

    // ACTION: Long press home to bring up assistant
    // CATEGORY: GLOBAL_SYSTEM_UI
    // OS: 6.0
    // GMS: 7.5.26
    ACTION_ASSIST_LONG_PRESS = 239;

    // OPEN: Settings > Security > Nexus Imprint > Add Fingerprint
    // CATEGORY: SETTINGS
    // OS: 6.0
    // GMS: 7.8.99
    FINGERPRINT_ENROLLING = 240;

    // OPEN: Fingerprint Enroll > Find Sensor
    // CATEGORY: SETTINGS
    // OS: 6.0
    // GMS: 7.8.99
    FINGERPRINT_FIND_SENSOR = 241;

    // OPEN: Fingerprint Enroll > Fingerprint Enrolled!
    // CATEGORY: SETTINGS
    // OS: 6.0
    // GMS: 7.8.99
    FINGERPRINT_ENROLL_FINISH = 242;

    // OPEN: Fingerprint Enroll introduction
    // CATEGORY: SETTINGS
    // OS: 6.0
    // GMS: 7.8.99
    FINGERPRINT_ENROLL_INTRO = 243;

    // OPEN: Fingerprint Enroll onboarding
    // CATEGORY: SETTINGS
    // OS: 6.0
    // GMS: 7.8.99
    FINGERPRINT_ENROLL_ONBOARD = 244;

    // OPEN: Fingerprint Enroll > Let's Start!
    // CATEGORY: SETTINGS
    // OS: 6.0
    // GMS: 7.8.99
    FINGERPRINT_ENROLL_SIDECAR = 245;

    // OPEN: Fingerprint Enroll SUW > Let's Start!
    // CATEGORY: SETTINGS
    // OS: 6.0
    // GMS: 7.8.99
    FINGERPRINT_ENROLLING_SETUP = 246;

    // OPEN: Fingerprint Enroll SUW > Find Sensor
    // CATEGORY: SETTINGS
    // OS: 6.0
    // GMS: 7.8.99
    FINGERPRINT_FIND_SENSOR_SETUP = 247;

    // OPEN: Fingerprint Enroll SUW > Fingerprint Enrolled!
    // CATEGORY: SETTINGS
    // OS: 6.0
    // GMS: 7.8.99
    FINGERPRINT_ENROLL_FINISH_SETUP = 248;

    // OPEN: Fingerprint Enroll SUW introduction
    // CATEGORY: SETTINGS
    // OS: 6.0
    // GMS: 7.8.99
    FINGERPRINT_ENROLL_INTRO_SETUP = 249;

    // OPEN: Fingerprint Enroll SUW onboarding
    // CATEGORY: SETTINGS
    // OS: 6.0
    // GMS: 7.8.99
    FINGERPRINT_ENROLL_ONBOARD_SETUP = 250;

    // ACTION: Add fingerprint > Enroll fingerprint
    // CATEGORY: SETTINGS
    // OS: 6.0
    // GMS: 7.8.99
    ACTION_FINGERPRINT_ENROLL = 251;

    // ACTION: Authenticate using fingerprint
    // CATEGORY: SETTINGS
    // OS: 6.0
    // GMS: 7.8.99
    ACTION_FINGERPRINT_AUTH = 252;

    // ACTION: Settings > Security > Nexus Imprint > [Fingerprint] > Delete
    // CATEGORY: SETTINGS
    // OS: 6.0
    // GMS: 7.8.99
    ACTION_FINGERPRINT_DELETE = 253;

    // ACTION: Settings > Security > Nexus Imprint > [Fingerprint] > Rename
    // CATEGORY: SETTINGS
    // OS: 6.0
    // GMS: 7.8.99
    ACTION_FINGERPRINT_RENAME = 254;

    // ACTION: Double tap camera shortcut
    // CATEGORY: GLOBAL_SYSTEM_UI
    // OS: 6.0
    // GMS: 7.8.99
    ACTION_DOUBLE_TAP_POWER_CAMERA_GESTURE = 255;

    // ACTION: Double twist camera shortcut
    // CATEGORY: GLOBAL_SYSTEM_UI
    // OS: 6.0
    // GMS: 7.8.99
    ACTION_WIGGLE_CAMERA_GESTURE = 256;

    // OPEN: QS Work Mode tile shown
    // ACTION: QS Work Mode tile tapped
    //   SUBTYPE: 0 is off, 1 is on
    // CATEGORY: QUICK_SETTINGS
    // OS: N
    // GMS: 7.8.99
    QS_WORKMODE = 257;

    // OPEN: Settings > Developer Options > Background Check
    // CATEGORY: SETTINGS
    // OS: N
    // GMS: 7.8.99
    BACKGROUND_CHECK_SUMMARY = 258;

    // OPEN: QS Lock tile shown
    // ACTION: QS Lock tile tapped
    //   SUBTYPE: 0 is off, 1 is on
    // CATEGORY: QUICK_SETTINGS
    // OS: N
    // GMS: 7.8.99
    QS_LOCK_TILE = 259;

    // OPEN: QS User Tile shown
    // CATEGORY: QUICK_SETTINGS
    // OS: N
    // GMS: 7.8.99
    QS_USER_TILE = 260;

    // OPEN: QS Battery tile shown
    // CATEGORY: QUICK_SETTINGS
    // OS: N
    // GMS: 7.8.99
    QS_BATTERY_TILE = 261;

    // OPEN: Settings > Sound > Do not disturb > Visual interruptions
    // CATEGORY: SETTINGS
    // OS: N
    // GMS: 7.8.99
    NOTIFICATION_ZEN_MODE_VISUAL_INTERRUPTIONS = 262;

    // ACTION: Visual interruptions > No screen interuptions toggle
    //   SUBTYPE: 0 is off, 1 is on
    // CATEGORY: SETTINGS
    // OS: N
    // GMS: 7.8.99
    ACTION_ZEN_ALLOW_WHEN_SCREEN_OFF = 263;

    // ACTION: Visual interruptions > No notification light toggle
    //   SUBTYPE: 0 is off, 1 is on
    // CATEGORY: SETTINGS
    // OS: N
    // GMS: 7.8.99
    ACTION_ZEN_ALLOW_LIGHTS = 264;

    // OPEN: Settings > Notifications > [App] > Topic Notifications
    // CATEGORY: SETTINGS
    // OS: N
    // GMS: 7.8.99
    NOTIFICATION_TOPIC_NOTIFICATION = 265;

    // ACTION: Settings > Apps > Default Apps > Select different SMS app
    //   PACKAGE: Selected SMS app
    // CATEGORY: SETTINGS
    // OS: N
    // GMS: 7.8.99
    ACTION_DEFAULT_SMS_APP_CHANGED = 266;

    // OPEN: QS Color modification tile shown
    // ACTION: QS Color modification tile tapped
    //   SUBTYPE: 0 is off, 1 is on
    // CATEGORY: QUICK_SETTINGS
    // OS: N
    // GMS: 7.8.99
    QS_COLOR_MATRIX = 267;

    // OPEN: QS Custom tile shown
    // ACTION: QS Work Mode tile tapped
    // CATEGORY: QUICK_SETTINGS
    // OS: N
    // GMS: 7.8.99
    QS_CUSTOM = 268;

    // ACTION: Visual interruptions > Never turn off the screen toggle
    //   SUBTYPE: 0 is off, 1 is on
    // CATEGORY: SETTINGS
    // OS: N
    // GMS: 7.8.99
    ACTION_ZEN_ALLOW_WHEN_SCREEN_ON = 269;

    // ACTION: Overview > Long-press task, drag to enter split-screen
    // CATEGORY: GLOBAL_SYSTEM_UI
    // OS: N
    // GMS: 7.8.99
    ACTION_WINDOW_DOCK_DRAG_DROP = 270;

    // ACTION: In App > Long-press Overview button to enter split-screen
    // CATEGORY: GLOBAL_SYSTEM_UI
    // OS: N
    // GMS: 7.8.99
    ACTION_WINDOW_DOCK_LONGPRESS = 271;

    // ACTION: In App > Swipe Overview button to enter split-screen
    // CATEGORY: GLOBAL_SYSTEM_UI
    // OS: N
    // GMS: 7.8.99
    ACTION_WINDOW_DOCK_SWIPE = 272;

    // ACTION: Launch profile-specific app > Confirm credentials
    // CATEGORY: GLOBAL_SYSTEM_UI
    // OS: N
    // GMS: 7.8.99
    PROFILE_CHALLENGE = 273;

    // OPEN: QS Battery detail panel
    // CATEGORY: GLOBAL_SYSTEM_UI
    // OS: N
    // GMS: 7.8.99
    QS_BATTERY_DETAIL = 274;

    // OPEN: Overview > History
    // CATEGORY: GLOBAL_SYSTEM_UI
    // OS: N
    // GMS: 7.8.99
    OVERVIEW_HISTORY = 275;

    // ACTION: Overview > Page by tapping Overview button
    // CATEGORY: GLOBAL_SYSTEM_UI
    // OS: N
    // GMS: 7.8.99
    ACTION_OVERVIEW_PAGE = 276;

    // ACTION: Overview > Select app
    // CATEGORY: GLOBAL_SYSTEM_UI
    // OS: N
    // GMS: 7.8.99
    ACTION_OVERVIEW_SELECT = 277;

    // ACTION: View emergency info
    // CATEGORY: GLOBAL_SYSTEM_UI
    // OS: N
    // GMS: 7.8.99
    ACTION_VIEW_EMERGENCY_INFO = 278;

    // ACTION: Edit emergency info activity
    // CATEGORY: SETTINGS
    // OS: N
    // GMS: 7.8.99
    ACTION_EDIT_EMERGENCY_INFO = 279;

    // ACTION: Edit emergency info field
    // CATEGORY: SETTINGS
    // OS: N
    // GMS: 7.8.99
    ACTION_EDIT_EMERGENCY_INFO_FIELD = 280;

    // ACTION: Add emergency contact
    // CATEGORY: SETTINGS
    // OS: N
    // GMS: 7.8.99
    ACTION_ADD_EMERGENCY_CONTACT = 281;

    // ACTION: Delete emergency contact
    // CATEGORY: SETTINGS
    // OS: N
    // GMS: 7.8.99
    ACTION_DELETE_EMERGENCY_CONTACT = 282;

    // ACTION: Call emergency contact
    // CATEGORY: SETTINGS
    // OS: N
    // GMS: 7.8.99
    ACTION_CALL_EMERGENCY_CONTACT = 283;

    // OPEN: QS Data Saver tile shown
    // ACTION: QS Data Saver tile tapped
    // CATEGORY: QUICK_SETTINGS
    QS_DATA_SAVER = 284;

    // OPEN: Settings > Security > User credentials
    // CATEGORY: Settings
    // OS: N
    // GMS: 7.8.99
    USER_CREDENTIALS = 285;

    // ACTION: In App (splitscreen) > Long-press Overview to exit split-screen
    // CATEGORY: GLOBAL_SYSTEM_UI
    // OS: N
    // GMS: 7.8.99
    ACTION_WINDOW_UNDOCK_LONGPRESS = 286;

    // Logged when the user scrolls through overview manually
    OVERVIEW_SCROLL = 287;

    // Logged when the overview times out automatically selecting an app
    OVERVIEW_SELECT_TIMEOUT = 288;

    // Logged when a user dismisses a task in overview
    OVERVIEW_DISMISS = 289;

    // Logged when the user modifying the notification importance slider.
    ACTION_MODIFY_IMPORTANCE_SLIDER = 290;

    // Logged when the user saves a modification to notification importance. Negative numbers
    // indicate the user lowered the importance; positive means they increased it.
    ACTION_SAVE_IMPORTANCE = 291;

    // ACTION: Long-press power button, then tap "Take bug report" option.
    // CATEGORY: GLOBAL_SYSTEM_UI
    // OS: N
    // GMS: 7.8.99
    ACTION_BUGREPORT_FROM_POWER_MENU_INTERACTIVE = 292;

    // ACTION: Long-press power button, then long-press "Take bug report" option.
    // CATEGORY: GLOBAL_SYSTEM_UI
    // OS: N
    // GMS: 7.8.99
    ACTION_BUGREPORT_FROM_POWER_MENU_FULL = 293;

    // ACTION: Settings -> Developer Options -> Take bug report -> Interactive report
    // CATEGORY: SETTINGS
    // OS: N
    // GMS: 7.8.99
    // Interactive bug report initiated from Settings.
    ACTION_BUGREPORT_FROM_SETTINGS_INTERACTIVE = 294;

    // ACTION: Settings -> Developer Options -> Take bug report -> Full report
    // CATEGORY: SETTINGS
    // OS: N
    // GMS: 7.8.99
    // Interactive bug report initiated from Settings.
    ACTION_BUGREPORT_FROM_SETTINGS_FULL = 295;

    // ACTION: User tapped notification action to cancel a bug report
    // CATEGORY: NOTIFICATION
    // OS: N
    // GMS: 7.8.99
    ACTION_BUGREPORT_NOTIFICATION_ACTION_CANCEL = 296;

    // ACTION: User tapped notification action to launch bug report details screen
    // CATEGORY: NOTIFICATION
    // OS: N
    // GMS: 7.8.99
    ACTION_BUGREPORT_NOTIFICATION_ACTION_DETAILS = 297;

    // ACTION: User tapped notification action to take adition screenshot on bug report
    // CATEGORY: NOTIFICATION
    // OS: N
    // GMS: 7.8.99
    ACTION_BUGREPORT_NOTIFICATION_ACTION_SCREENSHOT = 298;

    // ACTION: User tapped notification to share bug report
    // CATEGORY: NOTIFICATION
    // OS: N
    // GMS: 7.8.99
    ACTION_BUGREPORT_NOTIFICATION_ACTION_SHARE = 299;

    // ACTION: User changed bug report name using the details screen
    // CATEGORY: GLOBAL_SYSTEM_UI
    // OS: N
    // GMS: 7.8.99
    ACTION_BUGREPORT_DETAILS_NAME_CHANGED = 300;

    // ACTION: User changed bug report title using the details screen
    // CATEGORY: GLOBAL_SYSTEM_UI
    // OS: N
    // GMS: 7.8.99
    ACTION_BUGREPORT_DETAILS_TITLE_CHANGED = 301;

    // ACTION: User changed bug report description using the details screen
    // CATEGORY: GLOBAL_SYSTEM_UI
    // OS: N
    // GMS: 7.8.99
    ACTION_BUGREPORT_DETAILS_DESCRIPTION_CHANGED = 302;

    // ACTION: User tapped Save in the bug report details screen.
    // CATEGORY: GLOBAL_SYSTEM_UI
    // OS: N
    // GMS: 7.8.99
    ACTION_BUGREPORT_DETAILS_SAVED = 303;

    // ACTION: User tapped Cancel in the bug report details screen.
    // CATEGORY: GLOBAL_SYSTEM_UI
    // OS: N
    // GMS: 7.8.99
    ACTION_BUGREPORT_DETAILS_CANCELED = 304;

    // Tuner: Open/close calibrate dialog.
    TUNER_CALIBRATE_DISPLAY = 305;

    // Tuner: Open/close color and appearance.
    TUNER_COLOR_AND_APPEARANCE = 306;

    // Tuner: Apply calibrate dialog.
    ACTION_TUNER_CALIBRATE_DISPLAY_CHANGED = 307;

    // Tuner: Open/close night mode.
    TUNER_NIGHT_MODE = 308;

    // Tuner: Change night mode.
    ACTION_TUNER_NIGHT_MODE = 309;

    // Tuner: Change night mode auto.
    ACTION_TUNER_NIGHT_MODE_AUTO = 310;

    // Tuner: Change night mode adjust dark theme.
    ACTION_TUNER_NIGHT_MODE_ADJUST_DARK_THEME = 311;

    // Tuner: Change night mode adjust tint.
    ACTION_TUNER_NIGHT_MODE_ADJUST_TINT = 312;

    // Tuner: Change night mode adjust brightness.
    ACTION_TUNER_NIGHT_MODE_ADJUST_BRIGHTNESS = 313;

    // Tuner: Change do not disturb in volume panel.
    ACTION_TUNER_DO_NOT_DISTURB_VOLUME_PANEL = 314;

    // Tuner: Change do not disturb volume buttons shortcut.
    ACTION_TUNER_DO_NOT_DISTURB_VOLUME_SHORTCUT = 315;

    // Logs the action the user takes when an app crashed.
    ACTION_APP_CRASH = 316;

    // Logs the action the user takes when an app ANR'd.
    ACTION_APP_ANR = 317;

    // Logged when a user double taps the overview button to launch the previous task
    OVERVIEW_LAUNCH_PREVIOUS_TASK = 318;

    // Logged when we execute an app transition. This indicates the total delay from startActivity
    // until the app transition is starting to animate, in milliseconds.
    APP_TRANSITION_DELAY_MS = 319;

    // Logged when we execute an app transition. This indicates the reason why the transition
    // started. Must be one of ActivityManagerInternal.APP_TRANSITION_* reasons.
    APP_TRANSITION_REASON = 320;

    // Logged when we execute an app transition and we drew a starting window. This indicates the
    // delay from startActivity until the starting window was drawn.
    APP_TRANSITION_STARTING_WINDOW_DELAY_MS = 321;

    // Logged when we execute an app transition and all windows of the app got drawn. This indicates
    // the delay from startActivity until all windows have been drawn.
    APP_TRANSITION_WINDOWS_DRAWN_DELAY_MS = 322;

    // Logged when we execute an app transition. This indicates the component name of the current
    // transition.
    APP_TRANSITION_COMPONENT_NAME = 323;

    // Logged when we execute an app transition. This indicates whether the process was already
    // running.
    APP_TRANSITION_PROCESS_RUNNING = 324;

    // Logged when we execute an app transition. This indicates the device uptime in seconds when
    // the transition was executed.
    APP_TRANSITION_DEVICE_UPTIME_SECONDS = 325;

    // User granted access to the request folder; action takes an integer
    // representing the folder's index on Environment.STANDARD_DIRECTORIES
    // (or -2 for root access, or -1 or unknown directory).
    ACTION_SCOPED_DIRECTORY_ACCESS_GRANTED_BY_FOLDER = 326;

    // User denied access to the request folder; action takes an integer
    // representing the folder's index on Environment.STANDARD_DIRECTORIES
    // (or -2 for root access, or -1 or unknown directory).
    ACTION_SCOPED_DIRECTORY_ACCESS_DENIED_BY_FOLDER = 327;

    // User granted access to the request folder; action pass package name
    // of calling package.
    ACTION_SCOPED_DIRECTORY_ACCESS_GRANTED_BY_PACKAGE = 328;

    // User denied access to the request folder; action pass package name
    // of calling package.
    ACTION_SCOPED_DIRECTORY_ACCESS_DENIED_BY_PACKAGE = 329;

    // App requested access to a directory it has already been granted
    // access before; action takes an integer representing the folder's
    // index on Environment.STANDARD_DIRECTORIES
    // (or -2 for root access, or -1 or unknown directory).
    ACTION_SCOPED_DIRECTORY_ACCESS_ALREADY_GRANTED_BY_FOLDER = 330;

    // App requested access to a directory it has already been granted
    // access before; action pass package name of calling package.
    ACTION_SCOPED_DIRECTORY_ACCESS_ALREADY_GRANTED_BY_PACKAGE = 331;

    // Logged when the user slides a notification and
    // reveals the gear beneath it.
    ACTION_REVEAL_GEAR = 332;

    // Logged when the user taps on the gear beneath
    // a notification.
    ACTION_TOUCH_GEAR = 333;

    // Logs that the user has edited the enabled VR listeners.
    VR_MANAGE_LISTENERS = 334;

    // Settings -> Accessibility -> Click after pointer stops moving
    ACCESSIBILITY_TOGGLE_AUTOCLICK = 335;
    // Settings -> Sound
    SOUND = 336;
    // Settings -> Notifications -> Gear
    CONFIGURE_NOTIFICATION = 337;
    // Settings -> Wi-Fi -> Gear
    CONFIGURE_WIFI = 338;
    // Settings -> Display -> Display size
    DISPLAY_SCREEN_ZOOM = 339;
    // Settings -> Display -> Font size
    ACCESSIBILITY_FONT_SIZE = 340;
    // Settings -> Data usage -> Cellular/Wi-Fi data usage
    DATA_USAGE_LIST = 341;
    // Settings -> Data usage -> Billing cycle or DATA_USAGE_LIST -> Gear
    BILLING_CYCLE = 342;
    // DATA_USAGE_LIST -> Any item or App info -> Data usage
    APP_DATA_USAGE = 343;
    // Settings -> Language & input -> Language
    USER_LOCALE_LIST = 344;
    // Settings -> Language & input -> Virtual keyboard
    VIRTUAL_KEYBOARDS = 345;
    // Settings -> Language & input -> Physical keyboard
    PHYSICAL_KEYBOARDS = 346;
    // Settings -> Language & input -> Virtual keyboard -> Add a virtual keyboard
    ENABLE_VIRTUAL_KEYBOARDS = 347;
    // Settings -> Data usage -> Data Saver
    DATA_SAVER_SUMMARY = 348;
    // Settings -> Data usage -> Data Saver -> Unrestricted data access
    DATA_USAGE_UNRESTRICTED_ACCESS = 349;

    // Used for generic logging of Settings Preference Persistence, should not be used
    // outside SharedPreferencesLogger.
    ACTION_GENERIC_PACKAGE = 350;
    // Settings -> Apps -> Gear -> Special access
    SPECIAL_ACCESS = 351;

    // Logs that the user docks window via shortcut key.
    WINDOW_DOCK_SHORTCUTS = 352;

    // User already denied access to the request folder; action takes an integer
    // representing the folder's index on Environment.STANDARD_DIRECTORIES
    // (or -2 for root access, or -1 or unknown directory).
    ACTION_SCOPED_DIRECTORY_ACCESS_ALREADY_DENIED_BY_FOLDER = 353;

    // User already denied access to the request folder; action pass package name
    // of calling package.
    ACTION_SCOPED_DIRECTORY_ACCESS_ALREADY_DENIED_BY_PACKAGE = 354;

    // User denied access to the request folder and checked 'Do not ask again';
    // action takes an integer representing the folder's index on Environment.STANDARD_DIRECTORIES
    // (or -2 for root access, or -1 or unknown directory).
    ACTION_SCOPED_DIRECTORY_ACCESS_DENIED_AND_PERSIST_BY_FOLDER = 355;

    // User denied access to the request folder and checked 'Do not ask again';
    // action pass package name of calling package.
    ACTION_SCOPED_DIRECTORY_ACCESS_DENIED_AND_PERSIST_BY_PACKAGE = 356;

    // Logged when a user dismisses all task in overview
    OVERVIEW_DISMISS_ALL = 357;

    // Quick Settings -> Edit
    QS_EDIT = 358;

    // Quick Settings -> Edit -> Overflow -> Reset
    ACTION_QS_EDIT_RESET = 359;

    // QS -> Edit - Drag a tile out of the active tiles.
    // The _SPEC contains either the spec of the tile or
    // the package of the 3rd party app in the PKG field.
    ACTION_QS_EDIT_REMOVE_SPEC = 360;
    ACTION_QS_EDIT_REMOVE = 361;

    // QS -> Edit - Drag a tile into the active tiles.
    // The _SPEC contains either the spec of the tile or
    // the package of the 3rd party app in the PKG field.
    ACTION_QS_EDIT_ADD_SPEC = 362;
    ACTION_QS_EDIT_ADD = 363;

    // QS -> Edit - Drag a tile within the active tiles.
    // The _SPEC contains either the spec of the tile or
    // the package of the 3rd party app in the PKG field.
    ACTION_QS_EDIT_MOVE_SPEC = 364;
    ACTION_QS_EDIT_MOVE = 365;

    // Long-press on a QS tile. Tile spec in package field.
    ACTION_QS_LONG_PRESS = 366;

    // OPEN: SUW Welcome Screen -> Vision Settings
    // CATEGORY: SETTINGS
    // OS: N
    SUW_ACCESSIBILITY = 367;

    // OPEN: SUW Welcome Screen -> Vision Settings -> Magnification gesture
    // ACTION: New magnification gesture configuration is chosen
    //  SUBTYPE: 0 is off, 1 is on
    // CATEGORY: SETTINGS
    // OS: N
    SUW_ACCESSIBILITY_TOGGLE_SCREEN_MAGNIFICATION = 368;

    // OPEN: SUW Welcome Screen -> Vision Settings -> Font size
    // ACTION: New font size is chosen
    //  SUBTYPE: 0 is small, 1 is default, 2 is large, 3 is largest
    // CATEGORY: SETTINGS
    // OS: N
    SUW_ACCESSIBILITY_FONT_SIZE = 369;

    // OPEN: SUW Welcome Screen -> Vision Settings -> Display size
    // ACTION: New display size is chosen
    //  SUBTYPE: 0 is small, 1 is default, 2 is large, 3 is larger, 4 is largest
    // CATEGORY: SETTINGS
    // OS: N
    SUW_ACCESSIBILITY_DISPLAY_SIZE = 370;

    // OPEN: SUW Welcome Screen -> Vision Settings -> TalkBack
    // ACTION: New screen reader configuration is chosen
    //  SUBTYPE: 0 is off, 1 is on
    // CATEGORY: SETTINGS
    // OS: N
    SUW_ACCESSIBILITY_TOGGLE_SCREEN_READER = 371;

    // ------- Begin N Settings conditionals -----
    // Conditionals are the green bars at the top of the settings dashboard
    // All conditionals will have visible/hide events onResume/onPause
    // but they will also be used as extra ints in the
    // dismiss/expand/collapse/click/button events

    // swipe away conditional
    ACTION_SETTINGS_CONDITION_DISMISS = 372;

    // click on collapsed conditional or clicks expand button
    ACTION_SETTINGS_CONDITION_EXPAND = 373;

    // click collapse button on expanded conditional
    ACTION_SETTINGS_CONDITION_COLLAPSE = 374;

    // click main area of expanded conditional
    ACTION_SETTINGS_CONDITION_CLICK = 375;

    // click a direct button on expanded conditional
    ACTION_SETTINGS_CONDITION_BUTTON = 376;

    // Airplane mode on
    SETTINGS_CONDITION_AIRPLANE_MODE = 377;
    // AKA Data saver on
    SETTINGS_CONDITION_BACKGROUND_DATA = 378;
    // Battery saver on
    SETTINGS_CONDITION_BATTERY_SAVER = 379;
    // Cellular data off
    SETTINGS_CONDITION_CELLULAR_DATA = 380;
    // Do not disturb on
    SETTINGS_CONDITION_DND = 381;
    // Hotspot on
    SETTINGS_CONDITION_HOTSPOT = 382;
    // Work profile off
    SETTINGS_CONDITION_WORK_MODE = 383;

    // ------- Begin N Settings suggestions -----
    // Since suggestions come from system apps, suggestions will
    // have generic constants and the package providing the suggestion
    // will be put in the package field.  For suggestions in the Settings
    // package, the class name will be filled in instead (since settings
    // provides several suggetions).

    // Settings shown/hidden on main settings dashboard.
    // These are actually visibility events, but visible/hidden doesn't
    // take a package, so these are being logged as actions.
    ACTION_SHOW_SETTINGS_SUGGESTION = 384;
    ACTION_HIDE_SETTINGS_SUGGESTION = 385;

    // Click on a suggestion.
    ACTION_SETTINGS_SUGGESTION = 386;

    // Suggestion -> Overflow -> Remove.
    ACTION_SETTINGS_DISMISS_SUGGESTION = 387;

    // Settings > Apps > Gear > Special Access > Premium SMS access
    PREMIUM_SMS_ACCESS = 388;

    // Logged when the user resizes the docked stack. Arguments:
    // 0: Split 50:50
    // 1: Docked smaller
    // 2: Docked larger
    ACTION_WINDOW_DOCK_RESIZE = 389;

    // User exits split-screen by dragging the divider to the side of the screen. Arguments
    // 0: Docked gets maximized
    // 1: Fullscreen gets maximized
    ACTION_WINDOW_UNDOCK_MAX = 390;

    // User tried to dock an unresizable app.
    ACTION_WINDOW_DOCK_UNRESIZABLE = 391;

    // System UI Tuner > Other > Power notification controls
    TUNER_POWER_NOTIFICATION_CONTROLS = 392;

    // System UI Tuner > Other > Power notification controls > Toggle on/off
    ACTION_TUNER_POWER_NOTIFICATION_CONTROLS = 393;

    // Action: user enable / disabled data saver using Settings. Arguments:
    // 0: Data Saver mode is disabled.
    // 1: Data Saver mode is enabled.
    ACTION_DATA_SAVER_MODE = 394;

    // User whitelisted an app for Data Saver mode; action pass package name of app.
    ACTION_DATA_SAVER_WHITELIST = 395;

    // User blacklisted an app for Data Saver mode; action pass package name of app.
    ACTION_DATA_SAVER_BLACKLIST = 396;

    // User opened a remote input view associated with a notification. Passes package name of app
    // that posted the notification. Note that this can also happen transiently during notification
    // reinflation.
    ACTION_REMOTE_INPUT_OPEN = 397;

    // User attempt to send data through a remote input view associated with a notification.
    // Passes package name of app that posted the notification. May succeed or fail.
    ACTION_REMOTE_INPUT_SEND = 398;

    // Failed attempt to send data through a remote input view associated with a
    // notification. Passes package name of app that posted the notification.
    ACTION_REMOTE_INPUT_FAIL = 399;

    // User closed a remote input view associated with a notification. Passes package name of app
    // that posted the notification. Note that this can also happen transiently during notification
    // reinflation.
    ACTION_REMOTE_INPUT_CLOSE = 400;

    // OPEN: Settings > Accounts > Work profile settings
    // CATEGORY: SETTINGS
    ACCOUNTS_WORK_PROFILE_SETTINGS = 401;

    // Settings -> Dev options -> Convert to file encryption
    CONVERT_FBE = 402;

    // Settings -> Dev options -> Convert to file encryption -> WIPE AND CONVERT...
    CONVERT_FBE_CONFIRM = 403;

    // Settings -> Dev options -> Running services
    RUNNING_SERVICES = 404;

    // The dialog shown by 3P intent to change current webview implementation.
    WEBVIEW_IMPLEMENTATION = 405;

<<<<<<< HEAD
    // ---- End N Constants, all N constants go above this line ----

    // ------- Begin N App Disambig Shade -----
    // Application disambig shade opened or closed with a featured app.
    // These are actually visibility events, but visible/hidden doesn't
    // take a package, so these are being logged as actions.
    // Package: Calling app on open, called app on close
    ACTION_SHOW_APP_DISAMBIG_APP_FEATURED = 451;
    ACTION_HIDE_APP_DISAMBIG_APP_FEATURED = 452;

    // Application disambig shade opened or closed without a featured app.
    // These are actually visibility events, but visible/hidden doesn't
    // take a package, so these are being logged as actions.
    // Package: Calling app on open, called app on close
    ACTION_SHOW_APP_DISAMBIG_NONE_FEATURED = 453;
    ACTION_HIDE_APP_DISAMBIG_NONE_FEATURED = 454;

    // User opens in an app by pressing “Always” in the application disambig shade.
    // Subtype: Index of selection
    ACTION_APP_DISAMBIG_ALWAYS = 455;

    // User opens in an app by pressing “Just Once” in the application disambig shade.
    // Subtype: Index of selection
    ACTION_APP_DISAMBIG_JUST_ONCE = 456;

    // User opens in an app by tapping on its name in the application disambig shade.
    // Subtype: Index of selection
    ACTION_APP_DISAMBIG_TAP = 457;
=======
    // Settings launched from expanded quick settings.
    ACTION_QS_EXPANDED_SETTINGS_LAUNCH = 406;
>>>>>>> 407c4343

    // Add new aosp constants above this line.
    // END OF AOSP CONSTANTS
  }
}<|MERGE_RESOLUTION|>--- conflicted
+++ resolved
@@ -2203,7 +2203,9 @@
     // The dialog shown by 3P intent to change current webview implementation.
     WEBVIEW_IMPLEMENTATION = 405;
 
-<<<<<<< HEAD
+    // Settings launched from expanded quick settings.
+    ACTION_QS_EXPANDED_SETTINGS_LAUNCH = 406;
+
     // ---- End N Constants, all N constants go above this line ----
 
     // ------- Begin N App Disambig Shade -----
@@ -2232,10 +2234,6 @@
     // User opens in an app by tapping on its name in the application disambig shade.
     // Subtype: Index of selection
     ACTION_APP_DISAMBIG_TAP = 457;
-=======
-    // Settings launched from expanded quick settings.
-    ACTION_QS_EXPANDED_SETTINGS_LAUNCH = 406;
->>>>>>> 407c4343
 
     // Add new aosp constants above this line.
     // END OF AOSP CONSTANTS
