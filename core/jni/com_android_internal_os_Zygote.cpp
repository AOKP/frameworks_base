--- conflicted
+++ resolved
@@ -473,9 +473,6 @@
   SetForkLoad(true);
 #endif
 
-<<<<<<< HEAD
-  ResetNicePriority(env);
-=======
   // If this is the first fork for this zygote, create the open FD table.
   // If it isn't, we just need to check whether the list of open files has
   // changed (and it shouldn't in the normal case).
@@ -487,7 +484,8 @@
   } else if (!gOpenFdTable->Restat()) {
     RuntimeAbort(env, __LINE__, "Unable to restat file descriptor table.");
   }
->>>>>>> 725b4e6f
+
+  ResetNicePriority(env);
 
   pid_t pid = fork();
 
