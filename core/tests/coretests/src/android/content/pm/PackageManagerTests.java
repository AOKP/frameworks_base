/*
 * Copyright (C) 2006 The Android Open Source Project
 *
 * Licensed under the Apache License, Version 2.0 (the "License");
 * you may not use this file except in compliance with the License.
 * You may obtain a copy of the License at
 *
 *      http://www.apache.org/licenses/LICENSE-2.0
 *
 * Unless required by applicable law or agreed to in writing, software
 * distributed under the License is distributed on an "AS IS" BASIS,
 * WITHOUT WARRANTIES OR CONDITIONS OF ANY KIND, either express or implied.
 * See the License for the specific language governing permissions and
 * limitations under the License.
 */

package android.content.pm;

import static android.system.OsConstants.S_IFDIR;
import static android.system.OsConstants.S_IFMT;
import static android.system.OsConstants.S_IRGRP;
import static android.system.OsConstants.S_IROTH;
import static android.system.OsConstants.S_IRWXU;
import static android.system.OsConstants.S_ISDIR;
import static android.system.OsConstants.S_IXGRP;
import static android.system.OsConstants.S_IXOTH;

import android.app.PackageInstallObserver;
import android.content.BroadcastReceiver;
import android.content.Context;
import android.content.Intent;
import android.content.IntentFilter;
import android.content.pm.PackageManager.NameNotFoundException;
import android.content.pm.PackageParser.PackageParserException;
import android.content.res.Resources;
import android.content.res.Resources.NotFoundException;
import android.net.Uri;
import android.os.Binder;
import android.os.Bundle;
import android.os.Environment;
import android.os.FileUtils;
import android.os.IBinder;
import android.os.Process;
import android.os.RemoteException;
import android.os.ServiceManager;
import android.os.StatFs;
import android.os.SystemClock;
import android.os.UserManager;
import android.os.storage.IMountService;
import android.os.storage.StorageListener;
import android.os.storage.StorageManager;
import android.os.storage.StorageResultCode;
import android.provider.Settings;
import android.provider.Settings.SettingNotFoundException;
import android.system.ErrnoException;
import android.system.Os;
import android.system.StructStat;
import android.test.AndroidTestCase;
import android.test.suitebuilder.annotation.LargeTest;
import android.test.suitebuilder.annotation.SmallTest;
import android.util.Log;

import com.android.frameworks.coretests.R;
import com.android.internal.content.PackageHelper;

import java.io.File;
import java.io.IOException;
import java.io.InputStream;
import java.util.HashSet;
import java.util.List;
import java.util.Set;
import java.util.concurrent.CountDownLatch;
import java.util.concurrent.TimeUnit;

public class PackageManagerTests extends AndroidTestCase {
    private static final boolean localLOGV = true;

    public static final String TAG = "PackageManagerTests";

    public final long MAX_WAIT_TIME = 25 * 1000;

    public final long WAIT_TIME_INCR = 5 * 1000;

    private static final String SECURE_CONTAINERS_PREFIX = "/mnt/asec";

    private static final int APP_INSTALL_AUTO = PackageHelper.APP_INSTALL_AUTO;

    private static final int APP_INSTALL_DEVICE = PackageHelper.APP_INSTALL_INTERNAL;

    private static final int APP_INSTALL_SDCARD = PackageHelper.APP_INSTALL_EXTERNAL;

    private boolean mOrigState;

    void failStr(String errMsg) {
        Log.w(TAG, "errMsg=" + errMsg);
        fail(errMsg);
    }

    void failStr(Exception e) {
        failStr(e.getMessage());
    }

    @Override
    protected void setUp() throws Exception {
        super.setUp();
        mOrigState = checkMediaState(Environment.MEDIA_MOUNTED);
        if (!mountMedia()) {
            Log.i(TAG, "sdcard not mounted? Some of these tests might fail");
        }
    }

    @Override
    protected void tearDown() throws Exception {
        // Restore media state.
        boolean newState = checkMediaState(Environment.MEDIA_MOUNTED);
        if (newState != mOrigState) {
            if (mOrigState) {
                mountMedia();
            } else {
                unmountMedia();
            }
        }
        super.tearDown();
    }

    private class TestInstallObserver extends PackageInstallObserver {
        public int returnCode;

        private boolean doneFlag = false;

        @Override
        public void onPackageInstalled(String basePackageName, int returnCode, String msg,
                Bundle extras) {
            Log.d(TAG, "onPackageInstalled: code=" + returnCode + ", msg=" + msg + ", extras="
                    + extras);
            synchronized (this) {
                this.returnCode = returnCode;
                doneFlag = true;
                notifyAll();
            }
        }

        public boolean isDone() {
            return doneFlag;
        }
    }

    abstract class GenericReceiver extends BroadcastReceiver {
        private boolean doneFlag = false;

        boolean received = false;

        Intent intent;

        IntentFilter filter;

        abstract boolean notifyNow(Intent intent);

        @Override
        public void onReceive(Context context, Intent intent) {
            if (notifyNow(intent)) {
                synchronized (this) {
                    received = true;
                    doneFlag = true;
                    this.intent = intent;
                    notifyAll();
                }
            }
        }

        public boolean isDone() {
            return doneFlag;
        }

        public void setFilter(IntentFilter filter) {
            this.filter = filter;
        }
    }

    class InstallReceiver extends GenericReceiver {
        String pkgName;

        InstallReceiver(String pkgName) {
            this.pkgName = pkgName;
            IntentFilter filter = new IntentFilter(Intent.ACTION_PACKAGE_ADDED);
            filter.addDataScheme("package");
            super.setFilter(filter);
        }

        public boolean notifyNow(Intent intent) {
            String action = intent.getAction();
            if (!Intent.ACTION_PACKAGE_ADDED.equals(action)) {
                return false;
            }
            Uri data = intent.getData();
            String installedPkg = data.getEncodedSchemeSpecificPart();
            if (pkgName.equals(installedPkg)) {
                return true;
            }
            return false;
        }
    }

    private PackageManager getPm() {
        return mContext.getPackageManager();
    }

    private IPackageManager getIPm() {
        IPackageManager ipm  = IPackageManager.Stub.asInterface(
                ServiceManager.getService("package"));
        return ipm;
    }

    public void invokeInstallPackage(Uri packageURI, int flags, GenericReceiver receiver,
            boolean shouldSucceed) {
        TestInstallObserver observer = new TestInstallObserver();
        mContext.registerReceiver(receiver, receiver.filter);
        try {
            // Wait on observer
            synchronized (observer) {
                synchronized (receiver) {
                    getPm().installPackage(packageURI, observer, flags, null);
                    long waitTime = 0;
                    while ((!observer.isDone()) && (waitTime < MAX_WAIT_TIME)) {
                        try {
                            observer.wait(WAIT_TIME_INCR);
                            waitTime += WAIT_TIME_INCR;
                        } catch (InterruptedException e) {
                            Log.i(TAG, "Interrupted during sleep", e);
                        }
                    }
                    if (!observer.isDone()) {
                        fail("Timed out waiting for packageInstalled callback");
                    }

                    if (shouldSucceed) {
                        if (observer.returnCode != PackageManager.INSTALL_SUCCEEDED) {
                            fail("Package installation should have succeeded, but got code "
                                    + observer.returnCode);
                        }
                    } else {
                        if (observer.returnCode == PackageManager.INSTALL_SUCCEEDED) {
                            fail("Package installation should fail");
                        }

                        /*
                         * We'll never expect get a notification since we
                         * shouldn't succeed.
                         */
                        return;
                    }

                    // Verify we received the broadcast
                    waitTime = 0;
                    while ((!receiver.isDone()) && (waitTime < MAX_WAIT_TIME)) {
                        try {
                            receiver.wait(WAIT_TIME_INCR);
                            waitTime += WAIT_TIME_INCR;
                        } catch (InterruptedException e) {
                            Log.i(TAG, "Interrupted during sleep", e);
                        }
                    }
                    if (!receiver.isDone()) {
                        fail("Timed out waiting for PACKAGE_ADDED notification");
                    }
                }
            }
        } finally {
            mContext.unregisterReceiver(receiver);
        }
    }

    public void invokeInstallPackageFail(Uri packageURI, int flags, int expectedResult) {
        TestInstallObserver observer = new TestInstallObserver();
        try {
            // Wait on observer
            synchronized (observer) {
                getPm().installPackage(packageURI, observer, flags, null);
                long waitTime = 0;
                while ((!observer.isDone()) && (waitTime < MAX_WAIT_TIME)) {
                    try {
                        observer.wait(WAIT_TIME_INCR);
                        waitTime += WAIT_TIME_INCR;
                    } catch (InterruptedException e) {
                        Log.i(TAG, "Interrupted during sleep", e);
                    }
                }
                if (!observer.isDone()) {
                    fail("Timed out waiting for packageInstalled callback");
                }
                assertEquals(expectedResult, observer.returnCode);
            }
        } finally {
        }
    }

    Uri getInstallablePackage(int fileResId, File outFile) {
        Resources res = mContext.getResources();
        InputStream is = null;
        try {
            is = res.openRawResource(fileResId);
        } catch (NotFoundException e) {
            failStr("Failed to load resource with id: " + fileResId);
        }
        FileUtils.setPermissions(outFile.getPath(),
                FileUtils.S_IRWXU | FileUtils.S_IRWXG | FileUtils.S_IRWXO,
                -1, -1);
        assertTrue(FileUtils.copyToFile(is, outFile));
        FileUtils.setPermissions(outFile.getPath(),
                FileUtils.S_IRWXU | FileUtils.S_IRWXG | FileUtils.S_IRWXO,
                -1, -1);
        return Uri.fromFile(outFile);
    }

    private PackageParser.Package parsePackage(Uri packageURI) throws PackageParserException {
        final String archiveFilePath = packageURI.getPath();
        PackageParser packageParser = new PackageParser();
        File sourceFile = new File(archiveFilePath);
        PackageParser.Package pkg = packageParser.parseMonolithicPackage(sourceFile, 0);
        packageParser = null;
        return pkg;
    }

    private boolean checkSd(long pkgLen) {
        String status = Environment.getExternalStorageState();
        if (!status.equals(Environment.MEDIA_MOUNTED)) {
            return false;
        }
        long sdSize = -1;
        StatFs sdStats = new StatFs(Environment.getExternalStorageDirectory().getPath());
        sdSize = (long) sdStats.getAvailableBlocks() * (long) sdStats.getBlockSize();
        // TODO check for thresholds here
        return pkgLen <= sdSize;

    }

    private boolean checkInt(long pkgLen) {
        StatFs intStats = new StatFs(Environment.getDataDirectory().getPath());
        long intSize = (long) intStats.getBlockCount() * (long) intStats.getBlockSize();
        long iSize = (long) intStats.getAvailableBlocks() * (long) intStats.getBlockSize();
        // TODO check for thresholds here?
        return pkgLen <= iSize;
    }

    private static final int INSTALL_LOC_INT = 1;

    private static final int INSTALL_LOC_SD = 2;

    private static final int INSTALL_LOC_ERR = -1;

    private int getInstallLoc(int flags, int expInstallLocation, long pkgLen) {
        // Flags explicitly over ride everything else.
        if ((flags & PackageManager.INSTALL_EXTERNAL) != 0) {
            return INSTALL_LOC_SD;
        } else if ((flags & PackageManager.INSTALL_INTERNAL) != 0) {
            return INSTALL_LOC_INT;
        }
        // Manifest option takes precedence next
        if (expInstallLocation == PackageInfo.INSTALL_LOCATION_PREFER_EXTERNAL) {
            if (checkSd(pkgLen)) {
                return INSTALL_LOC_SD;
            }
            if (checkInt(pkgLen)) {
                return INSTALL_LOC_INT;
            }
            return INSTALL_LOC_ERR;
        }
        if (expInstallLocation == PackageInfo.INSTALL_LOCATION_INTERNAL_ONLY) {
            if (checkInt(pkgLen)) {
                return INSTALL_LOC_INT;
            }
            return INSTALL_LOC_ERR;
        }
        if (expInstallLocation == PackageInfo.INSTALL_LOCATION_AUTO) {
            // Check for free memory internally
            if (checkInt(pkgLen)) {
                return INSTALL_LOC_INT;
            }
            // Check for free memory externally
            if (checkSd(pkgLen)) {
                return INSTALL_LOC_SD;
            }
            return INSTALL_LOC_ERR;
        }
        // Check for settings preference.
        boolean checkSd = false;
        int userPref = getDefaultInstallLoc();
        if (userPref == APP_INSTALL_DEVICE) {
            if (checkInt(pkgLen)) {
                return INSTALL_LOC_INT;
            }
            return INSTALL_LOC_ERR;
        } else if (userPref == APP_INSTALL_SDCARD) {
            if (checkSd(pkgLen)) {
                return INSTALL_LOC_SD;
            }
            return INSTALL_LOC_ERR;
        }
        // Default system policy for apps with no manifest option specified.
        // Check for free memory internally
        if (checkInt(pkgLen)) {
            return INSTALL_LOC_INT;
        }
        return INSTALL_LOC_ERR;
    }

    private void assertInstall(PackageParser.Package pkg, int flags, int expInstallLocation) {
        try {
            String pkgName = pkg.packageName;
            ApplicationInfo info = getPm().getApplicationInfo(pkgName, 0);
            assertNotNull(info);
            assertEquals(pkgName, info.packageName);
            File dataDir = Environment.getDataDirectory();
            String appInstallPath = new File(dataDir, "app").getPath();
            String drmInstallPath = new File(dataDir, "app-private").getPath();
            File srcDir = new File(info.sourceDir);
            String srcPath = srcDir.getParentFile().getParent();
            File publicSrcDir = new File(info.publicSourceDir);
            String publicSrcPath = publicSrcDir.getParentFile().getParent();
            long pkgLen = new File(info.sourceDir).length();
            String expectedLibPath = new File(new File(info.sourceDir).getParentFile(), "lib")
                    .getPath();

            int rLoc = getInstallLoc(flags, expInstallLocation, pkgLen);
            if (rLoc == INSTALL_LOC_INT) {
                if ((flags & PackageManager.INSTALL_FORWARD_LOCK) != 0) {
                    assertTrue("The application should be installed forward locked",
                            (info.privateFlags & ApplicationInfo.PRIVATE_FLAG_FORWARD_LOCK) != 0);
                    assertStartsWith("The APK path should point to the ASEC",
                            SECURE_CONTAINERS_PREFIX, srcPath);
                    assertStartsWith("The public APK path should point to the ASEC",
                            SECURE_CONTAINERS_PREFIX, publicSrcPath);
                    assertStartsWith("The native library path should point to the ASEC",
                            SECURE_CONTAINERS_PREFIX, info.nativeLibraryDir);
                    try {
                        String compatLib = new File(info.dataDir + "/lib").getCanonicalPath();
                        assertEquals("The compatibility lib directory should be a symbolic link to "
                                + info.nativeLibraryDir,
                                info.nativeLibraryDir, compatLib);
                    } catch (IOException e) {
                        fail("compat check: Can't read " + info.dataDir + "/lib");
                    }
                } else {
<<<<<<< HEAD
                    assertFalse((info.flags & ApplicationInfo.FLAG_FORWARD_LOCK) != 0);
                    assertEquals(appInstallPath, srcPath);
                    assertEquals(appInstallPath, publicSrcPath);
=======
                    assertFalse(
                            (info.privateFlags & ApplicationInfo.PRIVATE_FLAG_FORWARD_LOCK) != 0);
                    assertEquals(srcPath, appInstallPath);
                    assertEquals(publicSrcPath, appInstallPath);
>>>>>>> 517e0274
                    assertStartsWith("Native library should point to shared lib directory",
                            expectedLibPath, info.nativeLibraryDir);
                    assertDirOwnerGroupPermsIfExists(
                            "Native library directory should be owned by system:system and 0755",
                            Process.SYSTEM_UID, Process.SYSTEM_UID,
                            S_IRWXU | S_IRGRP | S_IXGRP | S_IROTH | S_IXOTH,
                            info.nativeLibraryDir);
                }
                assertFalse((info.flags & ApplicationInfo.FLAG_EXTERNAL_STORAGE) != 0);

                // Make sure the native library dir is not a symlink
                final File nativeLibDir = new File(info.nativeLibraryDir);
                if (nativeLibDir.exists()) {
                    try {
                        assertEquals("Native library dir should not be a symlink",
                                info.nativeLibraryDir, nativeLibDir.getCanonicalPath());
                    } catch (IOException e) {
                        fail("Can't read " + nativeLibDir.getPath());
                    }
                }
            } else if (rLoc == INSTALL_LOC_SD) {
                if ((flags & PackageManager.INSTALL_FORWARD_LOCK) != 0) {
                    assertTrue("The application should be installed forward locked",
                            (info.privateFlags & ApplicationInfo.PRIVATE_FLAG_FORWARD_LOCK) != 0);
                } else {
                    assertFalse("The application should not be installed forward locked",
                            (info.privateFlags & ApplicationInfo.PRIVATE_FLAG_FORWARD_LOCK) != 0);
                }
                assertTrue("Application flags (" + info.flags
                        + ") should contain FLAG_EXTERNAL_STORAGE",
                        (info.flags & ApplicationInfo.FLAG_EXTERNAL_STORAGE) != 0);
                // Might need to check:
                // ((info.privateFlags & ApplicationInfo.PRIVATE_FLAG_FORWARD_LOCK) != 0)
                assertStartsWith("The APK path should point to the ASEC",
                        SECURE_CONTAINERS_PREFIX, srcPath);
                assertStartsWith("The public APK path should point to the ASEC",
                        SECURE_CONTAINERS_PREFIX, publicSrcPath);
                assertStartsWith("The native library path should point to the ASEC",
                        SECURE_CONTAINERS_PREFIX, info.nativeLibraryDir);

                // Make sure the native library in /data/data/<app>/lib is a
                // symlink to the ASEC
                final File nativeLibSymLink = new File(info.dataDir, "lib");
                assertTrue("Native library symlink should exist at " + nativeLibSymLink.getPath(),
                        nativeLibSymLink.exists());
                try {
                    assertEquals(nativeLibSymLink.getPath() + " should be a symlink to "
                            + info.nativeLibraryDir, info.nativeLibraryDir,
                            nativeLibSymLink.getCanonicalPath());
                } catch (IOException e) {
                    fail("Can't read " + nativeLibSymLink.getPath());
                }
            } else {
                // TODO handle error. Install should have failed.
                fail("Install should have failed");
            }
        } catch (NameNotFoundException e) {
            failStr("failed with exception : " + e);
        }
    }

    private void assertDirOwnerGroupPermsIfExists(String reason, int uid, int gid, int perms,
            String path) {
        if (!new File(path).exists()) {
            return;
        }

        final StructStat stat;
        try {
            stat = Os.lstat(path);
        } catch (ErrnoException e) {
            throw new AssertionError(reason + "\n" + "Got: " + path + " does not exist");
        }

        StringBuilder sb = new StringBuilder();

        if (!S_ISDIR(stat.st_mode)) {
            sb.append("\nExpected type: ");
            sb.append(S_IFDIR);
            sb.append("\ngot type: ");
            sb.append((stat.st_mode & S_IFMT));
        }

        if (stat.st_uid != uid) {
            sb.append("\nExpected owner: ");
            sb.append(uid);
            sb.append("\nGot owner: ");
            sb.append(stat.st_uid);
        }

        if (stat.st_gid != gid) {
            sb.append("\nExpected group: ");
            sb.append(gid);
            sb.append("\nGot group: ");
            sb.append(stat.st_gid);
        }

        if ((stat.st_mode & ~S_IFMT) != perms) {
            sb.append("\nExpected permissions: ");
            sb.append(Integer.toOctalString(perms));
            sb.append("\nGot permissions: ");
            sb.append(Integer.toOctalString(stat.st_mode & ~S_IFMT));
        }

        if (sb.length() > 0) {
            throw new AssertionError(reason + sb.toString());
        }
    }

    private static void assertStartsWith(String prefix, String actual) {
        assertStartsWith("", prefix, actual);
    }

    private static void assertStartsWith(String description, String prefix, String actual) {
        if (!actual.startsWith(prefix)) {
            StringBuilder sb = new StringBuilder(description);
            sb.append("\nExpected prefix: ");
            sb.append(prefix);
            sb.append("\n     got: ");
            sb.append(actual);
            sb.append('\n');
            throw new AssertionError(sb.toString());
        }
    }

    private void assertNotInstalled(String pkgName) {
        try {
            ApplicationInfo info = getPm().getApplicationInfo(pkgName, 0);
            fail(pkgName + " shouldnt be installed");
        } catch (NameNotFoundException e) {
        }

        UserManager um = (UserManager) mContext.getSystemService(Context.USER_SERVICE);
        List<UserInfo> users = um.getUsers();
        for (UserInfo user : users) {
            String dataDir = PackageManager.getDataDirForUser(user.id, pkgName);
            assertFalse("Application data directory should not exist: " + dataDir,
                    new File(dataDir).exists());
        }
    }

    class InstallParams {
        Uri packageURI;

        PackageParser.Package pkg;

        InstallParams(String outFileName, int rawResId) throws PackageParserException {
            this.pkg = getParsedPackage(outFileName, rawResId);
            this.packageURI = Uri.fromFile(new File(pkg.codePath));
        }

        InstallParams(PackageParser.Package pkg) {
            this.packageURI = Uri.fromFile(new File(pkg.codePath));
            this.pkg = pkg;
        }

        long getApkSize() {
            File file = new File(pkg.codePath);
            return file.length();
        }
    }

    private InstallParams sampleInstallFromRawResource(int flags, boolean cleanUp) throws Exception {
        return installFromRawResource("install.apk", R.raw.install, flags, cleanUp, false, -1,
                PackageInfo.INSTALL_LOCATION_UNSPECIFIED);
    }

    static final String PERM_PACKAGE = "package";

    static final String PERM_DEFINED = "defined";

    static final String PERM_UNDEFINED = "undefined";

    static final String PERM_USED = "used";

    static final String PERM_NOTUSED = "notused";

    private void assertPermissions(String[] cmds) {
        final PackageManager pm = getPm();
        String pkg = null;
        PackageInfo pkgInfo = null;
        String mode = PERM_DEFINED;
        int i = 0;
        while (i < cmds.length) {
            String cmd = cmds[i++];
            if (cmd == PERM_PACKAGE) {
                pkg = cmds[i++];
                try {
                    pkgInfo = pm.getPackageInfo(pkg,
                            PackageManager.GET_PERMISSIONS
                            | PackageManager.GET_UNINSTALLED_PACKAGES);
                } catch (NameNotFoundException e) {
                    pkgInfo = null;
                }
            } else if (cmd == PERM_DEFINED || cmd == PERM_UNDEFINED
                    || cmd == PERM_USED || cmd == PERM_NOTUSED) {
                mode = cmds[i++];
            } else {
                if (mode == PERM_DEFINED) {
                    try {
                        PermissionInfo pi = pm.getPermissionInfo(cmd, 0);
                        assertNotNull(pi);
                        assertEquals(pi.packageName, pkg);
                        assertEquals(pi.name, cmd);
                        assertNotNull(pkgInfo);
                        boolean found = false;
                        for (int j = 0; j < pkgInfo.permissions.length && !found; j++) {
                            if (pkgInfo.permissions[j].name.equals(cmd)) {
                                found = true;
                            }
                        }
                        if (!found) {
                            fail("Permission not found: " + cmd);
                        }
                    } catch (NameNotFoundException e) {
                        throw new RuntimeException(e);
                    }
                } else if (mode == PERM_UNDEFINED) {
                    try {
                        pm.getPermissionInfo(cmd, 0);
                        throw new RuntimeException("Permission exists: " + cmd);
                    } catch (NameNotFoundException e) {
                    }
                    if (pkgInfo != null) {
                        boolean found = false;
                        for (int j = 0; j < pkgInfo.permissions.length && !found; j++) {
                            if (pkgInfo.permissions[j].name.equals(cmd)) {
                                found = true;
                            }
                        }
                        if (found) {
                            fail("Permission still exists: " + cmd);
                        }
                    }
                } else if (mode == PERM_USED || mode == PERM_NOTUSED) {
                    boolean found = false;
                    for (int j = 0; j < pkgInfo.requestedPermissions.length && !found; j++) {
                        if (pkgInfo.requestedPermissions[j].equals(cmd)) {
                            found = true;
                        }
                    }
                    if (!found) {
                        fail("Permission not requested: " + cmd);
                    }
                    if (mode == PERM_USED) {
                        if (pm.checkPermission(cmd, pkg) != PackageManager.PERMISSION_GRANTED) {
                            fail("Permission not granted: " + cmd);
                        }
                    } else {
                        if (pm.checkPermission(cmd, pkg) != PackageManager.PERMISSION_DENIED) {
                            fail("Permission granted: " + cmd);
                        }
                    }
                }
            }
        }
    }

    private PackageParser.Package getParsedPackage(String outFileName, int rawResId)
            throws PackageParserException {
        PackageManager pm = mContext.getPackageManager();
        File filesDir = mContext.getFilesDir();
        File outFile = new File(filesDir, outFileName);
        Uri packageURI = getInstallablePackage(rawResId, outFile);
        PackageParser.Package pkg = parsePackage(packageURI);
        return pkg;
    }

    /*
     * Utility function that reads a apk bundled as a raw resource
     * copies it into own data directory and invokes
     * PackageManager api to install it.
     */
    private void installFromRawResource(InstallParams ip, int flags, boolean cleanUp, boolean fail,
            int result, int expInstallLocation) throws Exception {
        PackageManager pm = mContext.getPackageManager();
        PackageParser.Package pkg = ip.pkg;
        Uri packageURI = ip.packageURI;
        if ((flags & PackageManager.INSTALL_REPLACE_EXISTING) == 0) {
            // Make sure the package doesn't exist
            try {
                ApplicationInfo appInfo = pm.getApplicationInfo(pkg.packageName,
                        PackageManager.GET_UNINSTALLED_PACKAGES);
                GenericReceiver receiver = new DeleteReceiver(pkg.packageName);
                invokeDeletePackage(pkg.packageName, 0, receiver);
            } catch (NameNotFoundException e) {
            }
        }
        try {
            if (fail) {
                invokeInstallPackageFail(packageURI, flags, result);
                if ((flags & PackageManager.INSTALL_REPLACE_EXISTING) == 0) {
                    assertNotInstalled(pkg.packageName);
                }
            } else {
                InstallReceiver receiver = new InstallReceiver(pkg.packageName);
                invokeInstallPackage(packageURI, flags, receiver, true);
                // Verify installed information
                assertInstall(pkg, flags, expInstallLocation);
            }
        } finally {
            if (cleanUp) {
                cleanUpInstall(ip);
            }
        }
    }

    /*
     * Utility function that reads a apk bundled as a raw resource
     * copies it into own data directory and invokes
     * PackageManager api to install it.
     */
    private InstallParams installFromRawResource(String outFileName, int rawResId, int flags,
            boolean cleanUp, boolean fail, int result, int expInstallLocation) throws Exception {
        InstallParams ip = new InstallParams(outFileName, rawResId);
        installFromRawResource(ip, flags, cleanUp, fail, result, expInstallLocation);
        return ip;
    }

    @LargeTest
    public void testInstallNormalInternal() throws Exception {
        sampleInstallFromRawResource(0, true);
    }

    @LargeTest
    public void testInstallFwdLockedInternal() throws Exception {
        sampleInstallFromRawResource(PackageManager.INSTALL_FORWARD_LOCK, true);
    }

    @LargeTest
    public void testInstallSdcard() throws Exception {
        // Do not run on devices with emulated external storage.
        if (Environment.isExternalStorageEmulated()) {
            return;
        }

        mountMedia();
        sampleInstallFromRawResource(PackageManager.INSTALL_EXTERNAL, true);
    }

    /* ------------------------- Test replacing packages -------------- */
    class ReplaceReceiver extends GenericReceiver {
        String pkgName;

        final static int INVALID = -1;

        final static int REMOVED = 1;

        final static int ADDED = 2;

        final static int REPLACED = 3;

        int removed = INVALID;

        // for updated system apps only
        boolean update = false;

        ReplaceReceiver(String pkgName) {
            this.pkgName = pkgName;
            filter = new IntentFilter(Intent.ACTION_PACKAGE_REMOVED);
            filter.addAction(Intent.ACTION_PACKAGE_ADDED);
            if (update) {
                filter.addAction(Intent.ACTION_PACKAGE_REPLACED);
            }
            filter.addDataScheme("package");
            super.setFilter(filter);
        }

        public boolean notifyNow(Intent intent) {
            String action = intent.getAction();
            Uri data = intent.getData();
            String installedPkg = data.getEncodedSchemeSpecificPart();
            if (pkgName == null || !pkgName.equals(installedPkg)) {
                return false;
            }
            if (Intent.ACTION_PACKAGE_REMOVED.equals(action)) {
                removed = REMOVED;
            } else if (Intent.ACTION_PACKAGE_ADDED.equals(action)) {
                if (removed != REMOVED) {
                    return false;
                }
                boolean replacing = intent.getBooleanExtra(Intent.EXTRA_REPLACING, false);
                if (!replacing) {
                    return false;
                }
                removed = ADDED;
                if (!update) {
                    return true;
                }
            } else if (Intent.ACTION_PACKAGE_REPLACED.equals(action)) {
                if (removed != ADDED) {
                    return false;
                }
                removed = REPLACED;
                return true;
            }
            return false;
        }
    }

    /*
     * Utility function that reads a apk bundled as a raw resource
     * copies it into own data directory and invokes
     * PackageManager api to install first and then replace it
     * again.
     */
    private void sampleReplaceFromRawResource(int flags) throws Exception {
        InstallParams ip = sampleInstallFromRawResource(flags, false);
        boolean replace = ((flags & PackageManager.INSTALL_REPLACE_EXISTING) != 0);
        Log.i(TAG, "replace=" + replace);
        GenericReceiver receiver;
        if (replace) {
            receiver = new ReplaceReceiver(ip.pkg.packageName);
            Log.i(TAG, "Creating replaceReceiver");
        } else {
            receiver = new InstallReceiver(ip.pkg.packageName);
        }
        try {
            invokeInstallPackage(ip.packageURI, flags, receiver, replace);
            if (replace) {
                assertInstall(ip.pkg, flags, ip.pkg.installLocation);
            }
        } finally {
            cleanUpInstall(ip);
        }
    }

    @LargeTest
    public void testReplaceFailNormalInternal() throws Exception {
        sampleReplaceFromRawResource(0);
    }

    @LargeTest
    public void testReplaceFailFwdLockedInternal() throws Exception {
        sampleReplaceFromRawResource(PackageManager.INSTALL_FORWARD_LOCK);
    }

    @LargeTest
    public void testReplaceFailSdcard() throws Exception {
        // Do not run on devices with emulated external storage.
        if (Environment.isExternalStorageEmulated()) {
            return;
        }

        sampleReplaceFromRawResource(PackageManager.INSTALL_EXTERNAL);
    }

    @LargeTest
    public void testReplaceNormalInternal() throws Exception {
        sampleReplaceFromRawResource(PackageManager.INSTALL_REPLACE_EXISTING);
    }

    @LargeTest
    public void testReplaceFwdLockedInternal() throws Exception {
        sampleReplaceFromRawResource(PackageManager.INSTALL_REPLACE_EXISTING
                | PackageManager.INSTALL_FORWARD_LOCK);
    }

    @LargeTest
    public void testReplaceSdcard() throws Exception {
        // Do not run on devices with emulated external storage.
        if (Environment.isExternalStorageEmulated()) {
            return;
        }

        sampleReplaceFromRawResource(PackageManager.INSTALL_REPLACE_EXISTING
                | PackageManager.INSTALL_EXTERNAL);
    }

    /* -------------- Delete tests --- */
    private static class DeleteObserver extends IPackageDeleteObserver.Stub {
        private CountDownLatch mLatch = new CountDownLatch(1);

        private int mReturnCode;

        private final String mPackageName;

        private String mObservedPackage;

        public DeleteObserver(String packageName) {
            mPackageName = packageName;
        }

        public boolean isSuccessful() {
            return mReturnCode == PackageManager.DELETE_SUCCEEDED;
        }

        public void packageDeleted(String packageName, int returnCode) throws RemoteException {
            mObservedPackage = packageName;

            mReturnCode = returnCode;

            mLatch.countDown();
        }

        public void waitForCompletion(long timeoutMillis) {
            final long deadline = SystemClock.uptimeMillis() + timeoutMillis;

            long waitTime = timeoutMillis;
            while (waitTime > 0) {
                try {
                    boolean done = mLatch.await(waitTime, TimeUnit.MILLISECONDS);
                    if (done) {
                        assertEquals(mPackageName, mObservedPackage);
                        return;
                    }
                } catch (InterruptedException e) {
                    // TODO Auto-generated catch block
                    e.printStackTrace();
                }
                waitTime = deadline - SystemClock.uptimeMillis();
            }

            throw new AssertionError("Timeout waiting for package deletion");
        }
    }

    class DeleteReceiver extends GenericReceiver {
        String pkgName;

        DeleteReceiver(String pkgName) {
            this.pkgName = pkgName;
            IntentFilter filter = new IntentFilter(Intent.ACTION_PACKAGE_REMOVED);
            filter.addDataScheme("package");
            super.setFilter(filter);
        }

        public boolean notifyNow(Intent intent) {
            String action = intent.getAction();
            if (!Intent.ACTION_PACKAGE_REMOVED.equals(action)) {
                return false;
            }
            Uri data = intent.getData();
            String installedPkg = data.getEncodedSchemeSpecificPart();
            if (pkgName.equals(installedPkg)) {
                return true;
            }
            return false;
        }
    }

    public boolean invokeDeletePackage(final String pkgName, int flags, GenericReceiver receiver)
            throws Exception {
        ApplicationInfo info = getPm().getApplicationInfo(pkgName,
                PackageManager.GET_UNINSTALLED_PACKAGES);

        mContext.registerReceiver(receiver, receiver.filter);
        try {
            DeleteObserver observer = new DeleteObserver(pkgName);

            getPm().deletePackage(pkgName, observer, flags | PackageManager.DELETE_ALL_USERS);
            observer.waitForCompletion(MAX_WAIT_TIME);

            assertUninstalled(info);

            // Verify we received the broadcast
            // TODO replace this with a CountDownLatch
            synchronized (receiver) {
                long waitTime = 0;
                while ((!receiver.isDone()) && (waitTime < MAX_WAIT_TIME)) {
                    receiver.wait(WAIT_TIME_INCR);
                    waitTime += WAIT_TIME_INCR;
                }
                if (!receiver.isDone()) {
                    throw new Exception("Timed out waiting for PACKAGE_REMOVED notification");
                }
            }
            return receiver.received;
        } finally {
            mContext.unregisterReceiver(receiver);
        }
    }

    private static void assertUninstalled(ApplicationInfo info) throws Exception {
        File nativeLibraryFile = new File(info.nativeLibraryDir);
        assertFalse("Native library directory should be erased", nativeLibraryFile.exists());
    }

    public void deleteFromRawResource(int iFlags, int dFlags) throws Exception {
        InstallParams ip = sampleInstallFromRawResource(iFlags, false);
        boolean retainData = ((dFlags & PackageManager.DELETE_KEEP_DATA) != 0);
        GenericReceiver receiver = new DeleteReceiver(ip.pkg.packageName);
        try {
            assertTrue(invokeDeletePackage(ip.pkg.packageName, dFlags, receiver));
            ApplicationInfo info = null;
            Log.i(TAG, "okay4");
            try {
                info = getPm().getApplicationInfo(ip.pkg.packageName,
                        PackageManager.GET_UNINSTALLED_PACKAGES);
            } catch (NameNotFoundException e) {
                info = null;
            }
            if (retainData) {
                assertNotNull(info);
                assertEquals(info.packageName, ip.pkg.packageName);
                File file = new File(info.dataDir);
                assertTrue(file.exists());
            } else {
                assertNull(info);
            }
        } catch (Exception e) {
            failStr(e);
        } finally {
            cleanUpInstall(ip);
        }
    }

    @LargeTest
    public void testDeleteNormalInternal() throws Exception {
        deleteFromRawResource(0, 0);
    }

    @LargeTest
    public void testDeleteFwdLockedInternal() throws Exception {
        deleteFromRawResource(PackageManager.INSTALL_FORWARD_LOCK, 0);
    }

    @LargeTest
    public void testDeleteSdcard() throws Exception {
        // Do not run on devices with emulated external storage.
        if (Environment.isExternalStorageEmulated()) {
            return;
        }

        deleteFromRawResource(PackageManager.INSTALL_EXTERNAL, 0);
    }

    @LargeTest
    public void testDeleteNormalInternalRetainData() throws Exception {
        deleteFromRawResource(0, PackageManager.DELETE_KEEP_DATA);
    }

    @LargeTest
    public void testDeleteFwdLockedInternalRetainData() throws Exception {
        deleteFromRawResource(PackageManager.INSTALL_FORWARD_LOCK, PackageManager.DELETE_KEEP_DATA);
    }

    @LargeTest
    public void testDeleteSdcardRetainData() throws Exception {
        // Do not run on devices with emulated external storage.
        if (Environment.isExternalStorageEmulated()) {
            return;
        }

        deleteFromRawResource(PackageManager.INSTALL_EXTERNAL, PackageManager.DELETE_KEEP_DATA);
    }

    /* sdcard mount/unmount tests ***** */

    class SdMountReceiver extends GenericReceiver {
        String pkgNames[];

        boolean status = true;

        SdMountReceiver(String[] pkgNames) {
            this.pkgNames = pkgNames;
            IntentFilter filter = new IntentFilter(Intent.ACTION_EXTERNAL_APPLICATIONS_AVAILABLE);
            super.setFilter(filter);
        }

        public boolean notifyNow(Intent intent) {
            Log.i(TAG, "okay 1");
            String action = intent.getAction();
            if (!Intent.ACTION_EXTERNAL_APPLICATIONS_AVAILABLE.equals(action)) {
                return false;
            }
            String rpkgList[] = intent.getStringArrayExtra(Intent.EXTRA_CHANGED_PACKAGE_LIST);
            for (String pkg : pkgNames) {
                boolean found = false;
                for (String rpkg : rpkgList) {
                    if (rpkg.equals(pkg)) {
                        found = true;
                        break;
                    }
                }
                if (!found) {
                    status = false;
                    return true;
                }
            }
            return true;
        }
    }

    class SdUnMountReceiver extends GenericReceiver {
        String pkgNames[];

        boolean status = true;

        SdUnMountReceiver(String[] pkgNames) {
            this.pkgNames = pkgNames;
            IntentFilter filter = new IntentFilter(Intent.ACTION_EXTERNAL_APPLICATIONS_UNAVAILABLE);
            super.setFilter(filter);
        }

        public boolean notifyNow(Intent intent) {
            String action = intent.getAction();
            if (!Intent.ACTION_EXTERNAL_APPLICATIONS_UNAVAILABLE.equals(action)) {
                return false;
            }
            String rpkgList[] = intent.getStringArrayExtra(Intent.EXTRA_CHANGED_PACKAGE_LIST);
            for (String pkg : pkgNames) {
                boolean found = false;
                for (String rpkg : rpkgList) {
                    if (rpkg.equals(pkg)) {
                        found = true;
                        break;
                    }
                }
                if (!found) {
                    status = false;
                    return true;
                }
            }
            return true;
        }
    }

    IMountService getMs() {
        IBinder service = ServiceManager.getService("mount");
        if (service != null) {
            return IMountService.Stub.asInterface(service);
        } else {
            Log.e(TAG, "Can't get mount service");
        }
        return null;
    }

    boolean checkMediaState(String desired) {
        try {
            String mPath = Environment.getExternalStorageDirectory().getPath();
            String actual = getMs().getVolumeState(mPath);
            if (desired.equals(actual)) {
                return true;
            } else {
                return false;
            }
        } catch (RemoteException e) {
            Log.e(TAG, "Exception while checking media state", e);
            return false;
        }
    }

    boolean mountMedia() {
        // We can't mount emulated storage.
        if (Environment.isExternalStorageEmulated()) {
            return true;
        }

        if (checkMediaState(Environment.MEDIA_MOUNTED)) {
            return true;
        }

        final String path = Environment.getExternalStorageDirectory().toString();
        StorageListener observer = new StorageListener(Environment.MEDIA_MOUNTED);
        StorageManager sm = (StorageManager) mContext.getSystemService(Context.STORAGE_SERVICE);
        sm.registerListener(observer);
        try {
            // Wait on observer
            synchronized (observer) {
                int ret = getMs().mountVolume(path);
                if (ret != StorageResultCode.OperationSucceeded) {
                    throw new Exception("Could not mount the media");
                }
                long waitTime = 0;
                while ((!observer.isDone()) && (waitTime < MAX_WAIT_TIME)) {
                    observer.wait(WAIT_TIME_INCR);
                    waitTime += WAIT_TIME_INCR;
                }
                if (!observer.isDone()) {
                    throw new Exception("Timed out waiting for unmount media notification");
                }
                return true;
            }
        } catch (Exception e) {
            Log.e(TAG, "Exception : " + e);
            return false;
        } finally {
            sm.unregisterListener(observer);
        }
    }

    private boolean unmountMedia() {
        // We can't unmount emulated storage.
        if (Environment.isExternalStorageEmulated()) {
            return true;
        }

        if (checkMediaState(Environment.MEDIA_UNMOUNTED)) {
            return true;
        }

        final String path = Environment.getExternalStorageDirectory().getPath();
        StorageListener observer = new StorageListener(Environment.MEDIA_UNMOUNTED);
        StorageManager sm = (StorageManager) mContext.getSystemService(Context.STORAGE_SERVICE);
        sm.registerListener(observer);
        try {
            // Wait on observer
            synchronized (observer) {
                getMs().unmountVolume(path, true, false);
                long waitTime = 0;
                while ((!observer.isDone()) && (waitTime < MAX_WAIT_TIME)) {
                    observer.wait(WAIT_TIME_INCR);
                    waitTime += WAIT_TIME_INCR;
                }
                if (!observer.isDone()) {
                    throw new Exception("Timed out waiting for unmount media notification");
                }
                return true;
            }
        } catch (Exception e) {
            Log.e(TAG, "Exception : " + e);
            return false;
        } finally {
            sm.unregisterListener(observer);
        }
    }

    private boolean mountFromRawResource() throws Exception {
        // Install pkg on sdcard
        InstallParams ip = sampleInstallFromRawResource(PackageManager.INSTALL_EXTERNAL, false);
        if (localLOGV) Log.i(TAG, "Installed pkg on sdcard");
        boolean origState = checkMediaState(Environment.MEDIA_MOUNTED);
        boolean registeredReceiver = false;
        SdMountReceiver receiver = new SdMountReceiver(new String[]{ip.pkg.packageName});
        try {
            if (localLOGV) Log.i(TAG, "Unmounting media");
            // Unmount media
            assertTrue(unmountMedia());
            if (localLOGV) Log.i(TAG, "Unmounted media");
            // Register receiver here
            PackageManager pm = getPm();
            mContext.registerReceiver(receiver, receiver.filter);
            registeredReceiver = true;

            // Wait on receiver
            synchronized (receiver) {
                if (localLOGV) Log.i(TAG, "Mounting media");
                // Mount media again
                assertTrue(mountMedia());
                if (localLOGV) Log.i(TAG, "Mounted media");
                if (localLOGV) Log.i(TAG, "Waiting for notification");
                long waitTime = 0;
                // Verify we received the broadcast
                waitTime = 0;
                while ((!receiver.isDone()) && (waitTime < MAX_WAIT_TIME)) {
                    receiver.wait(WAIT_TIME_INCR);
                    waitTime += WAIT_TIME_INCR;
                }
                if(!receiver.isDone()) {
                    failStr("Timed out waiting for EXTERNAL_APPLICATIONS notification");
                }
                return receiver.received;
            }
        } catch (InterruptedException e) {
            failStr(e);
            return false;
        } finally {
            if (registeredReceiver) {
                mContext.unregisterReceiver(receiver);
            }
            // Restore original media state
            if (origState) {
                mountMedia();
            } else {
                unmountMedia();
            }
            if (localLOGV) Log.i(TAG, "Cleaning up install");
            cleanUpInstall(ip);
        }
    }

    /*
     * Install package on sdcard. Unmount and then mount the media.
     * (Use PackageManagerService private api for now)
     * Make sure the installed package is available.
     */
    @LargeTest
    public void testMountSdNormalInternal() throws Exception {
        // Do not run on devices with emulated external storage.
        if (Environment.isExternalStorageEmulated()) {
            return;
        }

        assertTrue(mountFromRawResource());
    }

    void cleanUpInstall(InstallParams ip) throws Exception {
        if (ip == null) {
            return;
        }
        Runtime.getRuntime().gc();

        final String packageName = ip.pkg.packageName;
        Log.i(TAG, "Deleting package : " + packageName);

        ApplicationInfo info = null;
        try {
            info = getPm().getApplicationInfo(packageName, PackageManager.GET_UNINSTALLED_PACKAGES);
        } catch (NameNotFoundException ignored) {
        }

        DeleteObserver observer = new DeleteObserver(packageName);
        getPm().deletePackage(packageName, observer, PackageManager.DELETE_ALL_USERS);
        observer.waitForCompletion(MAX_WAIT_TIME);

        try {
            if (info != null) {
                assertUninstalled(info);
            }
        } finally {
            File outFile = new File(ip.pkg.codePath);
            if (outFile != null && outFile.exists()) {
                outFile.delete();
            }
        }
    }

    private void cleanUpInstall(String pkgName) throws Exception {
        if (pkgName == null) {
            return;
        }
        Log.i(TAG, "Deleting package : " + pkgName);
        try {
            ApplicationInfo info = getPm().getApplicationInfo(pkgName,
                    PackageManager.GET_UNINSTALLED_PACKAGES);

            if (info != null) {
                DeleteObserver observer = new DeleteObserver(pkgName);
                getPm().deletePackage(pkgName, observer, PackageManager.DELETE_ALL_USERS);
                observer.waitForCompletion(MAX_WAIT_TIME);
                assertUninstalled(info);
            }
        } catch (NameNotFoundException e) {
        }
    }

    @LargeTest
    public void testManifestInstallLocationInternal() throws Exception {
        installFromRawResource("install.apk", R.raw.install_loc_internal,
                0, true, false, -1, PackageInfo.INSTALL_LOCATION_INTERNAL_ONLY);
    }

    @LargeTest
    public void testManifestInstallLocationSdcard() throws Exception {
        // Do not run on devices with emulated external storage.
        if (Environment.isExternalStorageEmulated()) {
            return;
        }

        installFromRawResource("install.apk", R.raw.install_loc_sdcard,
                0, true, false, -1, PackageInfo.INSTALL_LOCATION_PREFER_EXTERNAL);
    }

    @LargeTest
    public void testManifestInstallLocationAuto() throws Exception {
        installFromRawResource("install.apk", R.raw.install_loc_auto,
                0, true, false, -1, PackageInfo.INSTALL_LOCATION_AUTO);
    }

    @LargeTest
    public void testManifestInstallLocationUnspecified() throws Exception {
        installFromRawResource("install.apk", R.raw.install_loc_unspecified,
                0, true, false, -1, PackageInfo.INSTALL_LOCATION_UNSPECIFIED);
    }

    @LargeTest
    public void testManifestInstallLocationFwdLockedFlagSdcard() throws Exception {
        // Do not run on devices with emulated external storage.
        if (Environment.isExternalStorageEmulated()) {
            return;
        }

        installFromRawResource("install.apk", R.raw.install_loc_unspecified,
                PackageManager.INSTALL_FORWARD_LOCK |
                PackageManager.INSTALL_EXTERNAL, true, false, -1,
                PackageInfo.INSTALL_LOCATION_PREFER_EXTERNAL);
    }

    @LargeTest
    public void testManifestInstallLocationFwdLockedSdcard() throws Exception {
        // Do not run on devices with emulated external storage.
        if (Environment.isExternalStorageEmulated()) {
            return;
        }

        installFromRawResource("install.apk", R.raw.install_loc_sdcard,
                PackageManager.INSTALL_FORWARD_LOCK, true, false, -1,
                PackageInfo.INSTALL_LOCATION_PREFER_EXTERNAL);
    }

    /*
     * Install a package on internal flash via PackageManager install flag. Replace
     * the package via flag to install on sdcard. Make sure the new flag overrides
     * the old install location.
     */
    @LargeTest
    public void testReplaceFlagInternalSdcard() throws Exception {
        // Do not run on devices with emulated external storage.
        if (Environment.isExternalStorageEmulated()) {
            return;
        }

        int iFlags = 0;
        int rFlags = PackageManager.INSTALL_EXTERNAL;
        InstallParams ip = sampleInstallFromRawResource(iFlags, false);
        GenericReceiver receiver = new ReplaceReceiver(ip.pkg.packageName);
        int replaceFlags = rFlags | PackageManager.INSTALL_REPLACE_EXISTING;
        try {
            invokeInstallPackage(ip.packageURI, replaceFlags, receiver, true);
            assertInstall(ip.pkg, rFlags, ip.pkg.installLocation);
        } catch (Exception e) {
            failStr("Failed with exception : " + e);
        } finally {
            cleanUpInstall(ip);
        }
    }

    /*
     * Install a package on sdcard via PackageManager install flag. Replace
     * the package with no flags or manifest option and make sure the old
     * install location is retained.
     */
    @LargeTest
    public void testReplaceFlagSdcardInternal() throws Exception {
        // Do not run on devices with emulated external storage.
        if (Environment.isExternalStorageEmulated()) {
            return;
        }

        int iFlags = PackageManager.INSTALL_EXTERNAL;
        int rFlags = 0;
        InstallParams ip = sampleInstallFromRawResource(iFlags, false);
        GenericReceiver receiver = new ReplaceReceiver(ip.pkg.packageName);
        int replaceFlags = rFlags | PackageManager.INSTALL_REPLACE_EXISTING;
        try {
            invokeInstallPackage(ip.packageURI, replaceFlags, receiver, true);
            assertInstall(ip.pkg, iFlags, ip.pkg.installLocation);
        } catch (Exception e) {
            failStr("Failed with exception : " + e);
        } finally {
            cleanUpInstall(ip);
        }
    }

    @LargeTest
    public void testManifestInstallLocationReplaceInternalSdcard() throws Exception {
        // Do not run on devices with emulated external storage.
        if (Environment.isExternalStorageEmulated()) {
            return;
        }

        int iFlags = 0;
        int iApk = R.raw.install_loc_internal;
        int rFlags = 0;
        int rApk = R.raw.install_loc_sdcard;
        InstallParams ip = installFromRawResource("install.apk", iApk,
                iFlags, false,
                false, -1, PackageInfo.INSTALL_LOCATION_INTERNAL_ONLY);
        GenericReceiver receiver = new ReplaceReceiver(ip.pkg.packageName);
        int replaceFlags = rFlags | PackageManager.INSTALL_REPLACE_EXISTING;
        try {
            InstallParams rp = installFromRawResource("install.apk", rApk,
                    replaceFlags, false,
                    false, -1, PackageInfo.INSTALL_LOCATION_PREFER_EXTERNAL);
            assertInstall(rp.pkg, replaceFlags, rp.pkg.installLocation);
        } catch (Exception e) {
            failStr("Failed with exception : " + e);
        } finally {
            cleanUpInstall(ip);
        }
    }

    @LargeTest
    public void testManifestInstallLocationReplaceSdcardInternal() throws Exception {
        // Do not run on devices with emulated external storage.
        if (Environment.isExternalStorageEmulated()) {
            return;
        }

        int iFlags = 0;
        int iApk = R.raw.install_loc_sdcard;
        int rFlags = 0;
        int rApk = R.raw.install_loc_unspecified;
        InstallParams ip = installFromRawResource("install.apk", iApk,
                iFlags, false,
                false, -1, PackageInfo.INSTALL_LOCATION_PREFER_EXTERNAL);
        int replaceFlags = rFlags | PackageManager.INSTALL_REPLACE_EXISTING;
        try {
            InstallParams rp = installFromRawResource("install.apk", rApk,
                    replaceFlags, false,
                    false, -1, PackageInfo.INSTALL_LOCATION_PREFER_EXTERNAL);
            assertInstall(rp.pkg, replaceFlags, ip.pkg.installLocation);
        } catch (Exception e) {
            failStr("Failed with exception : " + e);
        } finally {
            cleanUpInstall(ip);
        }
    }

    class MoveReceiver extends GenericReceiver {
        String pkgName;

        final static int INVALID = -1;

        final static int REMOVED = 1;

        final static int ADDED = 2;

        int removed = INVALID;

        MoveReceiver(String pkgName) {
            this.pkgName = pkgName;
            filter = new IntentFilter(Intent.ACTION_EXTERNAL_APPLICATIONS_AVAILABLE);
            filter.addAction(Intent.ACTION_EXTERNAL_APPLICATIONS_UNAVAILABLE);
            super.setFilter(filter);
        }

        public boolean notifyNow(Intent intent) {
            String action = intent.getAction();
            Log.i(TAG, "MoveReceiver::" + action);
            if (Intent.ACTION_EXTERNAL_APPLICATIONS_UNAVAILABLE.equals(action)) {
                String[] list = intent.getStringArrayExtra(Intent.EXTRA_CHANGED_PACKAGE_LIST);
                if (list != null) {
                    for (String pkg : list) {
                        if (pkg.equals(pkgName)) {
                            removed = REMOVED;
                            break;
                        }
                    }
                }
                removed = REMOVED;
            } else if (Intent.ACTION_EXTERNAL_APPLICATIONS_AVAILABLE.equals(action)) {
                if (removed != REMOVED) {
                    return false;
                }
                String[] list = intent.getStringArrayExtra(Intent.EXTRA_CHANGED_PACKAGE_LIST);
                if (list != null) {
                    for (String pkg : list) {
                        if (pkg.equals(pkgName)) {
                            removed = ADDED;
                            return true;
                        }
                    }
                }
            }
            return false;
        }
    }

    private class PackageMoveObserver extends IPackageMoveObserver.Stub {
        public int returnCode;

        private boolean doneFlag = false;

        public String packageName;

        public PackageMoveObserver(String pkgName) {
            packageName = pkgName;
        }

        public void packageMoved(String packageName, int returnCode) {
            Log.i("DEBUG_MOVE::", "pkg = " + packageName + ", " + "ret = " + returnCode);
            if (!packageName.equals(this.packageName)) {
                return;
            }
            synchronized (this) {
                this.returnCode = returnCode;
                doneFlag = true;
                notifyAll();
            }
        }

        public boolean isDone() {
            return doneFlag;
        }
    }

    public boolean invokeMovePackage(String pkgName, int flags, GenericReceiver receiver)
            throws Exception {
        PackageMoveObserver observer = new PackageMoveObserver(pkgName);
        final boolean received = false;
        mContext.registerReceiver(receiver, receiver.filter);
        try {
            // Wait on observer
            synchronized (observer) {
                synchronized (receiver) {
                    getPm().movePackage(pkgName, observer, flags);
                    long waitTime = 0;
                    while ((!observer.isDone()) && (waitTime < MAX_WAIT_TIME)) {
                        observer.wait(WAIT_TIME_INCR);
                        waitTime += WAIT_TIME_INCR;
                    }
                    if (!observer.isDone()) {
                        throw new Exception("Timed out waiting for pkgmove callback");
                    }
                    if (observer.returnCode != PackageManager.MOVE_SUCCEEDED) {
                        return false;
                    }
                    // Verify we received the broadcast
                    waitTime = 0;
                    while ((!receiver.isDone()) && (waitTime < MAX_WAIT_TIME)) {
                        receiver.wait(WAIT_TIME_INCR);
                        waitTime += WAIT_TIME_INCR;
                    }
                    if (!receiver.isDone()) {
                        throw new Exception("Timed out waiting for MOVE notifications");
                    }
                    return receiver.received;
                }
            }
        } finally {
            mContext.unregisterReceiver(receiver);
        }
    }

    private boolean invokeMovePackageFail(String pkgName, int flags, int errCode) throws Exception {
        PackageMoveObserver observer = new PackageMoveObserver(pkgName);
        try {
            // Wait on observer
            synchronized (observer) {
                getPm().movePackage(pkgName, observer, flags);
                long waitTime = 0;
                while ((!observer.isDone()) && (waitTime < MAX_WAIT_TIME)) {
                    observer.wait(WAIT_TIME_INCR);
                    waitTime += WAIT_TIME_INCR;
                }
                if (!observer.isDone()) {
                    throw new Exception("Timed out waiting for pkgmove callback");
                }
                assertEquals(errCode, observer.returnCode);
            }
        } finally {
        }
        return true;
    }

    private int getDefaultInstallLoc() {
        int origDefaultLoc = PackageInfo.INSTALL_LOCATION_AUTO;
        try {
            origDefaultLoc = Settings.Global.getInt(mContext.getContentResolver(),
                    Settings.Global.DEFAULT_INSTALL_LOCATION);
        } catch (SettingNotFoundException e1) {
        }
        return origDefaultLoc;
    }

    private void setInstallLoc(int loc) {
        Settings.Global.putInt(mContext.getContentResolver(),
                Settings.Global.DEFAULT_INSTALL_LOCATION, loc);
    }

    /*
     * Tests for moving apps between internal and external storage
     */
    /*
     * Utility function that reads a apk bundled as a raw resource
     * copies it into own data directory and invokes
     * PackageManager api to install first and then replace it
     * again.
     */

    private void moveFromRawResource(String outFileName, int rawResId, int installFlags,
            int moveFlags, boolean cleanUp, boolean fail, int result) throws Exception {
        int origDefaultLoc = getDefaultInstallLoc();
        InstallParams ip = null;
        try {
            setInstallLoc(PackageHelper.APP_INSTALL_AUTO);
            // Install first
            ip = installFromRawResource("install.apk", rawResId, installFlags, false,
                    false, -1, PackageInfo.INSTALL_LOCATION_UNSPECIFIED);
            ApplicationInfo oldAppInfo = getPm().getApplicationInfo(ip.pkg.packageName, 0);
            if (fail) {
                assertTrue(invokeMovePackageFail(ip.pkg.packageName, moveFlags, result));
                ApplicationInfo info = getPm().getApplicationInfo(ip.pkg.packageName, 0);
                assertNotNull(info);
                assertEquals(oldAppInfo.flags, info.flags);
            } else {
                // Create receiver based on expRetCode
                MoveReceiver receiver = new MoveReceiver(ip.pkg.packageName);
                boolean retCode = invokeMovePackage(ip.pkg.packageName, moveFlags, receiver);
                assertTrue(retCode);
                ApplicationInfo info = getPm().getApplicationInfo(ip.pkg.packageName, 0);
                assertNotNull("ApplicationInfo for recently installed application should exist",
                        info);
                if ((moveFlags & PackageManager.MOVE_INTERNAL) != 0) {
                    assertTrue("ApplicationInfo.FLAG_EXTERNAL_STORAGE flag should NOT be set",
                            (info.flags & ApplicationInfo.FLAG_EXTERNAL_STORAGE) == 0);
                    assertStartsWith("Native library dir should be in dataDir",
                            info.dataDir, info.nativeLibraryDir);
                } else if ((moveFlags & PackageManager.MOVE_EXTERNAL_MEDIA) != 0) {
                    assertTrue("ApplicationInfo.FLAG_EXTERNAL_STORAGE flag should be set",
                            (info.flags & ApplicationInfo.FLAG_EXTERNAL_STORAGE) != 0);
                    assertStartsWith("Native library dir should point to ASEC",
                            SECURE_CONTAINERS_PREFIX, info.nativeLibraryDir);
                    final File nativeLibSymLink = new File(info.dataDir, "lib");
                    assertStartsWith("The data directory should have a 'lib' symlink that points to the ASEC container",
                            SECURE_CONTAINERS_PREFIX, nativeLibSymLink.getCanonicalPath());
                }
            }
        } catch (NameNotFoundException e) {
            failStr("Pkg hasnt been installed correctly");
        } catch (Exception e) {
            failStr("Failed with exception : " + e);
        } finally {
            if (ip != null) {
                cleanUpInstall(ip);
            }
            // Restore default install location
            setInstallLoc(origDefaultLoc);
        }
    }

    private void sampleMoveFromRawResource(int installFlags, int moveFlags, boolean fail,
            int result) throws Exception {
        moveFromRawResource("install.apk",
                R.raw.install, installFlags, moveFlags, true,
                fail, result);
    }

    @LargeTest
    public void testMoveAppInternalToExternal() throws Exception {
        // Do not run on devices with emulated external storage.
        if (Environment.isExternalStorageEmulated()) {
            return;
        }

        int installFlags = PackageManager.INSTALL_INTERNAL;
        int moveFlags = PackageManager.MOVE_EXTERNAL_MEDIA;
        boolean fail = false;
        int result = PackageManager.MOVE_SUCCEEDED;
        sampleMoveFromRawResource(installFlags, moveFlags, fail, result);
    }

    @LargeTest
    public void testMoveAppInternalToInternal() throws Exception {
        int installFlags = PackageManager.INSTALL_INTERNAL;
        int moveFlags = PackageManager.MOVE_INTERNAL;
        boolean fail = true;
        int result = PackageManager.MOVE_FAILED_INVALID_LOCATION;
        sampleMoveFromRawResource(installFlags, moveFlags, fail, result);
    }

    @LargeTest
    public void testMoveAppExternalToExternal() throws Exception {
        // Do not run on devices with emulated external storage.
        if (Environment.isExternalStorageEmulated()) {
            return;
        }

        int installFlags = PackageManager.INSTALL_EXTERNAL;
        int moveFlags = PackageManager.MOVE_EXTERNAL_MEDIA;
        boolean fail = true;
        int result = PackageManager.MOVE_FAILED_INVALID_LOCATION;
        sampleMoveFromRawResource(installFlags, moveFlags, fail, result);
    }

    @LargeTest
    public void testMoveAppExternalToInternal() throws Exception {
        // Do not run on devices with emulated external storage.
        if (Environment.isExternalStorageEmulated()) {
            return;
        }

        int installFlags = PackageManager.INSTALL_EXTERNAL;
        int moveFlags = PackageManager.MOVE_INTERNAL;
        boolean fail = false;
        int result = PackageManager.MOVE_SUCCEEDED;
        sampleMoveFromRawResource(installFlags, moveFlags, fail, result);
    }

    @LargeTest
    public void testMoveAppForwardLocked() throws Exception {
        // Do not run on devices with emulated external storage.
        if (Environment.isExternalStorageEmulated()) {
            return;
        }

        int installFlags = PackageManager.INSTALL_FORWARD_LOCK;
        int moveFlags = PackageManager.MOVE_EXTERNAL_MEDIA;
        boolean fail = false;
        int result = PackageManager.MOVE_SUCCEEDED;
        sampleMoveFromRawResource(installFlags, moveFlags, fail, result);
    }

    @LargeTest
    public void testMoveAppFailInternalToExternalDelete() throws Exception {
        // Do not run on devices with emulated external storage.
        if (Environment.isExternalStorageEmulated()) {
            return;
        }

        int installFlags = 0;
        int moveFlags = PackageManager.MOVE_EXTERNAL_MEDIA;
        boolean fail = true;
        final int result = PackageManager.MOVE_FAILED_DOESNT_EXIST;

        int rawResId = R.raw.install;
        int origDefaultLoc = getDefaultInstallLoc();
        InstallParams ip = null;
        try {
            PackageManager pm = getPm();
            setInstallLoc(PackageHelper.APP_INSTALL_AUTO);
            // Install first
            ip = installFromRawResource("install.apk", R.raw.install, installFlags, false,
                    false, -1, PackageInfo.INSTALL_LOCATION_UNSPECIFIED);
            // Delete the package now retaining data.
            GenericReceiver receiver = new DeleteReceiver(ip.pkg.packageName);
            invokeDeletePackage(ip.pkg.packageName, PackageManager.DELETE_KEEP_DATA, receiver);
            assertTrue(invokeMovePackageFail(ip.pkg.packageName, moveFlags, result));
        } catch (Exception e) {
            failStr(e);
        } finally {
            if (ip != null) {
                cleanUpInstall(ip);
            }
            // Restore default install location
            setInstallLoc(origDefaultLoc);
        }
    }

    /*
     * Test that an install error code is returned when media is unmounted
     * and package installed on sdcard via package manager flag.
     */
    @LargeTest
    public void testInstallSdcardUnmount() throws Exception {
        // Do not run on devices with emulated external storage.
        if (Environment.isExternalStorageEmulated()) {
            return;
        }

        boolean origState = checkMediaState(Environment.MEDIA_MOUNTED);
        try {
            // Unmount sdcard
            assertTrue(unmountMedia());
            // Try to install and make sure an error code is returned.
            installFromRawResource("install.apk", R.raw.install,
                    PackageManager.INSTALL_EXTERNAL, false,
                    true, PackageManager.INSTALL_FAILED_MEDIA_UNAVAILABLE,
                    PackageInfo.INSTALL_LOCATION_AUTO);
        } finally {
            // Restore original media state
            if (origState) {
                mountMedia();
            } else {
                unmountMedia();
            }
        }
    }

    /*
     * Unmount sdcard. Try installing an app with manifest option to install
     * on sdcard. Make sure it gets installed on internal flash.
     */
    @LargeTest
    public void testInstallManifestSdcardUnmount() throws Exception {
        // Do not run on devices with emulated external storage.
        if (Environment.isExternalStorageEmulated()) {
            return;
        }

        boolean origState = checkMediaState(Environment.MEDIA_MOUNTED);
        try {
            // Unmount sdcard
            assertTrue(unmountMedia());
            InstallParams ip = new InstallParams("install.apk", R.raw.install_loc_sdcard);
            installFromRawResource(ip, 0, true, false, -1,
                    PackageInfo.INSTALL_LOCATION_INTERNAL_ONLY);
        } finally {
            // Restore original media state
            if (origState) {
                mountMedia();
            } else {
                unmountMedia();
            }
        }
    }

    /*---------- Recommended install location tests ----*/
    /*
     * PrecedenceSuffixes:
     * Flag : FlagI, FlagE, FlagF
     * I - internal, E - external, F - forward locked, Flag suffix absent if not using any option.
     * Manifest: ManifestI, ManifestE, ManifestA, Manifest suffix absent if not using any option.
     * Existing: Existing suffix absent if not existing.
     * User: UserI, UserE, UserA, User suffix absent if not existing.
     *
     */

    /*
     * Install an app on internal flash
     */
    @LargeTest
    public void testFlagI() throws Exception {
        sampleInstallFromRawResource(PackageManager.INSTALL_INTERNAL, true);
    }

    /*
     * Install an app on sdcard.
     */
    @LargeTest
    public void testFlagE() throws Exception {
        // Do not run on devices with emulated external storage.
        if (Environment.isExternalStorageEmulated()) {
            return;
        }

        sampleInstallFromRawResource(PackageManager.INSTALL_EXTERNAL, true);
    }

    /*
     * Install an app forward-locked.
     */
    @LargeTest
    public void testFlagF() throws Exception {
        sampleInstallFromRawResource(PackageManager.INSTALL_FORWARD_LOCK, true);
    }

    /*
     * Install an app with both internal and external flags set. should fail
     */
    @LargeTest
    public void testFlagIE() throws Exception {
        installFromRawResource("install.apk", R.raw.install,
                PackageManager.INSTALL_EXTERNAL | PackageManager.INSTALL_INTERNAL,
                false,
                true, PackageManager.INSTALL_FAILED_INVALID_INSTALL_LOCATION,
                PackageInfo.INSTALL_LOCATION_AUTO);
    }

    /*
     * Install an app with both internal and forward-lock flags set.
     */
    @LargeTest
    public void testFlagIF() throws Exception {
        sampleInstallFromRawResource(PackageManager.INSTALL_FORWARD_LOCK
                | PackageManager.INSTALL_INTERNAL, true);
    }

    /*
     * Install an app with both external and forward-lock flags set.
     */
    @LargeTest
    public void testFlagEF() throws Exception {
        // Do not run on devices with emulated external storage.
        if (Environment.isExternalStorageEmulated()) {
            return;
        }

        sampleInstallFromRawResource(PackageManager.INSTALL_FORWARD_LOCK
                | PackageManager.INSTALL_EXTERNAL, true);
    }

    /*
     * Install an app with both internal and external flags set with forward
     * lock. Should fail.
     */
    @LargeTest
    public void testFlagIEF() throws Exception {
        installFromRawResource("install.apk", R.raw.install,
                PackageManager.INSTALL_FORWARD_LOCK | PackageManager.INSTALL_INTERNAL |
                PackageManager.INSTALL_EXTERNAL,
                false,
                true, PackageManager.INSTALL_FAILED_INVALID_INSTALL_LOCATION,
                PackageInfo.INSTALL_LOCATION_AUTO);
    }

    /*
     * Install an app with both internal and manifest option set.
     * should install on internal.
     */
    @LargeTest
    public void testFlagIManifestI() throws Exception {
        installFromRawResource("install.apk", R.raw.install_loc_internal,
                PackageManager.INSTALL_INTERNAL,
                true,
                false, -1,
                PackageInfo.INSTALL_LOCATION_INTERNAL_ONLY);
    }
    /*
     * Install an app with both internal and manifest preference for
     * preferExternal. Should install on internal.
     */
    @LargeTest
    public void testFlagIManifestE() throws Exception {
        installFromRawResource("install.apk", R.raw.install_loc_sdcard,
                PackageManager.INSTALL_INTERNAL,
                true,
                false, -1,
                PackageInfo.INSTALL_LOCATION_INTERNAL_ONLY);
    }
    /*
     * Install an app with both internal and manifest preference for
     * auto. should install internal.
     */
    @LargeTest
    public void testFlagIManifestA() throws Exception {
        installFromRawResource("install.apk", R.raw.install_loc_auto,
                PackageManager.INSTALL_INTERNAL,
                true,
                false, -1,
                PackageInfo.INSTALL_LOCATION_INTERNAL_ONLY);
    }
    /*
     * Install an app with both external and manifest option set.
     * should install externally.
     */
    @LargeTest
    public void testFlagEManifestI() throws Exception {
        // Do not run on devices with emulated external storage.
        if (Environment.isExternalStorageEmulated()) {
            return;
        }

        installFromRawResource("install.apk", R.raw.install_loc_internal,
                PackageManager.INSTALL_EXTERNAL,
                true,
                false, -1,
                PackageInfo.INSTALL_LOCATION_PREFER_EXTERNAL);
    }

    /*
     * Install an app with both external and manifest preference for
     * preferExternal. Should install externally.
     */
    @LargeTest
    public void testFlagEManifestE() throws Exception {
        // Do not run on devices with emulated external storage.
        if (Environment.isExternalStorageEmulated()) {
            return;
        }

        installFromRawResource("install.apk", R.raw.install_loc_sdcard,
                PackageManager.INSTALL_EXTERNAL,
                true,
                false, -1,
                PackageInfo.INSTALL_LOCATION_PREFER_EXTERNAL);
    }

    /*
     * Install an app with both external and manifest preference for
     * auto. should install on external media.
     */
    @LargeTest
    public void testFlagEManifestA() throws Exception {
        // Do not run on devices with emulated external storage.
        if (Environment.isExternalStorageEmulated()) {
            return;
        }

        installFromRawResource("install.apk", R.raw.install_loc_auto,
                PackageManager.INSTALL_EXTERNAL,
                true,
                false, -1,
                PackageInfo.INSTALL_LOCATION_PREFER_EXTERNAL);
    }

    /*
     * Install an app with fwd locked flag set and install location set to
     * internal. should install internally.
     */
    @LargeTest
    public void testFlagFManifestI() throws Exception {
        installFromRawResource("install.apk", R.raw.install_loc_internal,
                PackageManager.INSTALL_FORWARD_LOCK,
                true,
                false, -1,
                PackageInfo.INSTALL_LOCATION_INTERNAL_ONLY);
    }

    /*
     * Install an app with fwd locked flag set and install location set to
     * preferExternal. Should install externally.
     */
    @LargeTest
    public void testFlagFManifestE() throws Exception {
        // Do not run on devices with emulated external storage.
        if (Environment.isExternalStorageEmulated()) {
            return;
        }

        installFromRawResource("install.apk", R.raw.install_loc_sdcard,
                PackageManager.INSTALL_FORWARD_LOCK,
                true,
                false, -1,
                PackageInfo.INSTALL_LOCATION_PREFER_EXTERNAL);
    }

    /*
     * Install an app with fwd locked flag set and install location set to auto.
     * should install externally.
     */
    @LargeTest
    public void testFlagFManifestA() throws Exception {
        // Do not run on devices with emulated external storage.
        if (Environment.isExternalStorageEmulated()) {
            return;
        }

        installFromRawResource("install.apk", R.raw.install_loc_auto,
                PackageManager.INSTALL_FORWARD_LOCK,
                true,
                false, -1,
                PackageInfo.INSTALL_LOCATION_AUTO);
    }

    /*
     * The following test functions verify install location for existing apps.
     * ie existing app can be installed internally or externally. If install
     * flag is explicitly set it should override current location. If manifest location
     * is set, that should over ride current location too. if not the existing install
     * location should be honoured.
     * testFlagI/E/F/ExistingI/E -
     */
    @LargeTest
    public void testFlagIExistingI() throws Exception {
        int iFlags = PackageManager.INSTALL_INTERNAL;
        int rFlags = PackageManager.INSTALL_INTERNAL | PackageManager.INSTALL_REPLACE_EXISTING;
        // First install.
        installFromRawResource("install.apk", R.raw.install,
                iFlags,
                false,
                false, -1,
                -1);
        // Replace now
        installFromRawResource("install.apk", R.raw.install,
                rFlags,
                true,
                false, -1,
                -1);
    }

    @LargeTest
    public void testFlagIExistingE() throws Exception {
        // Do not run on devices with emulated external storage.
        if (Environment.isExternalStorageEmulated()) {
            return;
        }

        int iFlags = PackageManager.INSTALL_EXTERNAL;
        int rFlags = PackageManager.INSTALL_INTERNAL | PackageManager.INSTALL_REPLACE_EXISTING;
        // First install.
        installFromRawResource("install.apk", R.raw.install,
                iFlags,
                false,
                false, -1,
                -1);
        // Replace now
        installFromRawResource("install.apk", R.raw.install,
                rFlags,
                true,
                false, -1,
                -1);
    }

    @LargeTest
    public void testFlagEExistingI() throws Exception {
        // Do not run on devices with emulated external storage.
        if (Environment.isExternalStorageEmulated()) {
            return;
        }

        int iFlags = PackageManager.INSTALL_INTERNAL;
        int rFlags = PackageManager.INSTALL_EXTERNAL | PackageManager.INSTALL_REPLACE_EXISTING;
        // First install.
        installFromRawResource("install.apk", R.raw.install,
                iFlags,
                false,
                false, -1,
                -1);
        // Replace now
        installFromRawResource("install.apk", R.raw.install,
                rFlags,
                true,
                false, -1,
                -1);
    }

    @LargeTest
    public void testFlagEExistingE() throws Exception {
        // Do not run on devices with emulated external storage.
        if (Environment.isExternalStorageEmulated()) {
            return;
        }

        int iFlags = PackageManager.INSTALL_EXTERNAL;
        int rFlags = PackageManager.INSTALL_EXTERNAL | PackageManager.INSTALL_REPLACE_EXISTING;
        // First install.
        installFromRawResource("install.apk", R.raw.install,
                iFlags,
                false,
                false, -1,
                -1);
        // Replace now
        installFromRawResource("install.apk", R.raw.install,
                rFlags,
                true,
                false, -1,
                -1);
    }

    @LargeTest
    public void testFlagFExistingI() throws Exception {
        int iFlags = PackageManager.INSTALL_INTERNAL;
        int rFlags = PackageManager.INSTALL_FORWARD_LOCK | PackageManager.INSTALL_REPLACE_EXISTING;
        // First install.
        installFromRawResource("install.apk", R.raw.install,
                iFlags,
                false,
                false, -1,
                -1);
        // Replace now
        installFromRawResource("install.apk", R.raw.install,
                rFlags,
                true,
                false, -1,
                -1);
    }

    @LargeTest
    public void testFlagFExistingE() throws Exception {
        // Do not run on devices with emulated external storage.
        if (Environment.isExternalStorageEmulated()) {
            return;
        }

        int iFlags = PackageManager.INSTALL_EXTERNAL;
        int rFlags = PackageManager.INSTALL_FORWARD_LOCK | PackageManager.INSTALL_REPLACE_EXISTING;
        // First install.
        installFromRawResource("install.apk", R.raw.install,
                iFlags,
                false,
                false, -1,
                -1);
        // Replace now
        installFromRawResource("install.apk", R.raw.install,
                rFlags,
                true,
                false, -1,
                -1);
    }

    /*
     * The following set of tests verify the installation of apps with
     * install location attribute set to internalOnly, preferExternal and auto.
     * The manifest option should dictate the install location.
     * public void testManifestI/E/A
     * TODO out of memory fall back behaviour.
     */
    @LargeTest
    public void testManifestI() throws Exception {
        installFromRawResource("install.apk", R.raw.install_loc_internal,
                0,
                true,
                false, -1,
                PackageInfo.INSTALL_LOCATION_INTERNAL_ONLY);
    }

    @LargeTest
    public void testManifestE() throws Exception {
        // Do not run on devices with emulated external storage.
        if (Environment.isExternalStorageEmulated()) {
            return;
        }

        installFromRawResource("install.apk", R.raw.install_loc_sdcard,
                0,
                true,
                false, -1,
                PackageInfo.INSTALL_LOCATION_PREFER_EXTERNAL);
    }

    @LargeTest
    public void testManifestA() throws Exception {
        installFromRawResource("install.apk", R.raw.install_loc_auto,
                0,
                true,
                false, -1,
                PackageInfo.INSTALL_LOCATION_INTERNAL_ONLY);
    }

    /*
     * The following set of tests verify the installation of apps
     * with install location attribute set to internalOnly, preferExternal and auto
     * for already existing apps. The manifest option should take precedence.
     * TODO add out of memory fall back behaviour.
     * testManifestI/E/AExistingI/E
     */
    @LargeTest
    public void testManifestIExistingI() throws Exception {
        int iFlags = PackageManager.INSTALL_INTERNAL;
        int rFlags = PackageManager.INSTALL_REPLACE_EXISTING;
        // First install.
        installFromRawResource("install.apk", R.raw.install,
                iFlags,
                false,
                false, -1,
                -1);
        // Replace now
        installFromRawResource("install.apk", R.raw.install_loc_internal,
                rFlags,
                true,
                false, -1,
                PackageInfo.INSTALL_LOCATION_INTERNAL_ONLY);
    }

    @LargeTest
    public void testManifestIExistingE() throws Exception {
        // Do not run on devices with emulated external storage.
        if (Environment.isExternalStorageEmulated()) {
            return;
        }

        int iFlags = PackageManager.INSTALL_EXTERNAL;
        int rFlags = PackageManager.INSTALL_REPLACE_EXISTING;
        // First install.
        installFromRawResource("install.apk", R.raw.install,
                iFlags,
                false,
                false, -1,
                -1);
        // Replace now
        installFromRawResource("install.apk", R.raw.install_loc_internal,
                rFlags,
                true,
                false, -1,
                PackageInfo.INSTALL_LOCATION_INTERNAL_ONLY);
    }

    @LargeTest
    public void testManifestEExistingI() throws Exception {
        // Do not run on devices with emulated external storage.
        if (Environment.isExternalStorageEmulated()) {
            return;
        }

        int iFlags = PackageManager.INSTALL_INTERNAL;
        int rFlags = PackageManager.INSTALL_REPLACE_EXISTING;
        // First install.
        installFromRawResource("install.apk", R.raw.install,
                iFlags,
                false,
                false, -1,
                -1);
        // Replace now
        installFromRawResource("install.apk", R.raw.install_loc_sdcard,
                rFlags,
                true,
                false, -1,
                PackageInfo.INSTALL_LOCATION_PREFER_EXTERNAL);
    }

    @LargeTest
    public void testManifestEExistingE() throws Exception {
        // Do not run on devices with emulated external storage.
        if (Environment.isExternalStorageEmulated()) {
            return;
        }

        int iFlags = PackageManager.INSTALL_EXTERNAL;
        int rFlags = PackageManager.INSTALL_REPLACE_EXISTING;
        // First install.
        installFromRawResource("install.apk", R.raw.install,
                iFlags,
                false,
                false, -1,
                -1);
        // Replace now
        installFromRawResource("install.apk", R.raw.install_loc_sdcard,
                rFlags,
                true,
                false, -1,
                PackageInfo.INSTALL_LOCATION_PREFER_EXTERNAL);
    }

    @LargeTest
    public void testManifestAExistingI() throws Exception {
        int iFlags = PackageManager.INSTALL_INTERNAL;
        int rFlags = PackageManager.INSTALL_REPLACE_EXISTING;
        // First install.
        installFromRawResource("install.apk", R.raw.install,
                iFlags,
                false,
                false, -1,
                -1);
        // Replace now
        installFromRawResource("install.apk", R.raw.install_loc_auto,
                rFlags,
                true,
                false, -1,
                PackageInfo.INSTALL_LOCATION_AUTO);
    }

    @LargeTest
    public void testManifestAExistingE() throws Exception {
        // Do not run on devices with emulated external storage.
        if (Environment.isExternalStorageEmulated()) {
            return;
        }

        int iFlags = PackageManager.INSTALL_EXTERNAL;
        int rFlags = PackageManager.INSTALL_REPLACE_EXISTING;
        // First install.
        installFromRawResource("install.apk", R.raw.install,
                iFlags,
                false,
                false, -1,
                -1);
        // Replace now
        installFromRawResource("install.apk", R.raw.install_loc_auto,
                rFlags,
                true,
                false, -1,
                PackageInfo.INSTALL_LOCATION_PREFER_EXTERNAL);
    }

    /*
     * The following set of tests check install location for existing
     * application based on user setting.
     */
    private int getExpectedInstallLocation(int userSetting) {
        int iloc = PackageInfo.INSTALL_LOCATION_UNSPECIFIED;
        boolean enable = getUserSettingSetInstallLocation();
        if (enable) {
            if (userSetting == PackageHelper.APP_INSTALL_AUTO) {
                iloc = PackageInfo.INSTALL_LOCATION_AUTO;
            } else if (userSetting == PackageHelper.APP_INSTALL_EXTERNAL) {
                iloc = PackageInfo.INSTALL_LOCATION_PREFER_EXTERNAL;
            } else if (userSetting == PackageHelper.APP_INSTALL_INTERNAL) {
                iloc = PackageInfo.INSTALL_LOCATION_INTERNAL_ONLY;
            }
        }
        return iloc;
    }

    private void setExistingXUserX(int userSetting, int iFlags, int iloc) throws Exception {
        int rFlags = PackageManager.INSTALL_REPLACE_EXISTING;
        // First install.
        installFromRawResource("install.apk", R.raw.install,
                iFlags,
                false,
                false, -1,
                PackageInfo.INSTALL_LOCATION_UNSPECIFIED);
        int origSetting = getDefaultInstallLoc();
        try {
            // Set user setting
            setInstallLoc(userSetting);
            // Replace now
            installFromRawResource("install.apk", R.raw.install,
                    rFlags,
                    true,
                    false, -1,
                    iloc);
        } finally {
            setInstallLoc(origSetting);
        }
    }
    @LargeTest
    public void testExistingIUserI() throws Exception {
        int userSetting = PackageHelper.APP_INSTALL_INTERNAL;
        int iFlags = PackageManager.INSTALL_INTERNAL;
        setExistingXUserX(userSetting, iFlags, PackageInfo.INSTALL_LOCATION_INTERNAL_ONLY);
    }

    @LargeTest
    public void testExistingIUserE() throws Exception {
        // Do not run on devices with emulated external storage.
        if (Environment.isExternalStorageEmulated()) {
            return;
        }

        int userSetting = PackageHelper.APP_INSTALL_EXTERNAL;
        int iFlags = PackageManager.INSTALL_INTERNAL;
        setExistingXUserX(userSetting, iFlags, PackageInfo.INSTALL_LOCATION_INTERNAL_ONLY);
    }

    @LargeTest
    public void testExistingIUserA() throws Exception {
        int userSetting = PackageHelper.APP_INSTALL_AUTO;
        int iFlags = PackageManager.INSTALL_INTERNAL;
        setExistingXUserX(userSetting, iFlags, PackageInfo.INSTALL_LOCATION_INTERNAL_ONLY);
    }

    @LargeTest
    public void testExistingEUserI() throws Exception {
        // Do not run on devices with emulated external storage.
        if (Environment.isExternalStorageEmulated()) {
            return;
        }

        int userSetting = PackageHelper.APP_INSTALL_INTERNAL;
        int iFlags = PackageManager.INSTALL_EXTERNAL;
        setExistingXUserX(userSetting, iFlags, PackageInfo.INSTALL_LOCATION_PREFER_EXTERNAL);
    }

    @LargeTest
    public void testExistingEUserE() throws Exception {
        // Do not run on devices with emulated external storage.
        if (Environment.isExternalStorageEmulated()) {
            return;
        }

        int userSetting = PackageHelper.APP_INSTALL_EXTERNAL;
        int iFlags = PackageManager.INSTALL_EXTERNAL;
        setExistingXUserX(userSetting, iFlags, PackageInfo.INSTALL_LOCATION_PREFER_EXTERNAL);
    }

    @LargeTest
    public void testExistingEUserA() throws Exception {
        // Do not run on devices with emulated external storage.
        if (Environment.isExternalStorageEmulated()) {
            return;
        }

        int userSetting = PackageHelper.APP_INSTALL_AUTO;
        int iFlags = PackageManager.INSTALL_EXTERNAL;
        setExistingXUserX(userSetting, iFlags, PackageInfo.INSTALL_LOCATION_PREFER_EXTERNAL);
    }

    /*
     * The following set of tests verify that the user setting defines
     * the install location.
     *
     */
    private boolean getUserSettingSetInstallLocation() {
        try {
            return Settings.Global.getInt(
                    mContext.getContentResolver(), Settings.Global.SET_INSTALL_LOCATION) != 0;
        } catch (SettingNotFoundException e1) {
        }
        return false;
    }

    private void setUserSettingSetInstallLocation(boolean value) {
        Settings.Global.putInt(mContext.getContentResolver(),
                Settings.Global.SET_INSTALL_LOCATION, value ? 1 : 0);
    }

    private void setUserX(boolean enable, int userSetting, int iloc) throws Exception {
        boolean origUserSetting = getUserSettingSetInstallLocation();
        int origSetting = getDefaultInstallLoc();
        try {
            setUserSettingSetInstallLocation(enable);
            // Set user setting
            setInstallLoc(userSetting);
            // Replace now
            installFromRawResource("install.apk", R.raw.install,
                    0,
                    true,
                    false, -1,
                    iloc);
        } finally {
            // Restore original setting
            setUserSettingSetInstallLocation(origUserSetting);
            setInstallLoc(origSetting);
        }
    }
    @LargeTest
    public void testUserI() throws Exception {
        int userSetting = PackageHelper.APP_INSTALL_INTERNAL;
        int iloc = getExpectedInstallLocation(userSetting);
        setUserX(true, userSetting, iloc);
    }

    @LargeTest
    public void testUserE() throws Exception {
        // Do not run on devices with emulated external storage.
        if (Environment.isExternalStorageEmulated()) {
            return;
        }

        int userSetting = PackageHelper.APP_INSTALL_EXTERNAL;
        int iloc = getExpectedInstallLocation(userSetting);
        setUserX(true, userSetting, iloc);
    }

    @LargeTest
    public void testUserA() throws Exception {
        int userSetting = PackageHelper.APP_INSTALL_AUTO;
        int iloc = getExpectedInstallLocation(userSetting);
        setUserX(true, userSetting, iloc);
    }

    /*
     * The following set of tests turn on/off the basic
     * user setting for turning on install location.
     */
    @LargeTest
    public void testUserPrefOffUserI() throws Exception {
        int userSetting = PackageHelper.APP_INSTALL_INTERNAL;
        int iloc = PackageInfo.INSTALL_LOCATION_UNSPECIFIED;
        setUserX(false, userSetting, iloc);
    }

    @LargeTest
    public void testUserPrefOffUserE() throws Exception {
        // Do not run on devices with emulated external storage.
        if (Environment.isExternalStorageEmulated()) {
            return;
        }

        int userSetting = PackageHelper.APP_INSTALL_EXTERNAL;
        int iloc = PackageInfo.INSTALL_LOCATION_UNSPECIFIED;
        setUserX(false, userSetting, iloc);
    }

    @LargeTest
    public void testUserPrefOffA() throws Exception {
        int userSetting = PackageHelper.APP_INSTALL_AUTO;
        int iloc = PackageInfo.INSTALL_LOCATION_UNSPECIFIED;
        setUserX(false, userSetting, iloc);
    }

    static final String BASE_PERMISSIONS_DEFINED[] = new String[] {
        PERM_PACKAGE, "com.android.unit_tests.install_decl_perm",
        PERM_DEFINED,
        "com.android.frameworks.coretests.NORMAL",
        "com.android.frameworks.coretests.DANGEROUS",
        "com.android.frameworks.coretests.SIGNATURE",
    };

    static final String BASE_PERMISSIONS_UNDEFINED[] = new String[] {
        PERM_PACKAGE, "com.android.frameworks.coretests.install_decl_perm",
        PERM_UNDEFINED,
        "com.android.frameworks.coretests.NORMAL",
        "com.android.frameworks.coretests.DANGEROUS",
        "com.android.frameworks.coretests.SIGNATURE",
    };

    static final String BASE_PERMISSIONS_USED[] = new String[] {
        PERM_PACKAGE, "com.android.frameworks.coretests.install_use_perm_good",
        PERM_USED,
        "com.android.frameworks.coretests.NORMAL",
        "com.android.frameworks.coretests.DANGEROUS",
        "com.android.frameworks.coretests.SIGNATURE",
    };

    static final String BASE_PERMISSIONS_NOTUSED[] = new String[] {
        PERM_PACKAGE, "com.android.frameworks.coretests.install_use_perm_good",
        PERM_NOTUSED,
        "com.android.frameworks.coretests.NORMAL",
        "com.android.frameworks.coretests.DANGEROUS",
        "com.android.frameworks.coretests.SIGNATURE",
    };

    static final String BASE_PERMISSIONS_SIGUSED[] = new String[] {
        PERM_PACKAGE, "com.android.frameworks.coretests.install_use_perm_good",
        PERM_USED,
        "com.android.frameworks.coretests.SIGNATURE",
        PERM_NOTUSED,
        "com.android.frameworks.coretests.NORMAL",
        "com.android.frameworks.coretests.DANGEROUS",
    };

    /*
     * Ensure that permissions are properly declared.
     */
    @LargeTest
    public void testInstallDeclaresPermissions() throws Exception {
        InstallParams ip = null;
        InstallParams ip2 = null;
        try {
            // **: Upon installing a package, are its declared permissions published?

            int iFlags = PackageManager.INSTALL_INTERNAL;
            int iApk = R.raw.install_decl_perm;
            ip = installFromRawResource("install.apk", iApk,
                    iFlags, false,
                    false, -1, PackageInfo.INSTALL_LOCATION_INTERNAL_ONLY);
            assertInstall(ip.pkg, iFlags, ip.pkg.installLocation);
            assertPermissions(BASE_PERMISSIONS_DEFINED);

            // **: Upon installing package, are its permissions granted?

            int i2Flags = PackageManager.INSTALL_INTERNAL;
            int i2Apk = R.raw.install_use_perm_good;
            ip2 = installFromRawResource("install2.apk", i2Apk,
                    i2Flags, false,
                    false, -1, PackageInfo.INSTALL_LOCATION_INTERNAL_ONLY);
            assertInstall(ip2.pkg, i2Flags, ip2.pkg.installLocation);
            assertPermissions(BASE_PERMISSIONS_USED);

            // **: Upon removing but not deleting, are permissions retained?

            GenericReceiver receiver = new DeleteReceiver(ip.pkg.packageName);

            try {
                invokeDeletePackage(ip.pkg.packageName, PackageManager.DELETE_KEEP_DATA, receiver);
            } catch (Exception e) {
                failStr(e);
            }
            assertPermissions(BASE_PERMISSIONS_DEFINED);
            assertPermissions(BASE_PERMISSIONS_USED);

            // **: Upon re-installing, are permissions retained?

            ip = installFromRawResource("install.apk", iApk,
                    iFlags | PackageManager.INSTALL_REPLACE_EXISTING, false,
                    false, -1, PackageInfo.INSTALL_LOCATION_INTERNAL_ONLY);
            assertInstall(ip.pkg, iFlags, ip.pkg.installLocation);
            assertPermissions(BASE_PERMISSIONS_DEFINED);
            assertPermissions(BASE_PERMISSIONS_USED);

            // **: Upon deleting package, are all permissions removed?

            try {
                invokeDeletePackage(ip.pkg.packageName, 0, receiver);
                ip = null;
            } catch (Exception e) {
                failStr(e);
            }
            assertPermissions(BASE_PERMISSIONS_UNDEFINED);
            assertPermissions(BASE_PERMISSIONS_NOTUSED);

            // **: Delete package using permissions; nothing to check here.

            GenericReceiver receiver2 = new DeleteReceiver(ip2.pkg.packageName);
            try {
                invokeDeletePackage(ip2.pkg.packageName, 0, receiver);
                ip2 = null;
            } catch (Exception e) {
                failStr(e);
            }

            // **: Re-install package using permissions; no permissions can be granted.

            ip2 = installFromRawResource("install2.apk", i2Apk,
                    i2Flags, false,
                    false, -1, PackageInfo.INSTALL_LOCATION_INTERNAL_ONLY);
            assertInstall(ip2.pkg, i2Flags, ip2.pkg.installLocation);
            assertPermissions(BASE_PERMISSIONS_NOTUSED);

            // **: Upon installing declaring package, are sig permissions granted
            // to other apps (but not other perms)?

            ip = installFromRawResource("install.apk", iApk,
                    iFlags, false,
                    false, -1, PackageInfo.INSTALL_LOCATION_INTERNAL_ONLY);
            assertInstall(ip.pkg, iFlags, ip.pkg.installLocation);
            assertPermissions(BASE_PERMISSIONS_DEFINED);
            assertPermissions(BASE_PERMISSIONS_SIGUSED);

            // **: Re-install package using permissions; are all permissions granted?

            ip2 = installFromRawResource("install2.apk", i2Apk,
                    i2Flags | PackageManager.INSTALL_REPLACE_EXISTING, false,
                    false, -1, PackageInfo.INSTALL_LOCATION_INTERNAL_ONLY);
            assertInstall(ip2.pkg, i2Flags, ip2.pkg.installLocation);
            assertPermissions(BASE_PERMISSIONS_NOTUSED);

            // **: Upon deleting package, are all permissions removed?

            try {
                invokeDeletePackage(ip.pkg.packageName, 0, receiver);
                ip = null;
            } catch (Exception e) {
                failStr(e);
            }
            assertPermissions(BASE_PERMISSIONS_UNDEFINED);
            assertPermissions(BASE_PERMISSIONS_NOTUSED);

            // **: Delete package using permissions; nothing to check here.

            try {
                invokeDeletePackage(ip2.pkg.packageName, 0, receiver);
                ip2 = null;
            } catch (Exception e) {
                failStr(e);
            }

        } finally {
            if (ip2 != null) {
                cleanUpInstall(ip2);
            }
            if (ip != null) {
                cleanUpInstall(ip);
            }
        }
    }

    /*
     * Ensure that permissions are properly declared.
     */
    @LargeTest
    public void testInstallOnSdPermissionsUnmount() throws Exception {
        InstallParams ip = null;
        boolean origMediaState = checkMediaState(Environment.MEDIA_MOUNTED);
        try {
            // **: Upon installing a package, are its declared permissions published?
            int iFlags = PackageManager.INSTALL_INTERNAL;
            int iApk = R.raw.install_decl_perm;
            ip = installFromRawResource("install.apk", iApk,
                    iFlags, false,
                    false, -1, PackageInfo.INSTALL_LOCATION_INTERNAL_ONLY);
            assertInstall(ip.pkg, iFlags, ip.pkg.installLocation);
            assertPermissions(BASE_PERMISSIONS_DEFINED);
            // Unmount media here
            assertTrue(unmountMedia());
            // Mount media again
            mountMedia();
            //Check permissions now
            assertPermissions(BASE_PERMISSIONS_DEFINED);
        } finally {
            if (ip != null) {
                cleanUpInstall(ip);
            }
        }
    }

    /* This test creates a stale container via MountService and then installs
     * a package and verifies that the stale container is cleaned up and install
     * is successful.
     * Please note that this test is very closely tied to the framework's
     * naming convention for secure containers.
     */
    @LargeTest
    public void testInstallSdcardStaleContainer() throws Exception {
        // Do not run on devices with emulated external storage.
        if (Environment.isExternalStorageEmulated()) {
            return;
        }

        boolean origMediaState = checkMediaState(Environment.MEDIA_MOUNTED);
        try {
            // Mount media first
            mountMedia();
            String outFileName = "install.apk";
            int rawResId = R.raw.install;
            PackageManager pm = mContext.getPackageManager();
            File filesDir = mContext.getFilesDir();
            File outFile = new File(filesDir, outFileName);
            Uri packageURI = getInstallablePackage(rawResId, outFile);
            PackageParser.Package pkg = parsePackage(packageURI);
            assertNotNull(pkg);
            // Install an app on sdcard.
            installFromRawResource(outFileName, rawResId,
                    PackageManager.INSTALL_EXTERNAL, false,
                    false, -1, PackageInfo.INSTALL_LOCATION_UNSPECIFIED);
            // Unmount sdcard
            unmountMedia();
            // Delete the app on sdcard to leave a stale container on sdcard.
            GenericReceiver receiver = new DeleteReceiver(pkg.packageName);
            assertTrue(invokeDeletePackage(pkg.packageName, 0, receiver));
            mountMedia();
            // Reinstall the app and make sure it gets installed.
            installFromRawResource(outFileName, rawResId,
                    PackageManager.INSTALL_EXTERNAL, true,
                    false, -1, PackageInfo.INSTALL_LOCATION_UNSPECIFIED);
        } catch (Exception e) {
            failStr(e.getMessage());
        } finally {
            if (origMediaState) {
                mountMedia();
            } else {
                unmountMedia();
            }

        }
    }

    /* This test installs an application on sdcard and unmounts media.
     * The app is then re-installed on internal storage. The sdcard is mounted
     * and verified that the re-installation on internal storage takes precedence.
     */
    @LargeTest
    public void testInstallSdcardStaleContainerReinstall() throws Exception {
        // Do not run on devices with emulated external storage.
        if (Environment.isExternalStorageEmulated()) {
            return;
        }

        boolean origMediaState = checkMediaState(Environment.MEDIA_MOUNTED);
        try {
            // Mount media first
            mountMedia();
            String outFileName = "install.apk";
            int rawResId = R.raw.install;
            PackageManager pm = mContext.getPackageManager();
            File filesDir = mContext.getFilesDir();
            File outFile = new File(filesDir, outFileName);
            Uri packageURI = getInstallablePackage(rawResId, outFile);
            PackageParser.Package pkg = parsePackage(packageURI);
            assertNotNull(pkg);
            // Install an app on sdcard.
            installFromRawResource(outFileName, rawResId,
                    PackageManager.INSTALL_EXTERNAL, false,
                    false, -1, PackageInfo.INSTALL_LOCATION_UNSPECIFIED);
            // Unmount sdcard
            unmountMedia();
            // Reinstall the app and make sure it gets installed on internal storage.
            installFromRawResource(outFileName, rawResId,
                    PackageManager.INSTALL_REPLACE_EXISTING, false,
                    false, -1, PackageInfo.INSTALL_LOCATION_UNSPECIFIED);
            mountMedia();
            // Verify that the app installed is on internal storage.
            assertInstall(pkg, 0, PackageInfo.INSTALL_LOCATION_INTERNAL_ONLY);
        } catch (Exception e) {
            failStr(e.getMessage());
        } finally {
            if (origMediaState) {
                mountMedia();
            } else {
                unmountMedia();
            }
        }
    }

    /*
     * The following series of tests are related to upgrading apps with
     * different certificates.
     */
    private int APP1_UNSIGNED = R.raw.install_app1_unsigned;

    private int APP1_CERT1 = R.raw.install_app1_cert1;

    private int APP1_CERT2 = R.raw.install_app1_cert2;

    private int APP1_CERT1_CERT2 = R.raw.install_app1_cert1_cert2;

    private int APP1_CERT3_CERT4 = R.raw.install_app1_cert3_cert4;

    private int APP1_CERT3 = R.raw.install_app1_cert3;

    private int APP2_UNSIGNED = R.raw.install_app2_unsigned;

    private int APP2_CERT1 = R.raw.install_app2_cert1;

    private int APP2_CERT2 = R.raw.install_app2_cert2;

    private int APP2_CERT1_CERT2 = R.raw.install_app2_cert1_cert2;

    private int APP2_CERT3 = R.raw.install_app2_cert3;

    private InstallParams replaceCerts(int apk1, int apk2, boolean cleanUp, boolean fail,
            int retCode) throws Exception {
        int rFlags = PackageManager.INSTALL_REPLACE_EXISTING;
        String apk1Name = "install1.apk";
        String apk2Name = "install2.apk";
        PackageParser.Package pkg1 = getParsedPackage(apk1Name, apk1);
        try {
            InstallParams ip = installFromRawResource(apk1Name, apk1, 0, false,
                    false, -1, PackageInfo.INSTALL_LOCATION_UNSPECIFIED);
            installFromRawResource(apk2Name, apk2, rFlags, false,
                    fail, retCode, PackageInfo.INSTALL_LOCATION_UNSPECIFIED);
            return ip;
        } catch (Exception e) {
            failStr(e.getMessage());
        } finally {
            if (cleanUp) {
                cleanUpInstall(pkg1.packageName);
            }
        }
        return null;
    }

    /*
     * Test that an app signed with two certificates can be upgraded by the
     * same app signed with two certificates.
     */
    @LargeTest
    public void testReplaceMatchAllCerts() throws Exception {
        replaceCerts(APP1_CERT1_CERT2, APP1_CERT1_CERT2, true, false, -1);
    }

    /*
     * Test that an app signed with two certificates cannot be upgraded
     * by an app signed with a different certificate.
     */
    @LargeTest
    public void testReplaceMatchNoCerts1() throws Exception {
        replaceCerts(APP1_CERT1_CERT2, APP1_CERT3, true, true,
                PackageManager.INSTALL_FAILED_UPDATE_INCOMPATIBLE);
    }

    /*
     * Test that an app signed with two certificates cannot be upgraded
     * by an app signed with a different certificate.
     */
    @LargeTest
    public void testReplaceMatchNoCerts2() throws Exception {
        replaceCerts(APP1_CERT1_CERT2, APP1_CERT3_CERT4, true, true,
                PackageManager.INSTALL_FAILED_UPDATE_INCOMPATIBLE);
    }

    /*
     * Test that an app signed with two certificates cannot be upgraded by
     * an app signed with a subset of initial certificates.
     */
    @LargeTest
    public void testReplaceMatchSomeCerts1() throws Exception {
        replaceCerts(APP1_CERT1_CERT2, APP1_CERT1, true, true,
                PackageManager.INSTALL_FAILED_UPDATE_INCOMPATIBLE);
    }

    /*
     * Test that an app signed with two certificates cannot be upgraded by
     * an app signed with the last certificate.
     */
    @LargeTest
    public void testReplaceMatchSomeCerts2() throws Exception {
        replaceCerts(APP1_CERT1_CERT2, APP1_CERT2, true, true,
                PackageManager.INSTALL_FAILED_UPDATE_INCOMPATIBLE);
    }

    /*
     * Test that an app signed with a certificate can be upgraded by app
     * signed with a superset of certificates.
     */
    @LargeTest
    public void testReplaceMatchMoreCerts() throws Exception {
        replaceCerts(APP1_CERT1, APP1_CERT1_CERT2, true, true,
                PackageManager.INSTALL_FAILED_UPDATE_INCOMPATIBLE);
    }

    /*
     * Test that an app signed with a certificate can be upgraded by app
     * signed with a superset of certificates. Then verify that the an app
     * signed with the original set of certs cannot upgrade the new one.
     */
    @LargeTest
    public void testReplaceMatchMoreCertsReplaceSomeCerts() throws Exception {
        InstallParams ip = replaceCerts(APP1_CERT1, APP1_CERT1_CERT2, false, true,
                PackageManager.INSTALL_FAILED_UPDATE_INCOMPATIBLE);
        try {
            int rFlags = PackageManager.INSTALL_REPLACE_EXISTING;
            installFromRawResource("install.apk", APP1_CERT1, rFlags, false,
                    false, -1,
                    PackageInfo.INSTALL_LOCATION_UNSPECIFIED);
        } catch (Exception e) {
            failStr(e.getMessage());
        } finally {
            if (ip != null) {
                cleanUpInstall(ip);
            }
        }
    }

    /**
     * The following tests are related to testing KeySets-based key rotation
     */
    /*
     * Check if an apk which does not specify an upgrade-keyset may be upgraded
     * by an apk which does
     */
    public void testNoKSToUpgradeKS() throws Exception {
        replaceCerts(R.raw.keyset_sa_unone, R.raw.keyset_sa_ua, true, false, -1);
    }

    /*
     * Check if an apk which does specify an upgrade-keyset may be downgraded to
     * an apk which does not
     */
    public void testUpgradeKSToNoKS() throws Exception {
        replaceCerts(R.raw.keyset_sa_ua, R.raw.keyset_sa_unone, true, false, -1);
    }

    /*
     * Check if an apk signed by a key other than the upgrade keyset can update
     * an app
     */
    public void testUpgradeKSWithWrongKey() throws Exception {
        replaceCerts(R.raw.keyset_sa_ua, R.raw.keyset_sb_ua, true, true,
                PackageManager.INSTALL_FAILED_UPDATE_INCOMPATIBLE);
    }

    /*
     * Check if an apk signed by its signing key, which is not an upgrade key,
     * can upgrade an app.
     */
    public void testUpgradeKSWithWrongSigningKey() throws Exception {
        replaceCerts(R.raw.keyset_sa_ub, R.raw.keyset_sa_ub, true, true,
                PackageManager.INSTALL_FAILED_UPDATE_INCOMPATIBLE);
    }

    /*
     * Check if an apk signed by its upgrade key, which is not its signing key,
     * can upgrade an app.
     */
    public void testUpgradeKSWithUpgradeKey() throws Exception {
        replaceCerts(R.raw.keyset_sa_ub, R.raw.keyset_sb_ub, true, false, -1);
    }
    /*
     * Check if an apk signed by its upgrade key, which is its signing key, can
     * upgrade an app.
     */
    public void testUpgradeKSWithSigningUpgradeKey() throws Exception {
        replaceCerts(R.raw.keyset_sa_ua, R.raw.keyset_sa_ua, true, false, -1);
    }

    /*
     * Check if an apk signed by multiple keys, one of which is its upgrade key,
     * can upgrade an app.
     */
    public void testMultipleUpgradeKSWithUpgradeKey() throws Exception {
        replaceCerts(R.raw.keyset_sa_ua, R.raw.keyset_sab_ua, true, false, -1);
    }

    /*
     * Check if an apk signed by multiple keys, one of which is its signing key,
     * but none of which is an upgrade key, can upgrade an app.
     */
    public void testMultipleUpgradeKSWithSigningKey() throws Exception {
        replaceCerts(R.raw.keyset_sau_ub, R.raw.keyset_sa_ua, true, true,
                PackageManager.INSTALL_FAILED_UPDATE_INCOMPATIBLE);
    }

    /*
     * Check if an apk which defines multiple (two) upgrade keysets is
     * upgrade-able by either.
     */
    public void testUpgradeKSWithMultipleUpgradeKeySets() throws Exception {
        replaceCerts(R.raw.keyset_sa_ua_ub, R.raw.keyset_sa_ua, true, false, -1);
        replaceCerts(R.raw.keyset_sa_ua_ub, R.raw.keyset_sb_ub, true, false, -1);
    }

    /*
     * Check if an apk's sigs are changed after upgrading with a non-signing
     * key.
     *
     * TODO: consider checking against hard-coded Signatures in the Sig-tests
     */
    public void testSigChangeAfterUpgrade() throws Exception {
        // install original apk and grab sigs
        installFromRawResource("tmp.apk", R.raw.keyset_sa_ub,
                0, false, false, -1, PackageInfo.INSTALL_LOCATION_UNSPECIFIED);
        PackageManager pm = getPm();
        String pkgName = "com.android.frameworks.coretests.keysets";
        PackageInfo pi = pm.getPackageInfo(pkgName, PackageManager.GET_SIGNATURES);
        assertTrue("Package should only have one signature, sig A",
                pi.signatures.length == 1);
        String sigBefore = pi.signatures[0].toCharsString();
        // install apk signed by different upgrade KeySet
        installFromRawResource("tmp2.apk", R.raw.keyset_sb_ub,
                PackageManager.INSTALL_REPLACE_EXISTING, false, false, -1,
                PackageInfo.INSTALL_LOCATION_UNSPECIFIED);
        pi = pm.getPackageInfo(pkgName, PackageManager.GET_SIGNATURES);
        assertTrue("Package should only have one signature, sig B",
                pi.signatures.length == 1);
        String sigAfter = pi.signatures[0].toCharsString();
        assertFalse("Package signatures did not change after upgrade!",
                sigBefore.equals(sigAfter));
        cleanUpInstall(pkgName);
    }

    /*
     * Check if an apk's sig is the same  after upgrading with a signing
     * key.
     */
    public void testSigSameAfterUpgrade() throws Exception {
        // install original apk and grab sigs
        installFromRawResource("tmp.apk", R.raw.keyset_sa_ua,
                0, false, false, -1, PackageInfo.INSTALL_LOCATION_UNSPECIFIED);
        PackageManager pm = getPm();
        String pkgName = "com.android.frameworks.coretests.keysets";
        PackageInfo pi = pm.getPackageInfo(pkgName, PackageManager.GET_SIGNATURES);
        assertTrue("Package should only have one signature, sig A",
                pi.signatures.length == 1);
        String sigBefore = pi.signatures[0].toCharsString();
        // install apk signed by same upgrade KeySet
        installFromRawResource("tmp2.apk", R.raw.keyset_sa_ua,
                PackageManager.INSTALL_REPLACE_EXISTING, false, false, -1,
                PackageInfo.INSTALL_LOCATION_UNSPECIFIED);
        pi = pm.getPackageInfo(pkgName, PackageManager.GET_SIGNATURES);
        assertTrue("Package should only have one signature, sig A",
                pi.signatures.length == 1);
        String sigAfter = pi.signatures[0].toCharsString();
        assertTrue("Package signatures changed after upgrade!",
                sigBefore.equals(sigAfter));
        cleanUpInstall(pkgName);
    }

    /*
     * Check if an apk's sigs are the same after upgrading with an app with
     * a subset of the original signing keys.
     */
    public void testSigRemovedAfterUpgrade() throws Exception {
        // install original apk and grab sigs
        installFromRawResource("tmp.apk", R.raw.keyset_sab_ua,
                0, false, false, -1, PackageInfo.INSTALL_LOCATION_UNSPECIFIED);
        PackageManager pm = getPm();
        String pkgName = "com.android.frameworks.coretests.keysets";
        PackageInfo pi = pm.getPackageInfo(pkgName, PackageManager.GET_SIGNATURES);
        assertTrue("Package should have two signatures, sig A and sig B",
                pi.signatures.length == 2);
        Set<String> sigsBefore = new HashSet<String>();
        for (int i = 0; i < pi.signatures.length; i++) {
            sigsBefore.add(pi.signatures[i].toCharsString());
        }
        // install apk signed subset upgrade KeySet
        installFromRawResource("tmp2.apk", R.raw.keyset_sa_ua,
                PackageManager.INSTALL_REPLACE_EXISTING, false, false, -1,
                PackageInfo.INSTALL_LOCATION_UNSPECIFIED);
        pi = pm.getPackageInfo(pkgName, PackageManager.GET_SIGNATURES);
        assertTrue("Package should only have one signature, sig A",
                pi.signatures.length == 1);
        String sigAfter = pi.signatures[0].toCharsString();
        assertTrue("Original package signatures did not contain new sig",
                sigsBefore.contains(sigAfter));
        cleanUpInstall(pkgName);
    }

    /*
     * Check if an apk's sigs are added to after upgrading with an app with
     * a superset of the original signing keys.
     */
    public void testSigAddedAfterUpgrade() throws Exception {
        // install original apk and grab sigs
        installFromRawResource("tmp.apk", R.raw.keyset_sa_ua,
                0, false, false, -1, PackageInfo.INSTALL_LOCATION_UNSPECIFIED);
        PackageManager pm = getPm();
        String pkgName = "com.android.frameworks.coretests.keysets";
        PackageInfo pi = pm.getPackageInfo(pkgName, PackageManager.GET_SIGNATURES);
        assertTrue("Package should only have one signature, sig A",
                pi.signatures.length == 1);
        String sigBefore = pi.signatures[0].toCharsString();
        // install apk signed subset upgrade KeySet
        installFromRawResource("tmp2.apk", R.raw.keyset_sab_ua,
                PackageManager.INSTALL_REPLACE_EXISTING, false, false, -1,
                PackageInfo.INSTALL_LOCATION_UNSPECIFIED);
        pi = pm.getPackageInfo(pkgName, PackageManager.GET_SIGNATURES);
        assertTrue("Package should have two signatures, sig A and sig B",
                pi.signatures.length == 2);
        Set<String> sigsAfter = new HashSet<String>();
        for (int i = 0; i < pi.signatures.length; i++) {
            sigsAfter.add(pi.signatures[i].toCharsString());
        }
        assertTrue("Package signatures did not change after upgrade!",
                sigsAfter.contains(sigBefore));
        cleanUpInstall(pkgName);
    }

    /*
     * Check if an apk gains signature-level permission after changing to the a
     * new signature, for which a permission should be granted.
     */
    public void testUpgradeSigPermGained() throws Exception {
        // install apk which defines permission
        installFromRawResource("permDef.apk", R.raw.keyset_permdef_sa_unone,
                0, false, false, -1, PackageInfo.INSTALL_LOCATION_UNSPECIFIED);
        // install apk which uses permission but does not have sig
        installFromRawResource("permUse.apk", R.raw.keyset_permuse_sb_ua_ub,
                0, false, false, -1, PackageInfo.INSTALL_LOCATION_UNSPECIFIED);
        // verify that package does not have perm before
        PackageManager pm = getPm();
        String permPkgName = "com.android.frameworks.coretests.keysets_permdef";
        String pkgName = "com.android.frameworks.coretests.keysets";
        String permName = "com.android.frameworks.coretests.keysets_permdef.keyset_perm";
        assertFalse("keyset permission granted to app without same signature!",
                    pm.checkPermission(permName, pkgName)
                    == PackageManager.PERMISSION_GRANTED);
        // upgrade to apk with perm signature
        installFromRawResource("permUse2.apk", R.raw.keyset_permuse_sa_ua_ub,
                PackageManager.INSTALL_REPLACE_EXISTING, false, false, -1,
                PackageInfo.INSTALL_LOCATION_UNSPECIFIED);
        assertTrue("keyset permission not granted to app after upgrade to same sig",
                    pm.checkPermission(permName, pkgName)
                    == PackageManager.PERMISSION_GRANTED);
        cleanUpInstall(permPkgName);
        cleanUpInstall(pkgName);
    }

    /*
     * Check if an apk loses signature-level permission after changing to the a
     * new signature, from one which a permission should be granted.
     */
    public void testUpgradeSigPermLost() throws Exception {
        // install apk which defines permission
        installFromRawResource("permDef.apk", R.raw.keyset_permdef_sa_unone,
                0, false, false, -1, PackageInfo.INSTALL_LOCATION_UNSPECIFIED);
        // install apk which uses permission, signed by same sig
        installFromRawResource("permUse.apk", R.raw.keyset_permuse_sa_ua_ub,
                0, false, false, -1, PackageInfo.INSTALL_LOCATION_UNSPECIFIED);
        // verify that package does not have perm before
        PackageManager pm = getPm();
        String permPkgName = "com.android.frameworks.coretests.keysets_permdef";
        String pkgName = "com.android.frameworks.coretests.keysets";
        String permName = "com.android.frameworks.coretests.keysets_permdef.keyset_perm";
        assertTrue("keyset permission not granted to app with same sig",
                    pm.checkPermission(permName, pkgName)
                    == PackageManager.PERMISSION_GRANTED);
        // upgrade to apk without perm signature
        installFromRawResource("permUse2.apk", R.raw.keyset_permuse_sb_ua_ub,
                PackageManager.INSTALL_REPLACE_EXISTING, false, false, -1,
                PackageInfo.INSTALL_LOCATION_UNSPECIFIED);

        assertFalse("keyset permission not revoked from app which upgraded to a "
                    + "different signature",
                    pm.checkPermission(permName, pkgName)
                    == PackageManager.PERMISSION_GRANTED);
        cleanUpInstall(permPkgName);
        cleanUpInstall(pkgName);
    }

    /**
     * The following tests are related to testing KeySets-based API
     */

    /*
     * testGetSigningKeySetNull - ensure getSigningKeySet() returns null on null
     * input and when calling a package other than that which made the call.
     */
    public void testGetSigningKeySet() throws Exception {
        PackageManager pm = getPm();
        String mPkgName = mContext.getPackageName();
        String otherPkgName = "com.android.frameworks.coretests.keysets_api";
        KeySet ks;
        try {
            ks = pm.getSigningKeySet(null);
            assertTrue(false); // should have thrown
        } catch (NullPointerException e) {
        }
        try {
            ks = pm.getSigningKeySet("keysets.test.bogus.package");
            assertTrue(false); // should have thrown
        } catch (IllegalArgumentException e) {
        }
        installFromRawResource("keysetApi.apk", R.raw.keyset_splat_api,
                0, false, false, -1, PackageInfo.INSTALL_LOCATION_UNSPECIFIED);
        try {
            ks = pm.getSigningKeySet(otherPkgName);
            assertTrue(false); // should have thrown
        } catch (SecurityException e) {
        }
        cleanUpInstall(otherPkgName);
        ks = pm.getSigningKeySet(mContext.getPackageName());
        assertNotNull(ks);
    }

    /*
     * testGetKeySetByAlias - same as getSigningKeySet, but for keysets defined
     * by this package.
     */
    public void testGetKeySetByAlias() throws Exception {
        PackageManager pm = getPm();
        String mPkgName = mContext.getPackageName();
        String otherPkgName = "com.android.frameworks.coretests.keysets_api";
        KeySet ks;
        try {
            ks = pm.getKeySetByAlias(null, null);
            assertTrue(false); // should have thrown
        } catch (NullPointerException e) {
        }
        try {
            ks = pm.getKeySetByAlias(null, "keysetBogus");
            assertTrue(false); // should have thrown
        } catch (NullPointerException e) {
        }
        try {
            ks = pm.getKeySetByAlias("keysets.test.bogus.package", null);
            assertTrue(false); // should have thrown
        } catch (NullPointerException e) {
        }
        try {
            ks = pm.getKeySetByAlias("keysets.test.bogus.package", "A");
            assertTrue(false); // should have thrown
        } catch(IllegalArgumentException e) {
        }
        try {
            ks = pm.getKeySetByAlias(mPkgName, "keysetBogus");
            assertTrue(false); // should have thrown
        } catch(IllegalArgumentException e) {
        }
        installFromRawResource("keysetApi.apk", R.raw.keyset_splat_api,
                0, false, false, -1, PackageInfo.INSTALL_LOCATION_UNSPECIFIED);
        try {
            ks = pm.getKeySetByAlias(otherPkgName, "A");
            assertTrue(false); // should have thrown
        } catch (SecurityException e) {
        }
        cleanUpInstall(otherPkgName);
        ks = pm.getKeySetByAlias(mPkgName, "A");
        assertNotNull(ks);
    }

    public void testIsSignedBy() throws Exception {
        PackageManager pm = getPm();
        String mPkgName = mContext.getPackageName();
        String otherPkgName = "com.android.frameworks.coretests.keysets_api";
        KeySet mSigningKS = pm.getSigningKeySet(mPkgName);
        KeySet mDefinedKS = pm.getKeySetByAlias(mPkgName, "A");

        try {
            assertFalse(pm.isSignedBy(null, null));
            assertTrue(false); // should have thrown
        } catch (NullPointerException e) {
        }
        try {
            assertFalse(pm.isSignedBy(null, mSigningKS));
            assertTrue(false); // should have thrown
        } catch (NullPointerException e) {
        }
        try {
            assertFalse(pm.isSignedBy(mPkgName, null));
            assertTrue(false); // should have thrown
        } catch (NullPointerException e) {
        }
        try {
            assertFalse(pm.isSignedBy("keysets.test.bogus.package", mDefinedKS));
        } catch(IllegalArgumentException e) {
        }
        assertFalse(pm.isSignedBy(mPkgName, mDefinedKS));
        assertFalse(pm.isSignedBy(mPkgName, new KeySet(new Binder())));
        assertTrue(pm.isSignedBy(mPkgName, mSigningKS));

        installFromRawResource("keysetApi.apk", R.raw.keyset_splat_api,
                0, false, false, -1, PackageInfo.INSTALL_LOCATION_UNSPECIFIED);
        assertFalse(pm.isSignedBy(otherPkgName, mDefinedKS));
        assertTrue(pm.isSignedBy(otherPkgName, mSigningKS));
        cleanUpInstall(otherPkgName);

        installFromRawResource("keysetApi.apk", R.raw.keyset_splata_api,
                0, false, false, -1, PackageInfo.INSTALL_LOCATION_UNSPECIFIED);
        assertTrue(pm.isSignedBy(otherPkgName, mDefinedKS));
        assertTrue(pm.isSignedBy(otherPkgName, mSigningKS));
        cleanUpInstall(otherPkgName);
    }

    public void testIsSignedByExactly() throws Exception {
        PackageManager pm = getPm();
        String mPkgName = mContext.getPackageName();
        String otherPkgName = "com.android.frameworks.coretests.keysets_api";
        KeySet mSigningKS = pm.getSigningKeySet(mPkgName);
        KeySet mDefinedKS = pm.getKeySetByAlias(mPkgName, "A");
        try {
            assertFalse(pm.isSignedBy(null, null));
            assertTrue(false); // should have thrown
        } catch (NullPointerException e) {
        }
        try {
            assertFalse(pm.isSignedBy(null, mSigningKS));
            assertTrue(false); // should have thrown
        } catch (NullPointerException e) {
        }
        try {
            assertFalse(pm.isSignedBy(mPkgName, null));
            assertTrue(false); // should have thrown
        } catch (NullPointerException e) {
        }
        try {
            assertFalse(pm.isSignedByExactly("keysets.test.bogus.package", mDefinedKS));
        } catch(IllegalArgumentException e) {
        }
        assertFalse(pm.isSignedByExactly(mPkgName, mDefinedKS));
        assertFalse(pm.isSignedByExactly(mPkgName, new KeySet(new Binder())));
        assertTrue(pm.isSignedByExactly(mPkgName, mSigningKS));

        installFromRawResource("keysetApi.apk", R.raw.keyset_splat_api,
                0, false, false, -1, PackageInfo.INSTALL_LOCATION_UNSPECIFIED);
        assertFalse(pm.isSignedByExactly(otherPkgName, mDefinedKS));
        assertTrue(pm.isSignedByExactly(otherPkgName, mSigningKS));
        cleanUpInstall(otherPkgName);

        installFromRawResource("keysetApi.apk", R.raw.keyset_splata_api,
                0, false, false, -1, PackageInfo.INSTALL_LOCATION_UNSPECIFIED);
        assertFalse(pm.isSignedByExactly(otherPkgName, mDefinedKS));
        assertFalse(pm.isSignedByExactly(otherPkgName, mSigningKS));
        cleanUpInstall(otherPkgName);
    }



    /**
     * The following tests are related to testing the checkSignatures api.
     */
    private void checkSignatures(int apk1, int apk2, int expMatchResult) throws Exception {
        checkSharedSignatures(apk1, apk2, true, false, -1, expMatchResult);
    }

    @LargeTest
    public void testCheckSignaturesAllMatch() throws Exception {
        int apk1 = APP1_CERT1_CERT2;
        int apk2 = APP2_CERT1_CERT2;
        checkSignatures(apk1, apk2, PackageManager.SIGNATURE_MATCH);
    }

    @LargeTest
    public void testCheckSignaturesNoMatch() throws Exception {
        int apk1 = APP1_CERT1;
        int apk2 = APP2_CERT2;
        checkSignatures(apk1, apk2, PackageManager.SIGNATURE_NO_MATCH);
    }

    @LargeTest
    public void testCheckSignaturesSomeMatch1() throws Exception {
        int apk1 = APP1_CERT1_CERT2;
        int apk2 = APP2_CERT1;
        checkSignatures(apk1, apk2, PackageManager.SIGNATURE_NO_MATCH);
    }

    @LargeTest
    public void testCheckSignaturesSomeMatch2() throws Exception {
        int apk1 = APP1_CERT1_CERT2;
        int apk2 = APP2_CERT2;
        checkSignatures(apk1, apk2, PackageManager.SIGNATURE_NO_MATCH);
    }

    @LargeTest
    public void testCheckSignaturesMoreMatch() throws Exception {
        int apk1 = APP1_CERT1;
        int apk2 = APP2_CERT1_CERT2;
        checkSignatures(apk1, apk2, PackageManager.SIGNATURE_NO_MATCH);
    }

    @LargeTest
    public void testCheckSignaturesUnknown() throws Exception {
        int apk1 = APP1_CERT1_CERT2;
        int apk2 = APP2_CERT1_CERT2;
        String apk1Name = "install1.apk";
        String apk2Name = "install2.apk";
        InstallParams ip1 = null;

        try {
            ip1 = installFromRawResource(apk1Name, apk1, 0, false,
                    false, -1, PackageInfo.INSTALL_LOCATION_UNSPECIFIED);
            PackageManager pm = mContext.getPackageManager();
            // Delete app2
            File filesDir = mContext.getFilesDir();
            File outFile = new File(filesDir, apk2Name);
            int rawResId = apk2;
            Uri packageURI = getInstallablePackage(rawResId, outFile);
            PackageParser.Package pkg = parsePackage(packageURI);
            getPm().deletePackage(pkg.packageName, null, PackageManager.DELETE_ALL_USERS);
            // Check signatures now
            int match = mContext.getPackageManager().checkSignatures(
                    ip1.pkg.packageName, pkg.packageName);
            assertEquals(PackageManager.SIGNATURE_UNKNOWN_PACKAGE, match);
        } finally {
            if (ip1 != null) {
                cleanUpInstall(ip1);
            }
        }
    }

    @LargeTest
    public void testInstallNoCertificates() throws Exception {
        int apk1 = APP1_UNSIGNED;
        String apk1Name = "install1.apk";
        InstallParams ip1 = null;

        try {
            installFromRawResource(apk1Name, apk1, 0, false,
                    true, PackageManager.INSTALL_PARSE_FAILED_NO_CERTIFICATES,
                    PackageInfo.INSTALL_LOCATION_UNSPECIFIED);
        } finally {
        }
    }

    /*
     * The following tests are related to apps using shared uids signed with
     * different certs.
     */
    private int SHARED1_UNSIGNED = R.raw.install_shared1_unsigned;

    private int SHARED1_CERT1 = R.raw.install_shared1_cert1;

    private int SHARED1_CERT2 = R.raw.install_shared1_cert2;

    private int SHARED1_CERT1_CERT2 = R.raw.install_shared1_cert1_cert2;

    private int SHARED2_UNSIGNED = R.raw.install_shared2_unsigned;

    private int SHARED2_CERT1 = R.raw.install_shared2_cert1;

    private int SHARED2_CERT2 = R.raw.install_shared2_cert2;

    private int SHARED2_CERT1_CERT2 = R.raw.install_shared2_cert1_cert2;

    private void checkSharedSignatures(int apk1, int apk2, boolean cleanUp, boolean fail,
            int retCode, int expMatchResult) throws Exception {
        String apk1Name = "install1.apk";
        String apk2Name = "install2.apk";
        PackageParser.Package pkg1 = getParsedPackage(apk1Name, apk1);
        PackageParser.Package pkg2 = getParsedPackage(apk2Name, apk2);

        try {
            // Clean up before testing first.
            cleanUpInstall(pkg1.packageName);
            cleanUpInstall(pkg2.packageName);
            installFromRawResource(apk1Name, apk1, 0, false, false, -1,
                    PackageInfo.INSTALL_LOCATION_UNSPECIFIED);
            if (fail) {
                installFromRawResource(apk2Name, apk2, 0, false, true, retCode,
                        PackageInfo.INSTALL_LOCATION_UNSPECIFIED);
            } else {
                installFromRawResource(apk2Name, apk2, 0, false, false, -1,
                        PackageInfo.INSTALL_LOCATION_UNSPECIFIED);
                int match = mContext.getPackageManager().checkSignatures(pkg1.packageName,
                        pkg2.packageName);
                assertEquals(expMatchResult, match);
            }
        } finally {
            if (cleanUp) {
                cleanUpInstall(pkg1.packageName);
                cleanUpInstall(pkg2.packageName);
            }
        }
    }

    @LargeTest
    public void testCheckSignaturesSharedAllMatch() throws Exception {
        int apk1 = SHARED1_CERT1_CERT2;
        int apk2 = SHARED2_CERT1_CERT2;
        boolean fail = false;
        int retCode = -1;
        int expMatchResult = PackageManager.SIGNATURE_MATCH;
        checkSharedSignatures(apk1, apk2, true, fail, retCode, expMatchResult);
    }

    @LargeTest
    public void testCheckSignaturesSharedNoMatch() throws Exception {
        int apk1 = SHARED1_CERT1;
        int apk2 = SHARED2_CERT2;
        boolean fail = true;
        int retCode = PackageManager.INSTALL_FAILED_SHARED_USER_INCOMPATIBLE;
        int expMatchResult = -1;
        checkSharedSignatures(apk1, apk2, true, fail, retCode, expMatchResult);
    }

    /*
     * Test that an app signed with cert1 and cert2 cannot be replaced when
     * signed with cert1 alone.
     */
    @LargeTest
    public void testCheckSignaturesSharedSomeMatch1() throws Exception {
        int apk1 = SHARED1_CERT1_CERT2;
        int apk2 = SHARED2_CERT1;
        boolean fail = true;
        int retCode = PackageManager.INSTALL_FAILED_SHARED_USER_INCOMPATIBLE;
        int expMatchResult = -1;
        checkSharedSignatures(apk1, apk2, true, fail, retCode, expMatchResult);
    }

    /*
     * Test that an app signed with cert1 and cert2 cannot be replaced when
     * signed with cert2 alone.
     */
    @LargeTest
    public void testCheckSignaturesSharedSomeMatch2() throws Exception {
        int apk1 = SHARED1_CERT1_CERT2;
        int apk2 = SHARED2_CERT2;
        boolean fail = true;
        int retCode = PackageManager.INSTALL_FAILED_SHARED_USER_INCOMPATIBLE;
        int expMatchResult = -1;
        checkSharedSignatures(apk1, apk2, true, fail, retCode, expMatchResult);
    }

    @LargeTest
    public void testCheckSignaturesSharedUnknown() throws Exception {
        int apk1 = SHARED1_CERT1_CERT2;
        int apk2 = SHARED2_CERT1_CERT2;
        String apk1Name = "install1.apk";
        String apk2Name = "install2.apk";
        InstallParams ip1 = null;

        try {
            ip1 = installFromRawResource(apk1Name, apk1, 0, false,
                    false, -1, PackageInfo.INSTALL_LOCATION_UNSPECIFIED);
            PackageManager pm = mContext.getPackageManager();
            // Delete app2
            PackageParser.Package pkg = getParsedPackage(apk2Name, apk2);
            getPm().deletePackage(pkg.packageName, null, PackageManager.DELETE_ALL_USERS);
            // Check signatures now
            int match = mContext.getPackageManager().checkSignatures(
                    ip1.pkg.packageName, pkg.packageName);
            assertEquals(PackageManager.SIGNATURE_UNKNOWN_PACKAGE, match);
        } finally {
            if (ip1 != null) {
                cleanUpInstall(ip1);
            }
        }
    }

    @LargeTest
    public void testReplaceFirstSharedMatchAllCerts() throws Exception {
        int apk1 = SHARED1_CERT1;
        int apk2 = SHARED2_CERT1;
        int rapk1 = SHARED1_CERT1;
        checkSignatures(apk1, apk2, PackageManager.SIGNATURE_MATCH);
        replaceCerts(apk1, rapk1, true, false, -1);
    }

    @LargeTest
    public void testReplaceSecondSharedMatchAllCerts() throws Exception {
        int apk1 = SHARED1_CERT1;
        int apk2 = SHARED2_CERT1;
        int rapk2 = SHARED2_CERT1;
        checkSignatures(apk1, apk2, PackageManager.SIGNATURE_MATCH);
        replaceCerts(apk2, rapk2, true, false, -1);
    }

    @LargeTest
    public void testReplaceFirstSharedMatchSomeCerts() throws Exception {
        int apk1 = SHARED1_CERT1_CERT2;
        int apk2 = SHARED2_CERT1_CERT2;
        int rapk1 = SHARED1_CERT1;
        boolean fail = true;
        int retCode = PackageManager.INSTALL_FAILED_UPDATE_INCOMPATIBLE;
        checkSharedSignatures(apk1, apk2, false, false, -1, PackageManager.SIGNATURE_MATCH);
        installFromRawResource("install.apk", rapk1, PackageManager.INSTALL_REPLACE_EXISTING, true,
                fail, retCode, PackageInfo.INSTALL_LOCATION_UNSPECIFIED);
    }

    @LargeTest
    public void testReplaceSecondSharedMatchSomeCerts() throws Exception {
        int apk1 = SHARED1_CERT1_CERT2;
        int apk2 = SHARED2_CERT1_CERT2;
        int rapk2 = SHARED2_CERT1;
        boolean fail = true;
        int retCode = PackageManager.INSTALL_FAILED_UPDATE_INCOMPATIBLE;
        checkSharedSignatures(apk1, apk2, false, false, -1, PackageManager.SIGNATURE_MATCH);
        installFromRawResource("install.apk", rapk2, PackageManager.INSTALL_REPLACE_EXISTING, true,
                fail, retCode, PackageInfo.INSTALL_LOCATION_UNSPECIFIED);
    }

    @LargeTest
    public void testReplaceFirstSharedMatchNoCerts() throws Exception {
        int apk1 = SHARED1_CERT1;
        int apk2 = SHARED2_CERT1;
        int rapk1 = SHARED1_CERT2;
        boolean fail = true;
        int retCode = PackageManager.INSTALL_FAILED_UPDATE_INCOMPATIBLE;
        checkSharedSignatures(apk1, apk2, false, false, -1, PackageManager.SIGNATURE_MATCH);
        installFromRawResource("install.apk", rapk1, PackageManager.INSTALL_REPLACE_EXISTING, true,
                fail, retCode, PackageInfo.INSTALL_LOCATION_UNSPECIFIED);
    }

    @LargeTest
    public void testReplaceSecondSharedMatchNoCerts() throws Exception {
        int apk1 = SHARED1_CERT1;
        int apk2 = SHARED2_CERT1;
        int rapk2 = SHARED2_CERT2;
        boolean fail = true;
        int retCode = PackageManager.INSTALL_FAILED_UPDATE_INCOMPATIBLE;
        checkSharedSignatures(apk1, apk2, false, false, -1, PackageManager.SIGNATURE_MATCH);
        installFromRawResource("install.apk", rapk2, PackageManager.INSTALL_REPLACE_EXISTING, true,
                fail, retCode, PackageInfo.INSTALL_LOCATION_UNSPECIFIED);
    }

    @LargeTest
    public void testReplaceFirstSharedMatchMoreCerts() throws Exception {
        int apk1 = SHARED1_CERT1;
        int apk2 = SHARED2_CERT1;
        int rapk1 = SHARED1_CERT1_CERT2;
        boolean fail = true;
        int retCode = PackageManager.INSTALL_FAILED_UPDATE_INCOMPATIBLE;
        checkSharedSignatures(apk1, apk2, false, false, -1, PackageManager.SIGNATURE_MATCH);
        installFromRawResource("install.apk", rapk1, PackageManager.INSTALL_REPLACE_EXISTING, true,
                fail, retCode, PackageInfo.INSTALL_LOCATION_UNSPECIFIED);
    }

    @LargeTest
    public void testReplaceSecondSharedMatchMoreCerts() throws Exception {
        int apk1 = SHARED1_CERT1;
        int apk2 = SHARED2_CERT1;
        int rapk2 = SHARED2_CERT1_CERT2;
        boolean fail = true;
        int retCode = PackageManager.INSTALL_FAILED_UPDATE_INCOMPATIBLE;
        checkSharedSignatures(apk1, apk2, false, false, -1, PackageManager.SIGNATURE_MATCH);
        installFromRawResource("install.apk", rapk2, PackageManager.INSTALL_REPLACE_EXISTING, true,
                fail, retCode, PackageInfo.INSTALL_LOCATION_UNSPECIFIED);
    }

    /**
     * Unknown features should be allowed to install. This prevents older phones
     * from rejecting new packages that specify features that didn't exist when
     * an older phone existed. All older phones are assumed to have those
     * features.
     * <p>
     * Right now we allow all packages to be installed regardless of their
     * features.
     */
    @LargeTest
    public void testUsesFeatureUnknownFeature() throws Exception {
        int retCode = PackageManager.INSTALL_SUCCEEDED;
        installFromRawResource("install.apk", R.raw.install_uses_feature, 0, true, false, retCode,
                PackageInfo.INSTALL_LOCATION_UNSPECIFIED);
    }

    @LargeTest
    public void testInstallNonexistentFile() throws Exception {
        int retCode = PackageManager.INSTALL_FAILED_INVALID_URI;
        File invalidFile = new File("/nonexistent-file.apk");
        invokeInstallPackageFail(Uri.fromFile(invalidFile), 0, retCode);
    }

    @SmallTest
    public void testGetVerifierDeviceIdentity() throws Exception {
        PackageManager pm = getPm();
        VerifierDeviceIdentity id = pm.getVerifierDeviceIdentity();

        assertNotNull("Verifier device identity should not be null", id);
    }

    public void testGetInstalledPackages() throws Exception {
        List<PackageInfo> packages = getPm().getInstalledPackages(0);
        assertNotNull("installed packages cannot be null", packages);
        assertTrue("installed packages cannot be empty", packages.size() > 0);
    }

    public void testGetUnInstalledPackages() throws Exception {
        List<PackageInfo> packages = getPm().getInstalledPackages(
                PackageManager.GET_UNINSTALLED_PACKAGES);
        assertNotNull("installed packages cannot be null", packages);
        assertTrue("installed packages cannot be empty", packages.size() > 0);
    }

    /**
     * Test that getInstalledPackages returns all the data specified in flags.
     */
    public void testGetInstalledPackagesAll() throws Exception {
        int flags = PackageManager.GET_ACTIVITIES | PackageManager.GET_GIDS
                | PackageManager.GET_CONFIGURATIONS | PackageManager.GET_INSTRUMENTATION
                | PackageManager.GET_PERMISSIONS | PackageManager.GET_PROVIDERS
                | PackageManager.GET_RECEIVERS | PackageManager.GET_SERVICES
                | PackageManager.GET_SIGNATURES | PackageManager.GET_UNINSTALLED_PACKAGES;

        List<PackageInfo> packages = getPm().getInstalledPackages(flags);
        assertNotNull("installed packages cannot be null", packages);
        assertTrue("installed packages cannot be empty", packages.size() > 0);

        PackageInfo packageInfo = null;

        // Find the package with all components specified in the AndroidManifest
        // to ensure no null values
        for (PackageInfo pi : packages) {
            if ("com.android.frameworks.coretests.install_complete_package_info"
                    .equals(pi.packageName)) {
                packageInfo = pi;
                break;
            }
        }
        assertNotNull("activities should not be null", packageInfo.activities);
        assertNotNull("configPreferences should not be null", packageInfo.configPreferences);
        assertNotNull("instrumentation should not be null", packageInfo.instrumentation);
        assertNotNull("permissions should not be null", packageInfo.permissions);
        assertNotNull("providers should not be null", packageInfo.providers);
        assertNotNull("receivers should not be null", packageInfo.receivers);
        assertNotNull("services should not be null", packageInfo.services);
        assertNotNull("signatures should not be null", packageInfo.signatures);
    }

    /**
     * Test that getInstalledPackages returns all the data specified in
     * flags when the GET_UNINSTALLED_PACKAGES flag is set.
     */
    public void testGetUnInstalledPackagesAll() throws Exception {
        int flags = PackageManager.GET_UNINSTALLED_PACKAGES
                | PackageManager.GET_ACTIVITIES | PackageManager.GET_GIDS
                | PackageManager.GET_CONFIGURATIONS | PackageManager.GET_INSTRUMENTATION
                | PackageManager.GET_PERMISSIONS | PackageManager.GET_PROVIDERS
                | PackageManager.GET_RECEIVERS | PackageManager.GET_SERVICES
                | PackageManager.GET_SIGNATURES | PackageManager.GET_UNINSTALLED_PACKAGES;

        List<PackageInfo> packages = getPm().getInstalledPackages(flags);
        assertNotNull("installed packages cannot be null", packages);
        assertTrue("installed packages cannot be empty", packages.size() > 0);

        PackageInfo packageInfo = null;

        // Find the package with all components specified in the AndroidManifest
        // to ensure no null values
        for (PackageInfo pi : packages) {
            if ("com.android.frameworks.coretests.install_complete_package_info"
                    .equals(pi.packageName)) {
                packageInfo = pi;
                break;
            }
        }
        assertNotNull("activities should not be null", packageInfo.activities);
        assertNotNull("configPreferences should not be null", packageInfo.configPreferences);
        assertNotNull("instrumentation should not be null", packageInfo.instrumentation);
        assertNotNull("permissions should not be null", packageInfo.permissions);
        assertNotNull("providers should not be null", packageInfo.providers);
        assertNotNull("receivers should not be null", packageInfo.receivers);
        assertNotNull("services should not be null", packageInfo.services);
        assertNotNull("signatures should not be null", packageInfo.signatures);
    }

    public void testInstall_BadDex_CleanUp() throws Exception {
        int retCode = PackageManager.INSTALL_FAILED_DEXOPT;
        installFromRawResource("install.apk", R.raw.install_bad_dex, 0, true, true, retCode,
                PackageInfo.INSTALL_LOCATION_UNSPECIFIED);
    }

    /*---------- Recommended install location tests ----*/
    /*
     * TODO's
     * check version numbers for upgrades
     * check permissions of installed packages
     * how to do tests on updated system apps?
     * verify updates to system apps cannot be installed on the sdcard.
     */
}<|MERGE_RESOLUTION|>--- conflicted
+++ resolved
@@ -441,16 +441,10 @@
                         fail("compat check: Can't read " + info.dataDir + "/lib");
                     }
                 } else {
-<<<<<<< HEAD
-                    assertFalse((info.flags & ApplicationInfo.FLAG_FORWARD_LOCK) != 0);
+                    assertFalse(
+                            (info.privateFlags & ApplicationInfo.PRIVATE_FLAG_FORWARD_LOCK) != 0);
                     assertEquals(appInstallPath, srcPath);
                     assertEquals(appInstallPath, publicSrcPath);
-=======
-                    assertFalse(
-                            (info.privateFlags & ApplicationInfo.PRIVATE_FLAG_FORWARD_LOCK) != 0);
-                    assertEquals(srcPath, appInstallPath);
-                    assertEquals(publicSrcPath, appInstallPath);
->>>>>>> 517e0274
                     assertStartsWith("Native library should point to shared lib directory",
                             expectedLibPath, info.nativeLibraryDir);
                     assertDirOwnerGroupPermsIfExists(
