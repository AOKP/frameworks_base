<!-- This file defines the base public resources exported by the
     platform, which must always exist. -->

<!-- ***************************************************************
     ***************************************************************
     IMPORTANT NOTE FOR ANYONE MODIFYING THIS FILE
     READ THIS BEFORE YOU MAKE ANY CHANGES

     This file defines the binary compatibility for resources.  As such,
     you must be very careful when making changes here, or you will
     completely break backwards compatibility with old applications.

     To avoid breaking compatibility, all new resources must be placed
     at the end of the list of resources of the same type.  Placing a resource
     in the middle of type will cause all following resources to be
     assigned new resource numbers, breaking compatibility.

     ***************************************************************
     *************************************************************** -->
<resources>

  <!-- We don't want to publish private symbols in android.R as part of the
       SDK.  Instead, put them here. -->
  <private-symbols package="com.android.internal" />

  <!-- Private symbols that we need to reference from framework code.  See
       frameworks/base/core/res/MakeJavaSymbols.sed for how to easily generate
       this.
  -->
  <java-symbol type="id" name="account_name" />
  <java-symbol type="id" name="account_row_checkmark" />
  <java-symbol type="id" name="account_row_icon" />
  <java-symbol type="id" name="account_row_text" />
  <java-symbol type="id" name="account_type" />
  <java-symbol type="id" name="action_bar" />
  <java-symbol type="id" name="action_bar_container" />
  <java-symbol type="id" name="action_bar_overlay_layout" />
  <java-symbol type="id" name="action_bar_title" />
  <java-symbol type="id" name="action_bar_subtitle" />
  <java-symbol type="id" name="action_context_bar" />
  <java-symbol type="id" name="action_menu_presenter" />
  <java-symbol type="id" name="action_mode_close_button" />
  <java-symbol type="id" name="activity_chooser_view_content" />
  <java-symbol type="id" name="addAccount" />
  <java-symbol type="id" name="albumart" />
  <java-symbol type="id" name="alertTitle" />
  <java-symbol type="id" name="allow_button" />
  <java-symbol type="id" name="alwaysUse" />
  <java-symbol type="id" name="amPm" />
  <java-symbol type="id" name="authtoken_type" />
  <java-symbol type="id" name="back_button" />
  <java-symbol type="id" name="btn_next" />
  <java-symbol type="id" name="btn_play" />
  <java-symbol type="id" name="btn_prev" />
  <java-symbol type="id" name="button_bar" />
  <java-symbol type="id" name="buttonPanel" />
  <java-symbol type="id" name="by_common" />
  <java-symbol type="id" name="by_org" />
  <java-symbol type="id" name="by_org_unit" />
  <java-symbol type="id" name="calendar_view" />
  <java-symbol type="id" name="cancel" />
  <java-symbol type="id" name="characterPicker" />
  <java-symbol type="id" name="clearDefaultHint" />
  <java-symbol type="id" name="contentPanel" />
  <java-symbol type="id" name="customPanel" />
  <java-symbol type="id" name="datePicker" />
  <java-symbol type="id" name="day" />
  <java-symbol type="id" name="day_names" />
  <java-symbol type="id" name="decrement" />
  <java-symbol type="id" name="default_activity_button" />
  <java-symbol type="id" name="deny_button" />
  <java-symbol type="id" name="description" />
  <java-symbol type="id" name="divider" />
  <java-symbol type="id" name="edit_query" />
  <java-symbol type="id" name="edittext_container" />
  <java-symbol type="id" name="enter_pin_section" />
  <java-symbol type="id" name="expand_activities_button" />
  <java-symbol type="id" name="expand_button" />
  <java-symbol type="id" name="expand_button_divider" />
  <java-symbol type="id" name="expires_on" />
  <java-symbol type="id" name="find_next" />
  <java-symbol type="id" name="find_prev" />
  <java-symbol type="id" name="ffwd" />
  <java-symbol type="id" name="fillInIntent" />
  <java-symbol type="id" name="find" />
  <java-symbol type="id" name="fullscreenArea" />
  <java-symbol type="id" name="hard_keyboard_section" />
  <java-symbol type="id" name="hard_keyboard_switch" />
  <java-symbol type="id" name="headers" />
  <java-symbol type="id" name="hour" />
  <java-symbol type="id" name="icon" />
  <java-symbol type="id" name="image" />
  <java-symbol type="id" name="increment" />
  <java-symbol type="id" name="internalEmpty" />
  <java-symbol type="id" name="info" />
  <java-symbol type="id" name="inputExtractAccessories" />
  <java-symbol type="id" name="inputExtractAction" />
  <java-symbol type="id" name="inputExtractEditButton" />
  <java-symbol type="id" name="issued_on" />
  <java-symbol type="id" name="left_icon" />
  <java-symbol type="id" name="leftSpacer" />
  <java-symbol type="id" name="line1" />
  <java-symbol type="id" name="line3" />
  <java-symbol type="id" name="list_footer" />
  <java-symbol type="id" name="list_item" />
  <java-symbol type="id" name="listContainer" />
  <java-symbol type="id" name="locale" />
  <java-symbol type="id" name="matches" />
  <java-symbol type="id" name="mediacontroller_progress" />
  <java-symbol type="id" name="minute" />
  <java-symbol type="id" name="mode_normal" />
  <java-symbol type="id" name="month" />
  <java-symbol type="id" name="month_name" />
  <java-symbol type="id" name="name" />
  <java-symbol type="id" name="next" />
  <java-symbol type="id" name="next_button" />
  <java-symbol type="id" name="new_app_action" />
  <java-symbol type="id" name="new_app_description" />
  <java-symbol type="id" name="new_app_icon" />
  <java-symbol type="id" name="no_permissions" />
  <java-symbol type="id" name="numberpicker_input" />
  <java-symbol type="id" name="old_app_action" />
  <java-symbol type="id" name="old_app_description" />
  <java-symbol type="id" name="old_app_icon" />
  <java-symbol type="id" name="overflow_title" />
  <java-symbol type="id" name="package_label" />
  <java-symbol type="id" name="packages_list" />
  <java-symbol type="id" name="pause" />
  <java-symbol type="id" name="perms_list" />
  <java-symbol type="id" name="perm_icon" />
  <java-symbol type="id" name="perm_name" />
  <java-symbol type="id" name="permission_group" />
  <java-symbol type="id" name="permission_list" />
  <java-symbol type="id" name="pickers" />
  <java-symbol type="id" name="prefs" />
  <java-symbol type="id" name="prefs_frame" />
  <java-symbol type="id" name="prev" />
  <java-symbol type="id" name="progress" />
  <java-symbol type="id" name="progress_circular" />
  <java-symbol type="id" name="progress_horizontal" />
  <java-symbol type="id" name="progress_number" />
  <java-symbol type="id" name="progress_percent" />
  <java-symbol type="id" name="progressContainer" />
  <java-symbol type="id" name="rew" />
  <java-symbol type="id" name="rightSpacer" />
  <java-symbol type="id" name="rowTypeId" />
  <java-symbol type="id" name="scrollView" />
  <java-symbol type="id" name="search_app_icon" />
  <java-symbol type="id" name="search_badge" />
  <java-symbol type="id" name="search_bar" />
  <java-symbol type="id" name="search_button" />
  <java-symbol type="id" name="search_close_btn" />
  <java-symbol type="id" name="search_edit_frame" />
  <java-symbol type="id" name="search_go_btn" />
  <java-symbol type="id" name="search_mag_icon" />
  <java-symbol type="id" name="search_plate" />
  <java-symbol type="id" name="search_src_text" />
  <java-symbol type="id" name="search_view" />
  <java-symbol type="id" name="search_voice_btn" />
  <java-symbol type="id" name="select_all" />
  <java-symbol type="id" name="serial_number" />
  <java-symbol type="id" name="seekbar" />
  <java-symbol type="id" name="sha1_fingerprint" />
  <java-symbol type="id" name="sha256_fingerprint" />
  <java-symbol type="id" name="share" />
  <java-symbol type="id" name="shortcut" />
  <java-symbol type="id" name="skip_button" />
  <java-symbol type="id" name="slider_group" />
  <java-symbol type="id" name="split_action_bar" />
  <java-symbol type="id" name="stream_icon" />
  <java-symbol type="id" name="submit_area" />
  <java-symbol type="id" name="switch_new" />
  <java-symbol type="id" name="switch_old" />
  <java-symbol type="id" name="switchWidget" />
  <java-symbol type="id" name="text" />
  <java-symbol type="id" name="time" />
  <java-symbol type="id" name="time_current" />
  <java-symbol type="id" name="timeDisplayBackground" />
  <java-symbol type="id" name="timeDisplayForeground" />
  <java-symbol type="id" name="titleDivider" />
  <java-symbol type="id" name="titleDividerTop" />
  <java-symbol type="id" name="timePicker" />
  <java-symbol type="id" name="title_template" />
  <java-symbol type="id" name="to_common" />
  <java-symbol type="id" name="to_org" />
  <java-symbol type="id" name="to_org_unit" />
  <java-symbol type="id" name="top_action_bar" />
  <java-symbol type="id" name="topPanel" />
  <java-symbol type="id" name="up" />
  <java-symbol type="id" name="value" />
  <java-symbol type="id" name="visible_panel" />
  <java-symbol type="id" name="websearch" />
  <java-symbol type="id" name="wifi_p2p_wps_pin" />
  <java-symbol type="id" name="year" />
  <java-symbol type="id" name="zoomControls" />
  <java-symbol type="id" name="zoomIn" />
  <java-symbol type="id" name="zoomMagnify" />
  <java-symbol type="id" name="zoomOut" />
  <java-symbol type="id" name="actions" />
  <java-symbol type="id" name="action0" />
  <java-symbol type="id" name="action1" />
  <java-symbol type="id" name="action2" />
  <java-symbol type="id" name="big_picture" />
  <java-symbol type="id" name="big_text" />
  <java-symbol type="id" name="chronometer" />
  <java-symbol type="id" name="inbox_text0" />
  <java-symbol type="id" name="inbox_text1" />
  <java-symbol type="id" name="inbox_text2" />
  <java-symbol type="id" name="inbox_text3" />
  <java-symbol type="id" name="inbox_text4" />
  <java-symbol type="id" name="status_bar_latest_event_content" />

  <java-symbol type="attr" name="actionModeShareDrawable" />
  <java-symbol type="attr" name="alertDialogCenterButtons" />
  <java-symbol type="attr" name="gestureOverlayViewStyle" />
  <java-symbol type="attr" name="keyboardViewStyle" />
  <java-symbol type="attr" name="numberPickerStyle" />
  <java-symbol type="attr" name="pointerStyle" />
  <java-symbol type="attr" name="preferenceFrameLayoutStyle" />
  <java-symbol type="attr" name="searchDialogTheme" />
  <java-symbol type="attr" name="searchViewSearchIcon" />
  <java-symbol type="attr" name="stackViewStyle" />
  <java-symbol type="attr" name="switchStyle" />
  <java-symbol type="attr" name="textAppearanceAutoCorrectionSuggestion" />
  <java-symbol type="attr" name="textAppearanceEasyCorrectSuggestion" />
  <java-symbol type="attr" name="textAppearanceMisspelledSuggestion" />
  <java-symbol type="attr" name="textColorSearchUrl" />
  <java-symbol type="attr" name="timePickerStyle" />
  <java-symbol type="attr" name="windowFixedWidthMajor" />
  <java-symbol type="attr" name="windowFixedWidthMinor" />
  <java-symbol type="attr" name="windowFixedHeightMajor" />
  <java-symbol type="attr" name="windowFixedHeightMinor" />
  <java-symbol type="attr" name="accessibilityFocusedDrawable"/>

  <java-symbol type="bool" name="action_bar_embed_tabs" />
  <java-symbol type="bool" name="action_bar_embed_tabs_pre_jb" />
  <java-symbol type="bool" name="action_bar_expanded_action_views_exclusive" />
  <java-symbol type="bool" name="config_allowActionMenuItemTextWithIcon" />
  <java-symbol type="bool" name="config_bluetooth_adapter_quick_switch" />
  <java-symbol type="bool" name="config_bluetooth_sco_off_call" />
  <java-symbol type="bool" name="config_duplicate_port_omadm_wappush" />
  <java-symbol type="bool" name="config_enable_emergency_call_while_sim_locked" />
  <java-symbol type="bool" name="config_enable_puk_unlock_screen" />
  <java-symbol type="bool" name="config_mms_content_disposition_support" />
  <java-symbol type="bool" name="config_showMenuShortcutsWhenKeyboardPresent" />
  <java-symbol type="bool" name="config_sip_wifi_only" />
  <java-symbol type="bool" name="config_sms_capable" />
  <java-symbol type="bool" name="config_sms_utf8_support" />
  <java-symbol type="bool" name="config_swipeDisambiguation" />
  <java-symbol type="bool" name="config_telephony_use_own_number_for_voicemail" />
  <java-symbol type="bool" name="config_ui_enableFadingMarquee" />
  <java-symbol type="bool" name="config_use_strict_phone_number_comparation" />
  <java-symbol type="bool" name="config_voice_capable" />
  <java-symbol type="bool" name="preferences_prefer_dual_pane" />
  <java-symbol type="bool" name="skip_restoring_network_selection" />
  <java-symbol type="bool" name="split_action_bar_is_narrow" />
  <java-symbol type="bool" name="config_useMasterVolume" />
  <java-symbol type="bool" name="config_useVolumeKeySounds" />
  <java-symbol type="bool" name="config_enableWallpaperService" />
  <java-symbol type="bool" name="config_sendAudioBecomingNoisy" />
  <java-symbol type="bool" name="config_enableScreenshotChord" />
  <java-symbol type="bool" name="config_bluetooth_default_profiles" />

  <java-symbol type="integer" name="config_cursorWindowSize" />
  <java-symbol type="integer" name="config_longPressOnPowerBehavior" />
  <java-symbol type="integer" name="config_max_pan_devices" />
  <java-symbol type="integer" name="config_ntpTimeout" />
  <java-symbol type="integer" name="config_wifi_framework_scan_interval" />
  <java-symbol type="integer" name="config_wifi_supplicant_scan_interval" />
  <java-symbol type="integer" name="db_connection_pool_size" />
  <java-symbol type="integer" name="db_journal_size_limit" />
  <java-symbol type="integer" name="db_wal_autocheckpoint" />
  <java-symbol type="integer" name="max_action_buttons" />
  <java-symbol type="integer" name="config_wifi_driver_stop_delay" />

  <java-symbol type="color" name="tab_indicator_text_v4" />

  <java-symbol type="dimen" name="config_prefDialogWidth" />
  <java-symbol type="dimen" name="config_viewConfigurationTouchSlop" />
  <java-symbol type="dimen" name="default_app_widget_padding_bottom" />
  <java-symbol type="dimen" name="default_app_widget_padding_left" />
  <java-symbol type="dimen" name="default_app_widget_padding_right" />
  <java-symbol type="dimen" name="default_app_widget_padding_top" />
  <java-symbol type="dimen" name="default_gap" />
  <java-symbol type="dimen" name="dropdownitem_icon_width" />
  <java-symbol type="dimen" name="dropdownitem_text_padding_left" />
  <java-symbol type="dimen" name="fastscroll_overlay_size" />
  <java-symbol type="dimen" name="fastscroll_thumb_height" />
  <java-symbol type="dimen" name="fastscroll_thumb_width" />
  <java-symbol type="dimen" name="fastscroll_thumb_width" />
  <java-symbol type="dimen" name="password_keyboard_spacebar_vertical_correction" />
  <java-symbol type="dimen" name="search_view_preferred_width" />
  <java-symbol type="dimen" name="textview_error_popup_default_width" />
  <java-symbol type="dimen" name="toast_y_offset" />
  <java-symbol type="dimen" name="volume_panel_top" />
  <java-symbol type="dimen" name="action_bar_stacked_max_height" />
  <java-symbol type="dimen" name="action_bar_stacked_tab_max_width" />

  <java-symbol type="string" name="addToDictionary" />
  <java-symbol type="string" name="action_bar_home_description" />
  <java-symbol type="string" name="action_bar_up_description" />
  <java-symbol type="string" name="delete" />
  <java-symbol type="string" name="deleteText" />
  <java-symbol type="string" name="ellipsis_two_dots" />
  <java-symbol type="string" name="ellipsis" />
  <java-symbol type="string" name="grant_permissions_header_text" />
  <java-symbol type="string" name="list_delimeter" />
  <java-symbol type="string" name="menu_delete_shortcut_label" />
  <java-symbol type="string" name="menu_enter_shortcut_label" />
  <java-symbol type="string" name="menu_space_shortcut_label" />
  <java-symbol type="string" name="notification_title" />
  <java-symbol type="string" name="permission_request_notification_with_subtitle" />
  <java-symbol type="string" name="prepend_shortcut_label" />
  <java-symbol type="string" name="replace" />
  <java-symbol type="string" name="textSelectionCABTitle" />
  <java-symbol type="string" name="BaMmi" />
  <java-symbol type="string" name="CLIRDefaultOffNextCallOff" />
  <java-symbol type="string" name="CLIRDefaultOffNextCallOn" />
  <java-symbol type="string" name="CLIRDefaultOnNextCallOff" />
  <java-symbol type="string" name="CLIRDefaultOnNextCallOn" />
  <java-symbol type="string" name="CLIRPermanent" />
  <java-symbol type="string" name="CfMmi" />
  <java-symbol type="string" name="ClipMmi" />
  <java-symbol type="string" name="ClirMmi" />
  <java-symbol type="string" name="CwMmi" />
  <java-symbol type="string" name="Midnight" />
  <java-symbol type="string" name="Noon" />
  <java-symbol type="string" name="PinMmi" />
  <java-symbol type="string" name="PwdMmi" />
  <java-symbol type="string" name="RestrictedChangedTitle" />
  <java-symbol type="string" name="RestrictedOnAllVoice" />
  <java-symbol type="string" name="RestrictedOnData" />
  <java-symbol type="string" name="RestrictedOnEmergency" />
  <java-symbol type="string" name="RestrictedOnNormal" />
  <java-symbol type="string" name="SetupCallDefault" />
  <java-symbol type="string" name="abbrev_month" />
  <java-symbol type="string" name="abbrev_month_day" />
  <java-symbol type="string" name="abbrev_month_day_year" />
  <java-symbol type="string" name="abbrev_month_year" />
  <java-symbol type="string" name="accept" />
  <java-symbol type="string" name="activity_chooser_view_see_all" />
  <java-symbol type="string" name="activitychooserview_choose_application" />
  <java-symbol type="string" name="alternate_eri_file" />
  <java-symbol type="string" name="alwaysUse" />
  <java-symbol type="string" name="am" />
  <java-symbol type="string" name="autofill_address_line_1_label_re" />
  <java-symbol type="string" name="autofill_address_line_1_re" />
  <java-symbol type="string" name="autofill_address_line_2_re" />
  <java-symbol type="string" name="autofill_address_line_3_re" />
  <java-symbol type="string" name="autofill_address_name_separator" />
  <java-symbol type="string" name="autofill_address_summary_format" />
  <java-symbol type="string" name="autofill_address_summary_name_format" />
  <java-symbol type="string" name="autofill_address_summary_separator" />
  <java-symbol type="string" name="autofill_address_type_same_as_re" />
  <java-symbol type="string" name="autofill_address_type_use_my_re" />
  <java-symbol type="string" name="autofill_area" />
  <java-symbol type="string" name="autofill_area_code_notext_re" />
  <java-symbol type="string" name="autofill_area_code_re" />
  <java-symbol type="string" name="autofill_attention_ignored_re" />
  <java-symbol type="string" name="autofill_billing_designator_re" />
  <java-symbol type="string" name="autofill_card_cvc_re" />
  <java-symbol type="string" name="autofill_card_ignored_re" />
  <java-symbol type="string" name="autofill_card_number_re" />
  <java-symbol type="string" name="autofill_city_re" />
  <java-symbol type="string" name="autofill_company_re" />
  <java-symbol type="string" name="autofill_country_code_re" />
  <java-symbol type="string" name="autofill_country_re" />
  <java-symbol type="string" name="autofill_county" />
  <java-symbol type="string" name="autofill_department" />
  <java-symbol type="string" name="autofill_district" />
  <java-symbol type="string" name="autofill_email_re" />
  <java-symbol type="string" name="autofill_emirate" />
  <java-symbol type="string" name="autofill_expiration_date_re" />
  <java-symbol type="string" name="autofill_expiration_month_re" />
  <java-symbol type="string" name="autofill_fax_re" />
  <java-symbol type="string" name="autofill_first_name_re" />
  <java-symbol type="string" name="autofill_island" />
  <java-symbol type="string" name="autofill_last_name_re" />
  <java-symbol type="string" name="autofill_middle_initial_re" />
  <java-symbol type="string" name="autofill_middle_name_re" />
  <java-symbol type="string" name="autofill_name_on_card_contextual_re" />
  <java-symbol type="string" name="autofill_name_on_card_re" />
  <java-symbol type="string" name="autofill_name_re" />
  <java-symbol type="string" name="autofill_name_specific_re" />
  <java-symbol type="string" name="autofill_parish" />
  <java-symbol type="string" name="autofill_phone_extension_re" />
  <java-symbol type="string" name="autofill_phone_prefix_re" />
  <java-symbol type="string" name="autofill_phone_prefix_separator_re" />
  <java-symbol type="string" name="autofill_phone_re" />
  <java-symbol type="string" name="autofill_phone_suffix_re" />
  <java-symbol type="string" name="autofill_phone_suffix_separator_re" />
  <java-symbol type="string" name="autofill_postal_code" />
  <java-symbol type="string" name="autofill_prefecture" />
  <java-symbol type="string" name="autofill_province" />
  <java-symbol type="string" name="autofill_region_ignored_re" />
  <java-symbol type="string" name="autofill_shipping_designator_re" />
  <java-symbol type="string" name="autofill_state" />
  <java-symbol type="string" name="autofill_state_re" />
  <java-symbol type="string" name="autofill_this_form" />
  <java-symbol type="string" name="autofill_username_re" />
  <java-symbol type="string" name="autofill_zip_4_re" />
  <java-symbol type="string" name="autofill_zip_code" />
  <java-symbol type="string" name="autofill_zip_code_re" />
  <java-symbol type="string" name="badPin" />
  <java-symbol type="string" name="badPuk" />
  <java-symbol type="string" name="byteShort" />
  <java-symbol type="string" name="cfTemplateForwarded" />
  <java-symbol type="string" name="cfTemplateForwardedTime" />
  <java-symbol type="string" name="cfTemplateNotForwarded" />
  <java-symbol type="string" name="cfTemplateRegistered" />
  <java-symbol type="string" name="cfTemplateRegisteredTime" />
  <java-symbol type="string" name="chooseActivity" />
  <java-symbol type="string" name="config_default_dns_server" />
  <java-symbol type="string" name="config_ethernet_iface_regex" />
  <java-symbol type="string" name="config_ntpServer" />
  <java-symbol type="string" name="config_tether_apndata" />
  <java-symbol type="string" name="config_useragentprofile_url" />
  <java-symbol type="string" name="config_wifi_p2p_device_type" />
  <java-symbol type="string" name="contentServiceSync" />
  <java-symbol type="string" name="contentServiceSyncNotificationTitle" />
  <java-symbol type="string" name="contentServiceTooManyDeletesNotificationDesc" />
  <java-symbol type="string" name="date1_date2" />
  <java-symbol type="string" name="date1_time1_date2_time2" />
  <java-symbol type="string" name="date_and_time" />
  <java-symbol type="string" name="date_picker_decrement_day_button" />
  <java-symbol type="string" name="date_picker_decrement_month_button" />
  <java-symbol type="string" name="date_picker_decrement_year_button" />
  <java-symbol type="string" name="date_picker_dialog_title" />
  <java-symbol type="string" name="date_picker_increment_day_button" />
  <java-symbol type="string" name="date_picker_increment_month_button" />
  <java-symbol type="string" name="date_picker_increment_year_button" />
  <java-symbol type="string" name="date_time" />
  <java-symbol type="string" name="date_time_set" />
  <java-symbol type="string" name="date_time_done" />
  <java-symbol type="string" name="day_of_week_long_friday" />
  <java-symbol type="string" name="day_of_week_long_monday" />
  <java-symbol type="string" name="day_of_week_long_saturday" />
  <java-symbol type="string" name="day_of_week_long_sunday" />
  <java-symbol type="string" name="day_of_week_long_thursday" />
  <java-symbol type="string" name="day_of_week_long_tuesday" />
  <java-symbol type="string" name="day_of_week_long_wednesday" />
  <java-symbol type="string" name="day_of_week_medium_friday" />
  <java-symbol type="string" name="day_of_week_medium_monday" />
  <java-symbol type="string" name="day_of_week_medium_saturday" />
  <java-symbol type="string" name="day_of_week_medium_sunday" />
  <java-symbol type="string" name="day_of_week_medium_thursday" />
  <java-symbol type="string" name="day_of_week_medium_tuesday" />
  <java-symbol type="string" name="day_of_week_medium_wednesday" />
  <java-symbol type="string" name="day_of_week_short_friday" />
  <java-symbol type="string" name="day_of_week_short_monday" />
  <java-symbol type="string" name="day_of_week_short_saturday" />
  <java-symbol type="string" name="day_of_week_short_sunday" />
  <java-symbol type="string" name="day_of_week_short_thursday" />
  <java-symbol type="string" name="day_of_week_short_tuesday" />
  <java-symbol type="string" name="day_of_week_short_wednesday" />
  <java-symbol type="string" name="day_of_week_shortest_friday" />
  <java-symbol type="string" name="day_of_week_shortest_monday" />
  <java-symbol type="string" name="day_of_week_shortest_saturday" />
  <java-symbol type="string" name="day_of_week_shortest_sunday" />
  <java-symbol type="string" name="day_of_week_shortest_thursday" />
  <java-symbol type="string" name="day_of_week_shortest_tuesday" />
  <java-symbol type="string" name="day_of_week_shortest_wednesday" />
  <java-symbol type="string" name="db_default_journal_mode" />
  <java-symbol type="string" name="db_default_sync_mode" />
  <java-symbol type="string" name="db_wal_sync_mode" />
  <java-symbol type="string" name="decline" />
  <java-symbol type="string" name="default_text_encoding" />
  <java-symbol type="string" name="description_target_unlock_tablet" />
  <java-symbol type="string" name="double_tap_toast" />
  <java-symbol type="string" name="elapsed_time_short_format_h_mm_ss" />
  <java-symbol type="string" name="elapsed_time_short_format_mm_ss" />
  <java-symbol type="string" name="emailTypeCustom" />
  <java-symbol type="string" name="emailTypeHome" />
  <java-symbol type="string" name="emailTypeMobile" />
  <java-symbol type="string" name="emailTypeOther" />
  <java-symbol type="string" name="emailTypeWork" />
  <java-symbol type="string" name="emergency_call_dialog_number_for_display" />
  <java-symbol type="string" name="emergency_calls_only" />
  <java-symbol type="string" name="eventTypeAnniversary" />
  <java-symbol type="string" name="eventTypeBirthday" />
  <java-symbol type="string" name="eventTypeCustom" />
  <java-symbol type="string" name="eventTypeOther" />
  <java-symbol type="string" name="extmedia_format_button_format" />
  <java-symbol type="string" name="extmedia_format_message" />
  <java-symbol type="string" name="extmedia_format_title" />
  <java-symbol type="string" name="fileSizeSuffix" />
  <java-symbol type="string" name="force_close" />
  <java-symbol type="string" name="format_error" />
  <java-symbol type="string" name="gadget_host_error_inflating" />
  <java-symbol type="string" name="gigabyteShort" />
  <java-symbol type="string" name="gpsNotifMessage" />
  <java-symbol type="string" name="gpsNotifTicker" />
  <java-symbol type="string" name="gpsNotifTitle" />
  <java-symbol type="string" name="gpsVerifNo" />
  <java-symbol type="string" name="gpsVerifYes" />
  <java-symbol type="string" name="gsm_alphabet_default_charset" />
  <java-symbol type="string" name="hour_ampm" />
  <java-symbol type="string" name="hour_cap_ampm" />
  <java-symbol type="string" name="hour_minute_24" />
  <java-symbol type="string" name="hour_minute_ampm" />
  <java-symbol type="string" name="hour_minute_cap_ampm" />
  <java-symbol type="string" name="httpError" />
  <java-symbol type="string" name="httpErrorAuth" />
  <java-symbol type="string" name="httpErrorConnect" />
  <java-symbol type="string" name="httpErrorFailedSslHandshake" />
  <java-symbol type="string" name="httpErrorFile" />
  <java-symbol type="string" name="httpErrorFileNotFound" />
  <java-symbol type="string" name="httpErrorIO" />
  <java-symbol type="string" name="httpErrorLookup" />
  <java-symbol type="string" name="httpErrorOk" />
  <java-symbol type="string" name="httpErrorProxyAuth" />
  <java-symbol type="string" name="httpErrorRedirectLoop" />
  <java-symbol type="string" name="httpErrorTimeout" />
  <java-symbol type="string" name="httpErrorTooManyRequests" />
  <java-symbol type="string" name="httpErrorUnsupportedAuthScheme" />
  <java-symbol type="string" name="imProtocolAim" />
  <java-symbol type="string" name="imProtocolCustom" />
  <java-symbol type="string" name="imProtocolGoogleTalk" />
  <java-symbol type="string" name="imProtocolIcq" />
  <java-symbol type="string" name="imProtocolJabber" />
  <java-symbol type="string" name="imProtocolMsn" />
  <java-symbol type="string" name="imProtocolNetMeeting" />
  <java-symbol type="string" name="imProtocolQq" />
  <java-symbol type="string" name="imProtocolSkype" />
  <java-symbol type="string" name="imProtocolYahoo" />
  <java-symbol type="string" name="imTypeCustom" />
  <java-symbol type="string" name="imTypeHome" />
  <java-symbol type="string" name="imTypeOther" />
  <java-symbol type="string" name="imTypeWork" />
  <java-symbol type="string" name="ime_action_default" />
  <java-symbol type="string" name="ime_action_done" />
  <java-symbol type="string" name="ime_action_go" />
  <java-symbol type="string" name="ime_action_next" />
  <java-symbol type="string" name="ime_action_previous" />
  <java-symbol type="string" name="ime_action_search" />
  <java-symbol type="string" name="ime_action_send" />
  <java-symbol type="string" name="invalidPin" />
  <java-symbol type="string" name="js_dialog_before_unload" />
  <java-symbol type="string" name="js_dialog_title" />
  <java-symbol type="string" name="js_dialog_title_default" />
  <java-symbol type="string" name="keyboard_headset_required_to_hear_password" />
  <java-symbol type="string" name="keyboard_password_character_no_headset" />
  <java-symbol type="string" name="keyboardview_keycode_alt" />
  <java-symbol type="string" name="keyboardview_keycode_cancel" />
  <java-symbol type="string" name="keyboardview_keycode_delete" />
  <java-symbol type="string" name="keyboardview_keycode_done" />
  <java-symbol type="string" name="keyboardview_keycode_enter" />
  <java-symbol type="string" name="keyboardview_keycode_mode_change" />
  <java-symbol type="string" name="keyboardview_keycode_shift" />
  <java-symbol type="string" name="kilobyteShort" />
  <java-symbol type="string" name="last_month" />
  <java-symbol type="string" name="launchBrowserDefault" />
  <java-symbol type="string" name="lockscreen_access_pattern_cell_added" />
  <java-symbol type="string" name="lockscreen_access_pattern_cleared" />
  <java-symbol type="string" name="lockscreen_access_pattern_detected" />
  <java-symbol type="string" name="lockscreen_access_pattern_start" />
  <java-symbol type="string" name="lockscreen_emergency_call" />
  <java-symbol type="string" name="lockscreen_return_to_call" />
  <java-symbol type="string" name="lockscreen_transport_pause_description" />
  <java-symbol type="string" name="lockscreen_transport_play_description" />
  <java-symbol type="string" name="lockscreen_transport_stop_description" />
  <java-symbol type="string" name="low_memory" />
  <java-symbol type="string" name="media_bad_removal" />
  <java-symbol type="string" name="media_checking" />
  <java-symbol type="string" name="media_removed" />
  <java-symbol type="string" name="media_shared" />
  <java-symbol type="string" name="media_unknown_state" />
  <java-symbol type="string" name="megabyteShort" />
  <java-symbol type="string" name="midnight" />
  <java-symbol type="string" name="mismatchPin" />
  <java-symbol type="string" name="mmiComplete" />
  <java-symbol type="string" name="mmiError" />
  <java-symbol type="string" name="mmiFdnError" />
  <java-symbol type="string" name="month" />
  <java-symbol type="string" name="month_day" />
  <java-symbol type="string" name="month_day_year" />
  <java-symbol type="string" name="month_long_april" />
  <java-symbol type="string" name="month_long_august" />
  <java-symbol type="string" name="month_long_december" />
  <java-symbol type="string" name="month_long_february" />
  <java-symbol type="string" name="month_long_january" />
  <java-symbol type="string" name="month_long_july" />
  <java-symbol type="string" name="month_long_june" />
  <java-symbol type="string" name="month_long_march" />
  <java-symbol type="string" name="month_long_may" />
  <java-symbol type="string" name="month_long_november" />
  <java-symbol type="string" name="month_long_october" />
  <java-symbol type="string" name="month_long_september" />
  <java-symbol type="string" name="month_long_standalone_april" />
  <java-symbol type="string" name="month_long_standalone_august" />
  <java-symbol type="string" name="month_long_standalone_december" />
  <java-symbol type="string" name="month_long_standalone_february" />
  <java-symbol type="string" name="month_long_standalone_january" />
  <java-symbol type="string" name="month_long_standalone_july" />
  <java-symbol type="string" name="month_long_standalone_june" />
  <java-symbol type="string" name="month_long_standalone_march" />
  <java-symbol type="string" name="month_long_standalone_may" />
  <java-symbol type="string" name="month_long_standalone_november" />
  <java-symbol type="string" name="month_long_standalone_october" />
  <java-symbol type="string" name="month_long_standalone_september" />
  <java-symbol type="string" name="month_medium_april" />
  <java-symbol type="string" name="month_medium_august" />
  <java-symbol type="string" name="month_medium_december" />
  <java-symbol type="string" name="month_medium_february" />
  <java-symbol type="string" name="month_medium_january" />
  <java-symbol type="string" name="month_medium_july" />
  <java-symbol type="string" name="month_medium_june" />
  <java-symbol type="string" name="month_medium_march" />
  <java-symbol type="string" name="month_medium_may" />
  <java-symbol type="string" name="month_medium_november" />
  <java-symbol type="string" name="month_medium_october" />
  <java-symbol type="string" name="month_medium_september" />
  <java-symbol type="string" name="month_shortest_april" />
  <java-symbol type="string" name="month_shortest_august" />
  <java-symbol type="string" name="month_shortest_december" />
  <java-symbol type="string" name="month_shortest_february" />
  <java-symbol type="string" name="month_shortest_january" />
  <java-symbol type="string" name="month_shortest_july" />
  <java-symbol type="string" name="month_shortest_june" />
  <java-symbol type="string" name="month_shortest_march" />
  <java-symbol type="string" name="month_shortest_may" />
  <java-symbol type="string" name="month_shortest_november" />
  <java-symbol type="string" name="month_shortest_october" />
  <java-symbol type="string" name="month_shortest_september" />
  <java-symbol type="string" name="month_year" />
  <java-symbol type="string" name="more_item_label" />
  <java-symbol type="string" name="needPuk" />
  <java-symbol type="string" name="needPuk2" />
  <java-symbol type="string" name="new_app_action" />
  <java-symbol type="string" name="new_app_description" />
  <java-symbol type="string" name="noApplications" />
  <java-symbol type="string" name="no_file_chosen" />
  <java-symbol type="string" name="no_matches" />
  <java-symbol type="string" name="noon" />
  <java-symbol type="string" name="number_picker_increment_scroll_action" />
  <java-symbol type="string" name="number_picker_increment_scroll_mode" />
  <java-symbol type="string" name="numeric_date" />
  <java-symbol type="string" name="numeric_date_format" />
  <java-symbol type="string" name="numeric_date_template" />
  <java-symbol type="string" name="numeric_md1_md2" />
  <java-symbol type="string" name="numeric_md1_time1_md2_time2" />
  <java-symbol type="string" name="numeric_mdy1_mdy2" />
  <java-symbol type="string" name="numeric_mdy1_time1_mdy2_time2" />
  <java-symbol type="string" name="numeric_wday1_md1_time1_wday2_md2_time2" />
  <java-symbol type="string" name="numeric_wday1_md1_wday2_md2" />
  <java-symbol type="string" name="numeric_wday1_mdy1_time1_wday2_mdy2_time2" />
  <java-symbol type="string" name="numeric_wday1_mdy1_wday2_mdy2" />
  <java-symbol type="string" name="old_app_action" />
  <java-symbol type="string" name="old_app_description" />
  <java-symbol type="string" name="older" />
  <java-symbol type="string" name="open_permission_deny" />
  <java-symbol type="string" name="orgTypeCustom" />
  <java-symbol type="string" name="orgTypeOther" />
  <java-symbol type="string" name="orgTypeWork" />
  <java-symbol type="string" name="passwordIncorrect" />
  <java-symbol type="string" name="perms_description_app" />
  <java-symbol type="string" name="perms_new_perm_prefix" />
  <java-symbol type="string" name="petabyteShort" />
  <java-symbol type="string" name="phoneTypeAssistant" />
  <java-symbol type="string" name="phoneTypeCallback" />
  <java-symbol type="string" name="phoneTypeCar" />
  <java-symbol type="string" name="phoneTypeCompanyMain" />
  <java-symbol type="string" name="phoneTypeCustom" />
  <java-symbol type="string" name="phoneTypeFaxHome" />
  <java-symbol type="string" name="phoneTypeFaxWork" />
  <java-symbol type="string" name="phoneTypeHome" />
  <java-symbol type="string" name="phoneTypeIsdn" />
  <java-symbol type="string" name="phoneTypeMain" />
  <java-symbol type="string" name="phoneTypeMms" />
  <java-symbol type="string" name="phoneTypeMobile" />
  <java-symbol type="string" name="phoneTypeOther" />
  <java-symbol type="string" name="phoneTypeOtherFax" />
  <java-symbol type="string" name="phoneTypePager" />
  <java-symbol type="string" name="phoneTypeRadio" />
  <java-symbol type="string" name="phoneTypeTelex" />
  <java-symbol type="string" name="phoneTypeTtyTdd" />
  <java-symbol type="string" name="phoneTypeWork" />
  <java-symbol type="string" name="phoneTypeWorkMobile" />
  <java-symbol type="string" name="phoneTypeWorkPager" />
  <java-symbol type="string" name="pm" />
  <java-symbol type="string" name="policydesc_disableCamera" />
  <java-symbol type="string" name="policydesc_encryptedStorage" />
  <java-symbol type="string" name="policydesc_expirePassword" />
  <java-symbol type="string" name="policydesc_forceLock" />
  <java-symbol type="string" name="policydesc_limitPassword" />
  <java-symbol type="string" name="policydesc_resetPassword" />
  <java-symbol type="string" name="policydesc_setGlobalProxy" />
  <java-symbol type="string" name="policydesc_watchLogin" />
  <java-symbol type="string" name="policydesc_wipeData" />
  <java-symbol type="string" name="policylab_disableCamera" />
  <java-symbol type="string" name="policylab_encryptedStorage" />
  <java-symbol type="string" name="policylab_expirePassword" />
  <java-symbol type="string" name="policylab_forceLock" />
  <java-symbol type="string" name="policylab_limitPassword" />
  <java-symbol type="string" name="policylab_resetPassword" />
  <java-symbol type="string" name="policylab_setGlobalProxy" />
  <java-symbol type="string" name="policylab_watchLogin" />
  <java-symbol type="string" name="policylab_wipeData" />
  <java-symbol type="string" name="postalTypeCustom" />
  <java-symbol type="string" name="postalTypeHome" />
  <java-symbol type="string" name="postalTypeOther" />
  <java-symbol type="string" name="postalTypeWork" />
  <java-symbol type="string" name="power_off" />
  <java-symbol type="string" name="preposition_for_date" />
  <java-symbol type="string" name="preposition_for_time" />
  <java-symbol type="string" name="progress_erasing" />
  <java-symbol type="string" name="progress_unmounting" />
  <java-symbol type="string" name="reboot_safemode_confirm" />
  <java-symbol type="string" name="reboot_safemode_title" />
  <java-symbol type="string" name="relationTypeAssistant" />
  <java-symbol type="string" name="relationTypeBrother" />
  <java-symbol type="string" name="relationTypeChild" />
  <java-symbol type="string" name="relationTypeDomesticPartner" />
  <java-symbol type="string" name="relationTypeFather" />
  <java-symbol type="string" name="relationTypeFriend" />
  <java-symbol type="string" name="relationTypeManager" />
  <java-symbol type="string" name="relationTypeMother" />
  <java-symbol type="string" name="relationTypeParent" />
  <java-symbol type="string" name="relationTypePartner" />
  <java-symbol type="string" name="relationTypeReferredBy" />
  <java-symbol type="string" name="relationTypeRelative" />
  <java-symbol type="string" name="relationTypeSister" />
  <java-symbol type="string" name="relationTypeSpouse" />
  <java-symbol type="string" name="relative_time" />
  <java-symbol type="string" name="reset" />
  <java-symbol type="string" name="ringtone_default" />
  <java-symbol type="string" name="ringtone_default_with_actual" />
  <java-symbol type="string" name="ringtone_picker_title" />
  <java-symbol type="string" name="ringtone_silent" />
  <java-symbol type="string" name="ringtone_unknown" />
  <java-symbol type="string" name="roamingText0" />
  <java-symbol type="string" name="roamingText1" />
  <java-symbol type="string" name="roamingText10" />
  <java-symbol type="string" name="roamingText11" />
  <java-symbol type="string" name="roamingText12" />
  <java-symbol type="string" name="roamingText2" />
  <java-symbol type="string" name="roamingText3" />
  <java-symbol type="string" name="roamingText4" />
  <java-symbol type="string" name="roamingText5" />
  <java-symbol type="string" name="roamingText6" />
  <java-symbol type="string" name="roamingText7" />
  <java-symbol type="string" name="roamingText8" />
  <java-symbol type="string" name="roamingText9" />
  <java-symbol type="string" name="roamingTextSearching" />
  <java-symbol type="string" name="same_month_md1_md2" />
  <java-symbol type="string" name="same_month_md1_time1_md2_time2" />
  <java-symbol type="string" name="same_month_mdy1_mdy2" />
  <java-symbol type="string" name="same_month_mdy1_time1_mdy2_time2" />
  <java-symbol type="string" name="same_month_wday1_md1_time1_wday2_md2_time2" />
  <java-symbol type="string" name="same_month_wday1_md1_wday2_md2" />
  <java-symbol type="string" name="same_month_wday1_mdy1_time1_wday2_mdy2_time2" />
  <java-symbol type="string" name="same_month_wday1_mdy1_wday2_mdy2" />
  <java-symbol type="string" name="same_year_md1_md2" />
  <java-symbol type="string" name="same_year_md1_time1_md2_time2" />
  <java-symbol type="string" name="same_year_mdy1_mdy2" />
  <java-symbol type="string" name="same_year_mdy1_time1_mdy2_time2" />
  <java-symbol type="string" name="same_year_wday1_md1_time1_wday2_md2_time2" />
  <java-symbol type="string" name="same_year_wday1_md1_wday2_md2" />
  <java-symbol type="string" name="same_year_wday1_mdy1_time1_wday2_mdy2_time2" />
  <java-symbol type="string" name="same_year_wday1_mdy1_wday2_mdy2" />
  <java-symbol type="string" name="save_password_label" />
  <java-symbol type="string" name="save_password_message" />
  <java-symbol type="string" name="save_password_never" />
  <java-symbol type="string" name="save_password_notnow" />
  <java-symbol type="string" name="save_password_remember" />
  <java-symbol type="string" name="sendText" />
  <java-symbol type="string" name="sending" />
  <java-symbol type="string" name="serviceClassData" />
  <java-symbol type="string" name="serviceClassDataAsync" />
  <java-symbol type="string" name="serviceClassDataSync" />
  <java-symbol type="string" name="serviceClassFAX" />
  <java-symbol type="string" name="serviceClassPAD" />
  <java-symbol type="string" name="serviceClassPacket" />
  <java-symbol type="string" name="serviceClassSMS" />
  <java-symbol type="string" name="serviceClassVoice" />
  <java-symbol type="string" name="serviceDisabled" />
  <java-symbol type="string" name="serviceEnabled" />
  <java-symbol type="string" name="serviceEnabledFor" />
  <java-symbol type="string" name="serviceErased" />
  <java-symbol type="string" name="serviceNotProvisioned" />
  <java-symbol type="string" name="serviceRegistered" />
  <java-symbol type="string" name="setup_autofill" />
  <java-symbol type="string" name="shareactionprovider_share_with" />
  <java-symbol type="string" name="shareactionprovider_share_with_application" />
  <java-symbol type="string" name="short_format_month" />
  <java-symbol type="string" name="shutdown_confirm" />
  <java-symbol type="string" name="shutdown_confirm_question" />
  <java-symbol type="string" name="shutdown_progress" />
  <java-symbol type="string" name="sim_added_message" />
  <java-symbol type="string" name="sim_added_title" />
  <java-symbol type="string" name="sim_removed_message" />
  <java-symbol type="string" name="sim_removed_title" />
  <java-symbol type="string" name="sim_restart_button" />
  <java-symbol type="string" name="sipAddressTypeCustom" />
  <java-symbol type="string" name="sipAddressTypeHome" />
  <java-symbol type="string" name="sipAddressTypeOther" />
  <java-symbol type="string" name="sipAddressTypeWork" />
  <java-symbol type="string" name="sms_control_message" />
  <java-symbol type="string" name="sms_control_title" />
  <java-symbol type="string" name="sms_control_no" />
  <java-symbol type="string" name="sms_control_yes" />
  <java-symbol type="string" name="sms_premium_short_code_confirm_message" />
  <java-symbol type="string" name="sms_premium_short_code_confirm_title" />
  <java-symbol type="string" name="sms_short_code_confirm_allow" />
  <java-symbol type="string" name="sms_short_code_confirm_deny" />
  <java-symbol type="string" name="sms_short_code_confirm_message" />
  <java-symbol type="string" name="sms_short_code_confirm_report" />
  <java-symbol type="string" name="sms_short_code_confirm_title" />
  <java-symbol type="string" name="submit" />
  <java-symbol type="string" name="sync_binding_label" />
  <java-symbol type="string" name="sync_do_nothing" />
  <java-symbol type="string" name="sync_really_delete" />
  <java-symbol type="string" name="sync_too_many_deletes_desc" />
  <java-symbol type="string" name="sync_undo_deletes" />
  <java-symbol type="string" name="terabyteShort" />
  <java-symbol type="string" name="text_copied" />
  <java-symbol type="string" name="time1_time2" />
  <java-symbol type="string" name="time_date" />
  <java-symbol type="string" name="time_of_day" />
  <java-symbol type="string" name="time_picker_decrement_hour_button" />
  <java-symbol type="string" name="time_picker_decrement_minute_button" />
  <java-symbol type="string" name="time_picker_decrement_set_am_button" />
  <java-symbol type="string" name="time_picker_dialog_title" />
  <java-symbol type="string" name="time_picker_increment_hour_button" />
  <java-symbol type="string" name="time_picker_increment_minute_button" />
  <java-symbol type="string" name="time_picker_increment_set_pm_button" />
  <java-symbol type="string" name="time_picker_separator" />
  <java-symbol type="string" name="time_wday" />
  <java-symbol type="string" name="time_wday_date" />
  <java-symbol type="string" name="today" />
  <java-symbol type="string" name="tomorrow" />
  <java-symbol type="string" name="twelve_hour_time_format" />
  <java-symbol type="string" name="twenty_four_hour_time_format" />
  <java-symbol type="string" name="upload_file" />
  <java-symbol type="string" name="volume_alarm" />
  <java-symbol type="string" name="volume_icon_description_bluetooth" />
  <java-symbol type="string" name="volume_icon_description_incall" />
  <java-symbol type="string" name="volume_icon_description_media" />
  <java-symbol type="string" name="volume_icon_description_notification" />
  <java-symbol type="string" name="volume_icon_description_ringer" />
  <java-symbol type="string" name="wait" />
  <java-symbol type="string" name="wday1_date1_time1_wday2_date2_time2" />
  <java-symbol type="string" name="wday1_date1_wday2_date2" />
  <java-symbol type="string" name="wday_date" />
  <java-symbol type="string" name="web_user_agent" />
  <java-symbol type="string" name="web_user_agent_target_content" />
  <java-symbol type="string" name="webpage_unresponsive" />
  <java-symbol type="string" name="whichApplication" />
  <java-symbol type="string" name="wifi_available_sign_in" />
  <java-symbol type="string" name="wifi_available_sign_in_detailed" />
  <java-symbol type="string" name="wifi_p2p_dialog_title" />
  <java-symbol type="string" name="wifi_p2p_enabled_notification_message" />
  <java-symbol type="string" name="wifi_p2p_enabled_notification_title" />
  <java-symbol type="string" name="wifi_p2p_failed_message" />
  <java-symbol type="string" name="wifi_p2p_from_message" />
  <java-symbol type="string" name="wifi_p2p_invitation_sent_title" />
  <java-symbol type="string" name="wifi_p2p_invitation_to_connect_title" />
  <java-symbol type="string" name="wifi_p2p_show_pin_message" />
  <java-symbol type="string" name="wifi_p2p_to_message" />
  <java-symbol type="string" name="wifi_p2p_turnon_message" />
  <java-symbol type="string" name="wifi_tether_configure_ssid_default" />
  <java-symbol type="string" name="wifi_watchdog_network_disabled" />
  <java-symbol type="string" name="wifi_watchdog_network_disabled_detailed" />
  <java-symbol type="string" name="yesterday" />
  <java-symbol type="string" name="imei" />
  <java-symbol type="string" name="meid" />
  <java-symbol type="string" name="granularity_label_character" />
  <java-symbol type="string" name="granularity_label_word" />
  <java-symbol type="string" name="granularity_label_link" />
  <java-symbol type="string" name="granularity_label_line" />

  <java-symbol type="plurals" name="abbrev_in_num_days" />
  <java-symbol type="plurals" name="abbrev_in_num_hours" />
  <java-symbol type="plurals" name="abbrev_in_num_minutes" />
  <java-symbol type="plurals" name="abbrev_in_num_seconds" />
  <java-symbol type="plurals" name="abbrev_num_days_ago" />
  <java-symbol type="plurals" name="abbrev_num_hours_ago" />
  <java-symbol type="plurals" name="abbrev_num_minutes_ago" />
  <java-symbol type="plurals" name="abbrev_num_seconds_ago" />
  <java-symbol type="plurals" name="in_num_days" />
  <java-symbol type="plurals" name="in_num_hours" />
  <java-symbol type="plurals" name="in_num_minutes" />
  <java-symbol type="plurals" name="in_num_seconds" />
  <java-symbol type="plurals" name="last_num_days" />
  <java-symbol type="plurals" name="matches_found" />
  <java-symbol type="plurals" name="num_days_ago" />
  <java-symbol type="plurals" name="num_hours_ago" />
  <java-symbol type="plurals" name="num_minutes_ago" />
  <java-symbol type="plurals" name="num_seconds_ago" />

  <java-symbol type="array" name="carrier_properties" />
  <java-symbol type="array" name="config_data_usage_network_types" />
  <java-symbol type="array" name="config_sms_enabled_locking_shift_tables" />
  <java-symbol type="array" name="config_sms_enabled_single_shift_tables" />
  <java-symbol type="array" name="config_twoDigitNumberPattern" />
  <java-symbol type="array" name="networkAttributes" />
  <java-symbol type="array" name="preloaded_color_state_lists" />
  <java-symbol type="array" name="preloaded_drawables" />
  <java-symbol type="array" name="special_locale_codes" />
  <java-symbol type="array" name="special_locale_names" />
  <java-symbol type="array" name="config_masterVolumeRamp" />
  <java-symbol type="array" name="config_cdma_dun_supported_types" />

  <java-symbol type="drawable" name="default_wallpaper" />
  <java-symbol type="drawable" name="ic_suggestions_add" />
  <java-symbol type="drawable" name="ic_suggestions_delete" />
  <java-symbol type="drawable" name="indicator_input_error" />
  <java-symbol type="drawable" name="overscroll_edge" />
  <java-symbol type="drawable" name="overscroll_glow" />
  <java-symbol type="drawable" name="popup_bottom_dark" />
  <java-symbol type="drawable" name="popup_bottom_bright" />
  <java-symbol type="drawable" name="popup_bottom_medium" />
  <java-symbol type="drawable" name="popup_center_dark" />
  <java-symbol type="drawable" name="popup_center_bright" />
  <java-symbol type="drawable" name="popup_full_dark" />
  <java-symbol type="drawable" name="popup_full_bright" />
  <java-symbol type="drawable" name="popup_top_dark" />
  <java-symbol type="drawable" name="popup_top_bright" />
  <java-symbol type="drawable" name="search_spinner" />
  <java-symbol type="drawable" name="sym_app_on_sd_unavailable_icon" />
  <java-symbol type="drawable" name="text_edit_side_paste_window" />
  <java-symbol type="drawable" name="text_edit_paste_window" />
  <java-symbol type="drawable" name="btn_check_off" />
  <java-symbol type="drawable" name="btn_code_lock_default_holo" />
  <java-symbol type="drawable" name="btn_code_lock_touched_holo" />
  <java-symbol type="drawable" name="clock_dial" />
  <java-symbol type="drawable" name="clock_hand_hour" />
  <java-symbol type="drawable" name="clock_hand_minute" />
  <java-symbol type="drawable" name="emo_im_angel" />
  <java-symbol type="drawable" name="emo_im_cool" />
  <java-symbol type="drawable" name="emo_im_crying" />
  <java-symbol type="drawable" name="emo_im_embarrassed" />
  <java-symbol type="drawable" name="emo_im_foot_in_mouth" />
  <java-symbol type="drawable" name="emo_im_happy" />
  <java-symbol type="drawable" name="emo_im_kissing" />
  <java-symbol type="drawable" name="emo_im_laughing" />
  <java-symbol type="drawable" name="emo_im_lips_are_sealed" />
  <java-symbol type="drawable" name="emo_im_money_mouth" />
  <java-symbol type="drawable" name="emo_im_sad" />
  <java-symbol type="drawable" name="emo_im_surprised" />
  <java-symbol type="drawable" name="emo_im_tongue_sticking_out" />
  <java-symbol type="drawable" name="emo_im_undecided" />
  <java-symbol type="drawable" name="emo_im_winking" />
  <java-symbol type="drawable" name="emo_im_wtf" />
  <java-symbol type="drawable" name="emo_im_yelling" />
  <java-symbol type="drawable" name="expander_close_holo_dark" />
  <java-symbol type="drawable" name="expander_open_holo_dark" />
  <java-symbol type="drawable" name="ic_audio_alarm" />
  <java-symbol type="drawable" name="ic_audio_alarm_mute" />
  <java-symbol type="drawable" name="ic_audio_bt" />
  <java-symbol type="drawable" name="ic_audio_bt_mute" />
  <java-symbol type="drawable" name="ic_audio_notification" />
  <java-symbol type="drawable" name="ic_audio_notification_mute" />
  <java-symbol type="drawable" name="ic_audio_phone" />
  <java-symbol type="drawable" name="ic_audio_ring_notif" />
  <java-symbol type="drawable" name="ic_audio_ring_notif_mute" />
  <java-symbol type="drawable" name="ic_audio_ring_notif_vibrate" />
  <java-symbol type="drawable" name="ic_audio_vol" />
  <java-symbol type="drawable" name="ic_audio_vol_mute" />
  <java-symbol type="drawable" name="ic_bullet_key_permission" />
  <java-symbol type="drawable" name="ic_contact_picture" />
  <java-symbol type="drawable" name="ic_dialog_usb" />
  <java-symbol type="drawable" name="ic_emergency" />
  <java-symbol type="drawable" name="ic_media_stop" />
  <java-symbol type="drawable" name="ic_text_dot" />
  <java-symbol type="drawable" name="indicator_code_lock_drag_direction_green_up" />
  <java-symbol type="drawable" name="indicator_code_lock_drag_direction_red_up" />
  <java-symbol type="drawable" name="indicator_code_lock_point_area_default_holo" />
  <java-symbol type="drawable" name="indicator_code_lock_point_area_green_holo" />
  <java-symbol type="drawable" name="indicator_code_lock_point_area_red_holo" />
  <java-symbol type="drawable" name="jog_dial_arrow_long_left_green" />
  <java-symbol type="drawable" name="jog_dial_arrow_long_right_red" />
  <java-symbol type="drawable" name="jog_dial_arrow_short_left_and_right" />
  <java-symbol type="drawable" name="jog_dial_bg" />
  <java-symbol type="drawable" name="jog_dial_dimple" />
  <java-symbol type="drawable" name="jog_dial_dimple_dim" />
  <java-symbol type="drawable" name="jog_tab_bar_left_generic" />
  <java-symbol type="drawable" name="jog_tab_bar_right_generic" />
  <java-symbol type="drawable" name="jog_tab_left_generic" />
  <java-symbol type="drawable" name="jog_tab_right_generic" />
  <java-symbol type="drawable" name="jog_tab_target_gray" />
  <java-symbol type="drawable" name="picture_emergency" />
  <java-symbol type="drawable" name="platlogo" />
  <java-symbol type="drawable" name="platlogo_alt" />
  <java-symbol type="drawable" name="stat_notify_sync_error" />
  <java-symbol type="drawable" name="stat_notify_wifi_in_range" />
  <java-symbol type="drawable" name="stat_sys_gps_on" />
  <java-symbol type="drawable" name="stat_sys_tether_wifi" />
  <java-symbol type="drawable" name="status_bar_background" />
  <java-symbol type="drawable" name="sym_keyboard_shift" />
  <java-symbol type="drawable" name="sym_keyboard_shift_locked" />
  <java-symbol type="drawable" name="tab_bottom_left" />
  <java-symbol type="drawable" name="tab_bottom_left_v4" />
  <java-symbol type="drawable" name="tab_bottom_right" />
  <java-symbol type="drawable" name="tab_bottom_right_v4" />
  <java-symbol type="drawable" name="tab_indicator_v4" />
  <java-symbol type="drawable" name="text_select_handle_left" />
  <java-symbol type="drawable" name="text_select_handle_middle" />
  <java-symbol type="drawable" name="text_select_handle_right" />
  <java-symbol type="drawable" name="unknown_image" />
  <java-symbol type="drawable" name="unlock_default" />
  <java-symbol type="drawable" name="unlock_halo" />
  <java-symbol type="drawable" name="unlock_ring" />
  <java-symbol type="drawable" name="unlock_wave" />
  <java-symbol type="drawable" name="ic_lockscreen_camera" />
  <java-symbol type="drawable" name="ic_lockscreen_silent" />
  <java-symbol type="drawable" name="ic_lockscreen_unlock" />
  <java-symbol type="drawable" name="ic_lockscreen_search" />
  <java-symbol type="drawable" name="notification_bg" />
  <java-symbol type="drawable" name="notification_bg_low" />
  <java-symbol type="drawable" name="notification_template_icon_bg" />
  <java-symbol type="drawable" name="notification_template_icon_low_bg" />

  <java-symbol type="layout" name="action_bar_home" />
  <java-symbol type="layout" name="action_bar_title_item" />
  <java-symbol type="layout" name="action_menu_item_layout" />
  <java-symbol type="layout" name="action_menu_layout" />
  <java-symbol type="layout" name="action_mode_close_item" />
  <java-symbol type="layout" name="alert_dialog" />
  <java-symbol type="layout" name="choose_account" />
  <java-symbol type="layout" name="choose_account_row" />
  <java-symbol type="layout" name="choose_account_type" />
  <java-symbol type="layout" name="choose_selected_account_row" />
  <java-symbol type="layout" name="choose_type_and_account" />
  <java-symbol type="layout" name="grant_credentials_permission" />
  <java-symbol type="layout" name="number_picker" />
  <java-symbol type="layout" name="permissions_package_list_item" />
  <java-symbol type="layout" name="popup_menu_item_layout" />
  <java-symbol type="layout" name="remote_views_adapter_default_loading_view" />
  <java-symbol type="layout" name="search_bar" />
  <java-symbol type="layout" name="search_dropdown_item_icons_2line" />
  <java-symbol type="layout" name="search_view" />
  <java-symbol type="layout" name="select_dialog" />
  <java-symbol type="layout" name="simple_dropdown_hint" />
  <java-symbol type="layout" name="status_bar_latest_event_content" />
  <java-symbol type="layout" name="status_bar_latest_event_ticker" />
  <java-symbol type="layout" name="status_bar_latest_event_ticker_large_icon" />
  <java-symbol type="layout" name="text_edit_action_popup_text" />
  <java-symbol type="layout" name="text_drag_thumbnail" />
  <java-symbol type="layout" name="typing_filter" />
  <java-symbol type="layout" name="activity_chooser_view" />
  <java-symbol type="layout" name="activity_chooser_view_list_item" />
  <java-symbol type="layout" name="activity_list" />
  <java-symbol type="layout" name="activity_list_item_2" />
  <java-symbol type="layout" name="alert_dialog_progress" />
  <java-symbol type="layout" name="always_use_checkbox" />
  <java-symbol type="layout" name="app_permission_item" />
  <java-symbol type="layout" name="app_permission_item_old" />
  <java-symbol type="layout" name="app_perms_summary" />
  <java-symbol type="layout" name="calendar_view" />
  <java-symbol type="layout" name="character_picker" />
  <java-symbol type="layout" name="character_picker_button" />
  <java-symbol type="layout" name="date_picker" />
  <java-symbol type="layout" name="date_picker_dialog" />
  <java-symbol type="layout" name="expanded_menu_layout" />
  <java-symbol type="layout" name="fragment_bread_crumb_item" />
  <java-symbol type="layout" name="fragment_bread_crumbs" />
  <java-symbol type="layout" name="heavy_weight_switcher" />
  <java-symbol type="layout" name="icon_menu_item_layout" />
  <java-symbol type="layout" name="icon_menu_layout" />
  <java-symbol type="layout" name="input_method" />
  <java-symbol type="layout" name="input_method_extract_view" />
  <java-symbol type="layout" name="input_method_switch_dialog_title" />
  <java-symbol type="layout" name="js_prompt" />
  <java-symbol type="layout" name="list_content_simple" />
  <java-symbol type="layout" name="list_menu_item_checkbox" />
  <java-symbol type="layout" name="list_menu_item_icon" />
  <java-symbol type="layout" name="list_menu_item_layout" />
  <java-symbol type="layout" name="list_menu_item_radio" />
  <java-symbol type="layout" name="locale_picker_item" />
  <java-symbol type="layout" name="media_controller" />
  <java-symbol type="layout" name="preference" />
  <java-symbol type="layout" name="preference_header_item" />
  <java-symbol type="layout" name="preference_list_content" />
  <java-symbol type="layout" name="preference_list_content_single" />
  <java-symbol type="layout" name="preference_list_fragment" />
  <java-symbol type="layout" name="preference_widget_seekbar" />
  <java-symbol type="layout" name="progress_dialog" />
  <java-symbol type="layout" name="resolve_list_item" />
  <java-symbol type="layout" name="seekbar_dialog" />
  <java-symbol type="layout" name="select_dialog_singlechoice_holo" />
  <java-symbol type="layout" name="ssl_certificate" />
  <java-symbol type="layout" name="tab_content" />
  <java-symbol type="layout" name="tab_indicator_holo" />
  <java-symbol type="layout" name="textview_hint" />
  <java-symbol type="layout" name="time_picker" />
  <java-symbol type="layout" name="time_picker_dialog" />
  <java-symbol type="layout" name="transient_notification" />
  <java-symbol type="layout" name="volume_adjust" />
  <java-symbol type="layout" name="volume_adjust_item" />
  <java-symbol type="layout" name="web_text_view_dropdown" />
  <java-symbol type="layout" name="webview_find" />
  <java-symbol type="layout" name="webview_select_singlechoice" />
  <java-symbol type="layout" name="wifi_p2p_dialog" />
  <java-symbol type="layout" name="wifi_p2p_dialog_row" />
  <java-symbol type="layout" name="zoom_container" />
  <java-symbol type="layout" name="zoom_controls" />
  <java-symbol type="layout" name="zoom_magnify" />
  <java-symbol type="layout" name="notification_action" />
  <java-symbol type="layout" name="notification_action_tombstone" />
  <java-symbol type="layout" name="notification_intruder_content" />
  <java-symbol type="layout" name="notification_template_base" />
  <java-symbol type="layout" name="notification_template_big_base" />
  <java-symbol type="layout" name="notification_template_big_picture" />
  <java-symbol type="layout" name="notification_template_big_text" />
  <java-symbol type="layout" name="notification_template_part_time" />
  <java-symbol type="layout" name="notification_template_part_chronometer" />
  <java-symbol type="layout" name="notification_template_inbox" />

  <java-symbol type="anim" name="slide_in_child_bottom" />
  <java-symbol type="anim" name="slide_in_right" />
  <java-symbol type="anim" name="slide_out_left" />

  <java-symbol type="menu" name="webview_copy" />
  <java-symbol type="menu" name="webview_find" />

  <java-symbol type="xml" name="password_kbd_qwerty" />
  <java-symbol type="xml" name="autotext" />
  <java-symbol type="xml" name="eri" />
  <java-symbol type="xml" name="password_kbd_numeric" />
  <java-symbol type="xml" name="password_kbd_qwerty_shifted" />
  <java-symbol type="xml" name="password_kbd_symbols" />
  <java-symbol type="xml" name="password_kbd_symbols_shift" />
  <java-symbol type="xml" name="power_profile" />
  <java-symbol type="xml" name="time_zones_by_country" />
  <java-symbol type="xml" name="sms_short_codes" />

  <java-symbol type="raw" name="accessibility_gestures" />
  <java-symbol type="raw" name="incognito_mode_start_page" />
  <java-symbol type="raw" name="loaderror" />
  <java-symbol type="raw" name="nodomain" />

  <java-symbol type="style" name="Animation.DropDownUp" />
  <java-symbol type="style" name="Animation.DropDownDown" />
  <java-symbol type="style" name="Animation.PopupWindow" />
  <java-symbol type="style" name="Animation.TypingFilter" />
  <java-symbol type="style" name="Animation.TypingFilterRestore" />
  <java-symbol type="style" name="Animation.Dream" />
  <java-symbol type="style" name="Theme.DeviceDefault.Dialog.Alert" />
  <java-symbol type="style" name="Theme.DeviceDefault.Light.Dialog.Alert" />
  <java-symbol type="style" name="Theme.Dialog.Alert" />
  <java-symbol type="style" name="Theme.Holo.Dialog.Alert" />
  <java-symbol type="style" name="Theme.Holo.Light.Dialog.Alert" />
  <java-symbol type="style" name="ActiveWallpaperSettings" />
  <java-symbol type="style" name="Animation.InputMethodFancy" />
  <java-symbol type="style" name="Animation.Wallpaper" />
  <java-symbol type="style" name="Animation.ZoomButtons" />
  <java-symbol type="style" name="PreviewWallpaperSettings" />
  <java-symbol type="style" name="TextAppearance.SlidingTabActive" />
  <java-symbol type="style" name="TextAppearance.SlidingTabNormal" />
  <java-symbol type="style" name="Theme.DeviceDefault.Dialog.NoFrame" />
  <java-symbol type="style" name="Theme.IconMenu" />
  <java-symbol type="style" name="Theme.Panel.Volume" />

  <!-- From android.policy -->
  <java-symbol type="anim" name="app_starting_exit" />
  <java-symbol type="anim" name="lock_screen_behind_enter" />
  <java-symbol type="anim" name="lock_screen_wallpaper_behind_enter" />
  <java-symbol type="anim" name="dock_top_enter" />
  <java-symbol type="anim" name="dock_top_exit" />
  <java-symbol type="anim" name="dock_bottom_enter" />
  <java-symbol type="anim" name="dock_bottom_exit" />
  <java-symbol type="anim" name="dock_left_enter" />
  <java-symbol type="anim" name="dock_left_exit" />
  <java-symbol type="anim" name="dock_right_enter" />
  <java-symbol type="anim" name="dock_right_exit" />
  <java-symbol type="array" name="config_keyboardTapVibePattern" />
  <java-symbol type="array" name="config_longPressVibePattern" />
  <java-symbol type="array" name="config_safeModeDisabledVibePattern" />
  <java-symbol type="array" name="config_safeModeEnabledVibePattern" />
  <java-symbol type="array" name="config_virtualKeyVibePattern" />
  <java-symbol type="array" name="lockscreen_targets_when_silent" />
  <java-symbol type="array" name="lockscreen_targets_when_soundon" />
  <java-symbol type="array" name="lockscreen_targets_with_camera" />
  <java-symbol type="attr" name="actionModePopupWindowStyle" />
  <java-symbol type="attr" name="dialogCustomTitleDecorLayout" />
  <java-symbol type="attr" name="dialogTitleDecorLayout" />
  <java-symbol type="attr" name="dialogTitleIconsDecorLayout" />
  <java-symbol type="bool" name="config_allowAllRotations" />
  <java-symbol type="bool" name="config_annoy_dianne" />
  <java-symbol type="bool" name="config_carDockEnablesAccelerometer" />
  <java-symbol type="bool" name="config_deskDockEnablesAccelerometer" />
  <java-symbol type="bool" name="config_disableMenuKeyInLockScreen" />
  <java-symbol type="bool" name="config_enableLockBeforeUnlockScreen" />
  <java-symbol type="bool" name="config_enableLockScreenRotation" />
  <java-symbol type="bool" name="config_lidControlsSleep" />
  <java-symbol type="bool" name="config_reverseDefaultRotation" />
  <java-symbol type="bool" name="config_showNavigationBar" />
  <java-symbol type="bool" name="target_honeycomb_needs_options_menu" />
  <java-symbol type="dimen" name="navigation_bar_height" />
  <java-symbol type="dimen" name="navigation_bar_height_landscape" />
  <java-symbol type="dimen" name="navigation_bar_width" />
  <java-symbol type="dimen" name="status_bar_height" />
  <java-symbol type="drawable" name="ic_jog_dial_sound_off" />
  <java-symbol type="drawable" name="ic_jog_dial_sound_on" />
  <java-symbol type="drawable" name="ic_jog_dial_unlock" />
  <java-symbol type="drawable" name="ic_jog_dial_vibrate_on" />
  <java-symbol type="drawable" name="ic_lock_airplane_mode" />
  <java-symbol type="drawable" name="ic_lock_airplane_mode_off" />
  <java-symbol type="drawable" name="ic_menu_cc" />
  <java-symbol type="drawable" name="jog_tab_bar_left_unlock" />
  <java-symbol type="drawable" name="jog_tab_bar_right_sound_off" />
  <java-symbol type="drawable" name="jog_tab_bar_right_sound_on" />
  <java-symbol type="drawable" name="jog_tab_left_unlock" />
  <java-symbol type="drawable" name="jog_tab_right_sound_off" />
  <java-symbol type="drawable" name="jog_tab_right_sound_on" />
  <java-symbol type="drawable" name="jog_tab_target_green" />
  <java-symbol type="drawable" name="jog_tab_target_yellow" />
  <java-symbol type="drawable" name="menu_background" />
  <java-symbol type="drawable" name="stat_sys_secure" />
  <java-symbol type="id" name="action_mode_bar_stub" />
  <java-symbol type="id" name="alarm_status" />
  <java-symbol type="id" name="backspace" />
  <java-symbol type="id" name="button0" />
  <java-symbol type="id" name="button4" />
  <java-symbol type="id" name="button5" />
  <java-symbol type="id" name="button6" />
  <java-symbol type="id" name="button7" />
  <java-symbol type="id" name="carrier" />
  <java-symbol type="id" name="date" />
  <java-symbol type="id" name="eight" />
  <java-symbol type="id" name="emergencyCallButton" />
  <java-symbol type="id" name="faceLockAreaView" />
  <java-symbol type="id" name="five" />
  <java-symbol type="id" name="forgotPatternButton" />
  <java-symbol type="id" name="four" />
  <java-symbol type="id" name="headerText" />
  <java-symbol type="id" name="icon_menu_presenter" />
  <java-symbol type="id" name="instructions" />
  <java-symbol type="id" name="keyboard" />
  <java-symbol type="id" name="list_menu_presenter" />
  <java-symbol type="id" name="lockPattern" />
  <java-symbol type="id" name="lock_screen" />
  <java-symbol type="id" name="login" />
  <java-symbol type="id" name="nine" />
  <java-symbol type="id" name="no_applications_message" />
  <java-symbol type="id" name="ok" />
  <java-symbol type="id" name="one" />
  <java-symbol type="id" name="option1" />
  <java-symbol type="id" name="option2" />
  <java-symbol type="id" name="option3" />
  <java-symbol type="id" name="password" />
  <java-symbol type="id" name="passwordEntry" />
  <java-symbol type="id" name="pinDel" />
  <java-symbol type="id" name="pinDisplay" />
  <java-symbol type="id" name="propertyOf" />
  <java-symbol type="id" name="pukDel" />
  <java-symbol type="id" name="pukDisplay" />
  <java-symbol type="id" name="right_icon" />
  <java-symbol type="id" name="seven" />
  <java-symbol type="id" name="six" />
  <java-symbol type="id" name="status" />
  <java-symbol type="id" name="status1" />
  <java-symbol type="id" name="switch_ime_button" />
  <java-symbol type="id" name="three" />
  <java-symbol type="id" name="title_container" />
  <java-symbol type="id" name="topHeader" />
  <java-symbol type="id" name="transport" />
  <java-symbol type="id" name="transport_bg_protect" />
  <java-symbol type="id" name="two" />
  <java-symbol type="id" name="unlock_widget" />
  <java-symbol type="id" name="zero" />
  <java-symbol type="integer" name="config_carDockRotation" />
  <java-symbol type="integer" name="config_defaultUiModeType" />
  <java-symbol type="integer" name="config_deskDockRotation" />
  <java-symbol type="integer" name="config_lidKeyboardAccessibility" />
  <java-symbol type="integer" name="config_lidNavigationAccessibility" />
  <java-symbol type="integer" name="config_lidOpenRotation" />
  <java-symbol type="integer" name="config_longPressOnHomeBehavior" />
  <java-symbol type="layout" name="global_actions_item" />
  <java-symbol type="layout" name="global_actions_silent_mode" />
  <java-symbol type="layout" name="keyguard_screen_glogin_unlock" />
  <java-symbol type="layout" name="keyguard_screen_password_landscape" />
  <java-symbol type="layout" name="keyguard_screen_password_portrait" />
  <java-symbol type="layout" name="keyguard_screen_sim_pin_landscape" />
  <java-symbol type="layout" name="keyguard_screen_sim_pin_portrait" />
  <java-symbol type="layout" name="keyguard_screen_sim_puk_landscape" />
  <java-symbol type="layout" name="keyguard_screen_sim_puk_portrait" />
  <java-symbol type="layout" name="keyguard_screen_tab_unlock" />
  <java-symbol type="layout" name="keyguard_screen_tab_unlock_land" />
  <java-symbol type="layout" name="keyguard_screen_unlock_landscape" />
  <java-symbol type="layout" name="keyguard_screen_unlock_portrait" />
  <java-symbol type="layout" name="recent_apps_dialog" />
  <java-symbol type="layout" name="screen_action_bar" />
  <java-symbol type="layout" name="screen_action_bar_overlay" />
  <java-symbol type="layout" name="screen_custom_title" />
  <java-symbol type="layout" name="screen_progress" />
  <java-symbol type="layout" name="screen_simple" />
  <java-symbol type="layout" name="screen_simple_overlay_action_mode" />
  <java-symbol type="layout" name="screen_title" />
  <java-symbol type="layout" name="screen_title_icons" />
  <java-symbol type="string" name="abbrev_wday_month_day_no_year" />
  <java-symbol type="string" name="android_upgrading_title" />
  <java-symbol type="string" name="faceunlock_multiple_failures" />
  <java-symbol type="string" name="global_action_power_off" />
  <java-symbol type="string" name="global_actions_airplane_mode_off_status" />
  <java-symbol type="string" name="global_actions_airplane_mode_on_status" />
  <java-symbol type="string" name="global_actions_toggle_airplane_mode" />
  <java-symbol type="string" name="invalidPuk" />
  <java-symbol type="string" name="keyguard_password_enter_pin_code" />
  <java-symbol type="string" name="keyguard_password_enter_puk_code" />
  <java-symbol type="string" name="keyguard_password_wrong_pin_code" />
  <java-symbol type="string" name="lockscreen_carrier_default" />
  <java-symbol type="string" name="lockscreen_charged" />
  <java-symbol type="string" name="lockscreen_failed_attempts_almost_at_wipe" />
  <java-symbol type="string" name="lockscreen_failed_attempts_almost_glogin" />
  <java-symbol type="string" name="lockscreen_failed_attempts_now_wiping" />
  <java-symbol type="string" name="lockscreen_forgot_pattern_button_text" />
  <java-symbol type="string" name="lockscreen_glogin_checking_password" />
  <java-symbol type="string" name="lockscreen_glogin_forgot_pattern" />
  <java-symbol type="string" name="lockscreen_glogin_invalid_input" />
  <java-symbol type="string" name="lockscreen_glogin_too_many_attempts" />
  <java-symbol type="string" name="lockscreen_instructions_when_pattern_disabled" />
  <java-symbol type="string" name="lockscreen_low_battery" />
  <java-symbol type="string" name="lockscreen_missing_sim_instructions" />
  <java-symbol type="string" name="lockscreen_missing_sim_instructions_long" />
  <java-symbol type="string" name="lockscreen_missing_sim_message_short" />
  <java-symbol type="string" name="lockscreen_network_locked_message" />
  <java-symbol type="string" name="lockscreen_password_wrong" />
  <java-symbol type="string" name="lockscreen_pattern_instructions" />
  <java-symbol type="string" name="lockscreen_pattern_wrong" />
  <java-symbol type="string" name="lockscreen_permanent_disabled_sim_message_short" />
  <java-symbol type="string" name="lockscreen_permanent_disabled_sim_instructions" />
  <java-symbol type="string" name="lockscreen_plugged_in" />
  <java-symbol type="string" name="lockscreen_sim_locked_message" />
  <java-symbol type="string" name="lockscreen_sim_puk_locked_message" />
  <java-symbol type="string" name="lockscreen_sim_unlock_progress_dialog_message" />
  <java-symbol type="string" name="lockscreen_sound_off_label" />
  <java-symbol type="string" name="lockscreen_sound_on_label" />
  <java-symbol type="string" name="lockscreen_too_many_failed_attempts_countdown" />
  <java-symbol type="string" name="lockscreen_too_many_failed_attempts_dialog_message" />
  <java-symbol type="string" name="lockscreen_too_many_failed_password_attempts_dialog_message" />
  <java-symbol type="string" name="lockscreen_too_many_failed_pin_attempts_dialog_message" />
  <java-symbol type="string" name="lockscreen_unlock_label" />
  <java-symbol type="string" name="status_bar_device_locked" />
  <java-symbol type="style" name="Animation.LockScreen" />
  <java-symbol type="style" name="Theme.Dialog.RecentApplications" />
  <java-symbol type="style" name="Theme.ExpandedMenu" />

  <!-- From services -->
  <java-symbol type="anim" name="screen_rotate_0_enter" />
  <java-symbol type="anim" name="screen_rotate_0_exit" />
  <java-symbol type="anim" name="screen_rotate_0_frame" />
  <java-symbol type="anim" name="screen_rotate_180_enter" />
  <java-symbol type="anim" name="screen_rotate_180_exit" />
  <java-symbol type="anim" name="screen_rotate_180_frame" />
  <java-symbol type="anim" name="screen_rotate_finish_enter" />
  <java-symbol type="anim" name="screen_rotate_finish_exit" />
  <java-symbol type="anim" name="screen_rotate_finish_frame" />
  <java-symbol type="anim" name="screen_rotate_minus_90_enter" />
  <java-symbol type="anim" name="screen_rotate_minus_90_exit" />
  <java-symbol type="anim" name="screen_rotate_minus_90_frame" />
  <java-symbol type="anim" name="screen_rotate_plus_90_enter" />
  <java-symbol type="anim" name="screen_rotate_plus_90_exit" />
  <java-symbol type="anim" name="screen_rotate_plus_90_frame" />
  <java-symbol type="anim" name="screen_rotate_start_enter" />
  <java-symbol type="anim" name="screen_rotate_start_exit" />
  <java-symbol type="anim" name="screen_rotate_start_frame" />
  <java-symbol type="anim" name="window_move_from_decor" />
  <java-symbol type="array" name="config_autoBrightnessButtonBacklightValues" />
  <java-symbol type="array" name="config_autoBrightnessKeyboardBacklightValues" />
  <java-symbol type="array" name="config_autoBrightnessLcdBacklightValues" />
  <java-symbol type="array" name="config_autoBrightnessLevels" />
  <java-symbol type="array" name="config_protectedNetworks" />
  <java-symbol type="array" name="config_statusBarIcons" />
  <java-symbol type="array" name="config_tether_bluetooth_regexs" />
  <java-symbol type="array" name="config_tether_dhcp_range" />
  <java-symbol type="array" name="config_tether_upstream_types" />
  <java-symbol type="array" name="config_tether_usb_regexs" />
  <java-symbol type="array" name="config_tether_wifi_regexs" />
  <java-symbol type="array" name="config_usbHostBlacklist" />
  <java-symbol type="array" name="config_serialPorts" />
  <java-symbol type="array" name="radioAttributes" />
  <java-symbol type="array" name="config_oemUsbModeOverride" />
  <java-symbol type="bool" name="config_animateScreenLights" />
  <java-symbol type="bool" name="config_automatic_brightness_available" />
  <java-symbol type="bool" name="config_sf_limitedAlpha" />
  <java-symbol type="bool" name="config_unplugTurnsOnScreen" />
  <java-symbol type="bool" name="config_wifi_background_scan_support" />
  <java-symbol type="bool" name="config_wifi_dual_band_support" />
  <java-symbol type="bool" name="config_wimaxEnabled" />
  <java-symbol type="bool" name="show_ongoing_ime_switcher" />
  <java-symbol type="bool" name="activity_chooser_view_has_default_activity" />
  <java-symbol type="color" name="config_defaultNotificationColor" />
  <java-symbol type="drawable" name="ic_notification_ime_default" />
  <java-symbol type="drawable" name="stat_notify_car_mode" />
  <java-symbol type="drawable" name="stat_notify_disabled" />
  <java-symbol type="drawable" name="stat_notify_disk_full" />
  <java-symbol type="drawable" name="stat_sys_adb" />
  <java-symbol type="drawable" name="stat_sys_battery" />
  <java-symbol type="drawable" name="stat_sys_battery_charge" />
  <java-symbol type="drawable" name="stat_sys_battery_unknown" />
  <java-symbol type="drawable" name="stat_sys_data_usb" />
  <java-symbol type="drawable" name="stat_sys_tether_bluetooth" />
  <java-symbol type="drawable" name="stat_sys_tether_general" />
  <java-symbol type="drawable" name="stat_sys_tether_usb" />
  <java-symbol type="drawable" name="stat_sys_throttled" />
  <java-symbol type="drawable" name="vpn_connected" />
  <java-symbol type="id" name="ask_checkbox" />
  <java-symbol type="id" name="compat_checkbox" />
  <java-symbol type="id" name="original_app_icon" />
  <java-symbol type="id" name="original_message" />
  <java-symbol type="id" name="radio" />
  <java-symbol type="id" name="reask_hint" />
  <java-symbol type="id" name="replace_app_icon" />
  <java-symbol type="id" name="replace_message" />
  <java-symbol type="fraction" name="config_dimBehindFadeDuration" />
  <java-symbol type="integer" name="config_carDockKeepsScreenOn" />
  <java-symbol type="integer" name="config_criticalBatteryWarningLevel" />
  <java-symbol type="integer" name="config_datause_notification_type" />
  <java-symbol type="integer" name="config_datause_polling_period_sec" />
  <java-symbol type="integer" name="config_datause_threshold_bytes" />
  <java-symbol type="integer" name="config_datause_throttle_kbitsps" />
  <java-symbol type="integer" name="config_defaultNotificationLedOff" />
  <java-symbol type="integer" name="config_defaultNotificationLedOn" />
  <java-symbol type="integer" name="config_deskDockKeepsScreenOn" />
  <java-symbol type="integer" name="config_lightSensorWarmupTime" />
  <java-symbol type="integer" name="config_lowBatteryCloseWarningLevel" />
  <java-symbol type="integer" name="config_lowBatteryWarningLevel" />
  <java-symbol type="integer" name="config_networkPolicyDefaultWarning" />
  <java-symbol type="integer" name="config_networkTransitionTimeout" />
  <java-symbol type="integer" name="config_notificationsBatteryFullARGB" />
  <java-symbol type="integer" name="config_notificationsBatteryLedOff" />
  <java-symbol type="integer" name="config_notificationsBatteryLedOn" />
  <java-symbol type="integer" name="config_notificationsBatteryLowARGB" />
  <java-symbol type="integer" name="config_notificationsBatteryMediumARGB" />
  <java-symbol type="integer" name="config_radioScanningTimeout" />
  <java-symbol type="integer" name="config_screenBrightnessDim" />
  <java-symbol type="integer" name="config_virtualKeyQuietTimeMillis" />
  <java-symbol type="layout" name="am_compat_mode_dialog" />
  <java-symbol type="layout" name="launch_warning" />
  <java-symbol type="layout" name="safe_mode" />
  <java-symbol type="layout" name="simple_list_item_2_single_choice" />
  <java-symbol type="plurals" name="wifi_available" />
  <java-symbol type="plurals" name="wifi_available_detailed" />
  <java-symbol type="string" name="accessibility_binding_label" />
  <java-symbol type="string" name="adb_active_notification_message" />
  <java-symbol type="string" name="adb_active_notification_title" />
  <java-symbol type="string" name="aerr_application" />
  <java-symbol type="string" name="aerr_process" />
  <java-symbol type="string" name="aerr_title" />
  <java-symbol type="string" name="android_upgrading_apk" />
  <java-symbol type="string" name="android_upgrading_complete" />
  <java-symbol type="string" name="android_upgrading_starting_apps" />
  <java-symbol type="string" name="anr_activity_application" />
  <java-symbol type="string" name="anr_activity_process" />
  <java-symbol type="string" name="anr_application_process" />
  <java-symbol type="string" name="anr_process" />
  <java-symbol type="string" name="anr_title" />
  <java-symbol type="string" name="car_mode_disable_notification_message" />
  <java-symbol type="string" name="car_mode_disable_notification_title" />
  <java-symbol type="string" name="chooser_wallpaper" />
  <java-symbol type="string" name="config_datause_iface" />
  <java-symbol type="string" name="config_geocodeProvider" />
  <java-symbol type="string" name="config_networkLocationProvider" />
  <java-symbol type="string" name="config_wimaxManagerClassname" />
  <java-symbol type="string" name="config_wimaxNativeLibLocation" />
  <java-symbol type="string" name="config_wimaxServiceClassname" />
  <java-symbol type="string" name="config_wimaxServiceJarLocation" />
  <java-symbol type="string" name="config_wimaxStateTrackerClassname" />
  <java-symbol type="string" name="configure_input_methods" />
  <java-symbol type="string" name="data_usage_3g_limit_snoozed_title" />
  <java-symbol type="string" name="data_usage_3g_limit_title" />
  <java-symbol type="string" name="data_usage_4g_limit_snoozed_title" />
  <java-symbol type="string" name="data_usage_4g_limit_title" />
  <java-symbol type="string" name="data_usage_limit_body" />
  <java-symbol type="string" name="data_usage_limit_snoozed_body" />
  <java-symbol type="string" name="data_usage_mobile_limit_snoozed_title" />
  <java-symbol type="string" name="data_usage_mobile_limit_title" />
  <java-symbol type="string" name="data_usage_restricted_body" />
  <java-symbol type="string" name="data_usage_restricted_title" />
  <java-symbol type="string" name="data_usage_warning_body" />
  <java-symbol type="string" name="data_usage_warning_title" />
  <java-symbol type="string" name="data_usage_wifi_limit_snoozed_title" />
  <java-symbol type="string" name="data_usage_wifi_limit_title" />
  <java-symbol type="string" name="default_wallpaper_component" />
  <java-symbol type="string" name="dlg_ok" />
  <java-symbol type="string" name="factorytest_failed" />
  <java-symbol type="string" name="factorytest_no_action" />
  <java-symbol type="string" name="factorytest_not_system" />
  <java-symbol type="string" name="factorytest_reboot" />
  <java-symbol type="string" name="hardware" />
  <java-symbol type="string" name="heavy_weight_notification" />
  <java-symbol type="string" name="heavy_weight_notification_detail" />
  <java-symbol type="string" name="input_method_binding_label" />
  <java-symbol type="string" name="launch_warning_original" />
  <java-symbol type="string" name="launch_warning_replace" />
  <java-symbol type="string" name="launch_warning_title" />
  <java-symbol type="string" name="low_internal_storage_view_text" />
  <java-symbol type="string" name="low_internal_storage_view_title" />
  <java-symbol type="string" name="report" />
  <java-symbol type="string" name="select_input_method" />
  <java-symbol type="string" name="smv_application" />
  <java-symbol type="string" name="smv_process" />
  <java-symbol type="string" name="tethered_notification_message" />
  <java-symbol type="string" name="tethered_notification_title" />
  <java-symbol type="string" name="throttle_warning_notification_message" />
  <java-symbol type="string" name="throttle_warning_notification_title" />
  <java-symbol type="string" name="throttled_notification_message" />
  <java-symbol type="string" name="throttled_notification_title" />
  <java-symbol type="string" name="usb_accessory_notification_title" />
  <java-symbol type="string" name="usb_cd_installer_notification_title" />
  <java-symbol type="string" name="usb_mtp_notification_title" />
  <java-symbol type="string" name="usb_notification_message" />
  <java-symbol type="string" name="use_physical_keyboard" />
  <java-symbol type="string" name="usb_ptp_notification_title" />
  <java-symbol type="string" name="vpn_text" />
  <java-symbol type="string" name="vpn_text_long" />
  <java-symbol type="string" name="vpn_title" />
  <java-symbol type="string" name="vpn_title_long" />
  <java-symbol type="string" name="wallpaper_binding_label" />
  <java-symbol type="style" name="Theme.Dialog.AppError" />
  <java-symbol type="style" name="Theme.Toast" />
  <java-symbol type="xml" name="storage_list" />
  <java-symbol type="bool" name="config_enableDreams" />
  <java-symbol type="string" name="config_defaultDreamComponent" />

  <java-symbol type="layout" name="resolver_grid" />
  <java-symbol type="id" name="resolver_grid" />
  <java-symbol type="id" name="button_once" />
  <java-symbol type="id" name="button_always" />
  <java-symbol type="integer" name="config_maxResolverActivityColumns" />

  <!-- From SystemUI -->
  <java-symbol type="anim" name="push_down_in" />
  <java-symbol type="anim" name="push_down_out" />
  <java-symbol type="anim" name="push_up_in" />
  <java-symbol type="anim" name="push_up_out" />
  <java-symbol type="bool" name="config_alwaysUseCdmaRssi" />
  <java-symbol type="dimen" name="status_bar_icon_size" />
  <java-symbol type="dimen" name="system_bar_icon_size" />
  <java-symbol type="drawable" name="list_selector_pressed_holo_dark" />
  <java-symbol type="drawable" name="scrubber_control_disabled_holo" />
  <java-symbol type="drawable" name="scrubber_control_selector_holo" />
  <java-symbol type="drawable" name="scrubber_progress_horizontal_holo_dark" />
  <java-symbol type="drawable" name="usb_android" />
  <java-symbol type="drawable" name="usb_android_connected" />
  <java-symbol type="id" name="banner" />
  <java-symbol type="id" name="mount_button" />
  <java-symbol type="id" name="unmount_button" />
  <java-symbol type="layout" name="usb_storage_activity" />
  <java-symbol type="string" name="chooseUsbActivity" />
  <java-symbol type="string" name="dlg_confirm_kill_storage_users_text" />
  <java-symbol type="string" name="dlg_confirm_kill_storage_users_title" />
  <java-symbol type="string" name="dlg_error_title" />
  <java-symbol type="string" name="ext_media_badremoval_notification_message" />
  <java-symbol type="string" name="ext_media_badremoval_notification_title" />
  <java-symbol type="string" name="ext_media_checking_notification_message" />
  <java-symbol type="string" name="ext_media_checking_notification_title" />
  <java-symbol type="string" name="ext_media_nofs_notification_message" />
  <java-symbol type="string" name="ext_media_nofs_notification_title" />
  <java-symbol type="string" name="ext_media_nomedia_notification_message" />
  <java-symbol type="string" name="ext_media_nomedia_notification_title" />
  <java-symbol type="string" name="ext_media_safe_unmount_notification_message" />
  <java-symbol type="string" name="ext_media_safe_unmount_notification_title" />
  <java-symbol type="string" name="ext_media_unmountable_notification_message" />
  <java-symbol type="string" name="ext_media_unmountable_notification_title" />
  <java-symbol type="string" name="usb_storage_error_message" />
  <java-symbol type="string" name="usb_storage_message" />
  <java-symbol type="string" name="usb_storage_notification_message" />
  <java-symbol type="string" name="usb_storage_notification_title" />
  <java-symbol type="string" name="usb_storage_stop_message" />
  <java-symbol type="string" name="usb_storage_stop_notification_message" />
  <java-symbol type="string" name="usb_storage_stop_notification_title" />
  <java-symbol type="string" name="usb_storage_stop_title" />
  <java-symbol type="string" name="usb_storage_title" />
  <java-symbol type="style" name="Animation.RecentApplications" />

  <!-- ImfTest -->
  <java-symbol type="layout" name="auto_complete_list" />

  <!-- From SettingsProvider -->
  <java-symbol type="raw" name="fallbackring" />

  <!-- From Settings -->
  <java-symbol type="array" name="config_mobile_hotspot_provision_app" />
  <java-symbol type="bool" name="config_intrusiveNotificationLed" />
  <java-symbol type="dimen" name="preference_fragment_padding_bottom" />
  <java-symbol type="dimen" name="preference_fragment_padding_side" />
  <java-symbol type="drawable" name="expander_ic_maximized" />
  <java-symbol type="drawable" name="expander_ic_minimized" />
  <java-symbol type="drawable" name="ic_menu_archive" />
  <java-symbol type="drawable" name="ic_menu_goto" />
  <java-symbol type="drawable" name="title_bar_medium" />
  <java-symbol type="id" name="body" />
  <java-symbol type="string" name="fast_scroll_alphabet" />
  <java-symbol type="string" name="ssl_certificate" />

  <!-- From Phone -->
  <java-symbol type="bool" name="config_built_in_sip_phone" />

  <!-- From TelephonyProvider -->
  <java-symbol type="xml" name="apns" />

  <!-- From ContactsProvider -->
  <java-symbol type="array" name="common_nicknames" />
  <java-symbol type="drawable" name="call_contact" />
  <java-symbol type="drawable" name="create_contact" />
  <java-symbol type="string" name="common_name_prefixes" />
  <java-symbol type="string" name="common_last_name_prefixes" />
  <java-symbol type="string" name="common_name_suffixes" />
  <java-symbol type="string" name="common_name_conjunctions" />
  <java-symbol type="string" name="dial_number_using" />
  <java-symbol type="string" name="create_contact_using" />

  <!-- From DownloadProvider -->
  <java-symbol type="integer" name="config_MaxConcurrentDownloadsAllowed" />
  <java-symbol type="integer" name="config_downloadDataDirSize" />
  <java-symbol type="integer" name="config_downloadDataDirLowSpaceThreshold" />

  <!-- From Contacts -->
  <java-symbol type="drawable" name="quickcontact_badge_overlay_dark" />

  <!-- From Browser -->
  <java-symbol type="drawable" name="ic_menu_moreoverflow_normal_holo_dark" />
  <java-symbol type="id" name="placeholder" />
  <java-symbol type="string" name="ssl_certificate_is_valid" />

  <!-- From Mms -->
  <java-symbol type="drawable" name="ic_menu_play_clip" />

  <!-- From Stk -->
  <java-symbol type="bool" name="config_sf_slowBlur" />
  <java-symbol type="drawable" name="ic_volume" />
  <java-symbol type="drawable" name="stat_notify_sim_toolkit" />

  <!-- From maps library -->
  <java-symbol type="array" name="maps_starting_lat_lng" />
  <java-symbol type="array" name="maps_starting_zoom" />
  <java-symbol type="attr" name="mapViewStyle" />
  <java-symbol type="attr" name="state_focused" />
  <java-symbol type="attr" name="state_selected" />
  <java-symbol type="attr" name="state_pressed" />
  <java-symbol type="drawable" name="compass_arrow" />
  <java-symbol type="drawable" name="compass_base" />
  <java-symbol type="drawable" name="ic_maps_indicator_current_position_anim" />
  <java-symbol type="drawable" name="loading_tile_android" />
  <java-symbol type="drawable" name="maps_google_logo" />
  <java-symbol type="drawable" name="no_tile_256" />
  <java-symbol type="drawable" name="reticle" />

  <!-- From PinyinIME(!!!) -->
  <java-symbol type="string" name="inputMethod" />

  <!-- AndroidManifest.xml attributes. -->
  <eat-comment />

<!-- ===============================================================
     Resources for version 1 of the platform.
     =============================================================== -->
  <eat-comment />

  <public type="attr" name="theme" id="0x01010000" />
  <public type="attr" name="label" id="0x01010001" />
  <public type="attr" name="icon" id="0x01010002" />
  <public type="attr" name="name" id="0x01010003" />
  <public type="attr" name="manageSpaceActivity" id="0x01010004" />
  <public type="attr" name="allowClearUserData" id="0x01010005" />
  <public type="attr" name="permission" id="0x01010006" />
  <public type="attr" name="readPermission" id="0x01010007" />
  <public type="attr" name="writePermission" id="0x01010008" />
  <public type="attr" name="protectionLevel" id="0x01010009" />
  <public type="attr" name="permissionGroup" id="0x0101000a" />
  <public type="attr" name="sharedUserId" id="0x0101000b" />
  <public type="attr" name="hasCode" id="0x0101000c" />
  <public type="attr" name="persistent" id="0x0101000d" />
  <public type="attr" name="enabled" id="0x0101000e" />
  <public type="attr" name="debuggable" id="0x0101000f" />
  <public type="attr" name="exported" id="0x01010010" />
  <public type="attr" name="process" id="0x01010011" />
  <public type="attr" name="taskAffinity" id="0x01010012" />
  <public type="attr" name="multiprocess" id="0x01010013" />
  <public type="attr" name="finishOnTaskLaunch" id="0x01010014" />
  <public type="attr" name="clearTaskOnLaunch" id="0x01010015" />
  <public type="attr" name="stateNotNeeded" id="0x01010016" />
  <public type="attr" name="excludeFromRecents" id="0x01010017" />
  <public type="attr" name="authorities" id="0x01010018" />
  <public type="attr" name="syncable" id="0x01010019" />
  <public type="attr" name="initOrder" id="0x0101001a" />
  <public type="attr" name="grantUriPermissions" id="0x0101001b" />
  <public type="attr" name="priority" id="0x0101001c" />
  <public type="attr" name="launchMode" id="0x0101001d" />
  <public type="attr" name="screenOrientation" id="0x0101001e" />
  <public type="attr" name="configChanges" id="0x0101001f" />
  <public type="attr" name="description" id="0x01010020" />
  <public type="attr" name="targetPackage" id="0x01010021" />
  <public type="attr" name="handleProfiling" id="0x01010022" />
  <public type="attr" name="functionalTest" id="0x01010023" />
  <public type="attr" name="value" id="0x01010024" />
  <public type="attr" name="resource" id="0x01010025" />
  <public type="attr" name="mimeType" id="0x01010026" />
  <public type="attr" name="scheme" id="0x01010027" />
  <public type="attr" name="host" id="0x01010028" />
  <public type="attr" name="port" id="0x01010029" />
  <public type="attr" name="path" id="0x0101002a" />
  <public type="attr" name="pathPrefix" id="0x0101002b" />
  <public type="attr" name="pathPattern" id="0x0101002c" />
  <public type="attr" name="action" id="0x0101002d" />
  <public type="attr" name="data" id="0x0101002e" />
  <public type="attr" name="targetClass" id="0x0101002f" />
  <public type="attr" name="colorForeground" id="0x01010030" />
  <public type="attr" name="colorBackground" id="0x01010031" />
  <public type="attr" name="backgroundDimAmount" id="0x01010032" />
  <public type="attr" name="disabledAlpha" id="0x01010033" />
  <public type="attr" name="textAppearance" id="0x01010034" />
  <public type="attr" name="textAppearanceInverse" id="0x01010035" />
  <public type="attr" name="textColorPrimary" id="0x01010036" />
  <public type="attr" name="textColorPrimaryDisableOnly" id="0x01010037" />
  <public type="attr" name="textColorSecondary" id="0x01010038" />
  <public type="attr" name="textColorPrimaryInverse" id="0x01010039" />
  <public type="attr" name="textColorSecondaryInverse" id="0x0101003a" />
  <public type="attr" name="textColorPrimaryNoDisable" id="0x0101003b" />
  <public type="attr" name="textColorSecondaryNoDisable" id="0x0101003c" />
  <public type="attr" name="textColorPrimaryInverseNoDisable" id="0x0101003d" />
  <public type="attr" name="textColorSecondaryInverseNoDisable" id="0x0101003e" />
  <public type="attr" name="textColorHintInverse" id="0x0101003f" />
  <public type="attr" name="textAppearanceLarge" id="0x01010040" />
  <public type="attr" name="textAppearanceMedium" id="0x01010041" />
  <public type="attr" name="textAppearanceSmall" id="0x01010042" />
  <public type="attr" name="textAppearanceLargeInverse" id="0x01010043" />
  <public type="attr" name="textAppearanceMediumInverse" id="0x01010044" />
  <public type="attr" name="textAppearanceSmallInverse" id="0x01010045" />
  <public type="attr" name="textCheckMark" id="0x01010046" />
  <public type="attr" name="textCheckMarkInverse" id="0x01010047" />
  <public type="attr" name="buttonStyle" id="0x01010048" />
  <public type="attr" name="buttonStyleSmall" id="0x01010049" />
  <public type="attr" name="buttonStyleInset" id="0x0101004a" />
  <public type="attr" name="buttonStyleToggle" id="0x0101004b" />
  <public type="attr" name="galleryItemBackground" id="0x0101004c" />
  <public type="attr" name="listPreferredItemHeight" id="0x0101004d" />
  <public type="attr" name="expandableListPreferredItemPaddingLeft" id="0x0101004e" />
  <public type="attr" name="expandableListPreferredChildPaddingLeft" id="0x0101004f" />
  <public type="attr" name="expandableListPreferredItemIndicatorLeft" id="0x01010050" />
  <public type="attr" name="expandableListPreferredItemIndicatorRight" id="0x01010051" />
  <public type="attr" name="expandableListPreferredChildIndicatorLeft" id="0x01010052" />
  <public type="attr" name="expandableListPreferredChildIndicatorRight" id="0x01010053" />
  <public type="attr" name="windowBackground" id="0x01010054" />
  <public type="attr" name="windowFrame" id="0x01010055" />
  <public type="attr" name="windowNoTitle" id="0x01010056" />
  <public type="attr" name="windowIsFloating" id="0x01010057" />
  <public type="attr" name="windowIsTranslucent" id="0x01010058" />
  <public type="attr" name="windowContentOverlay" id="0x01010059" />
  <public type="attr" name="windowTitleSize" id="0x0101005a" />
  <public type="attr" name="windowTitleStyle" id="0x0101005b" />
  <public type="attr" name="windowTitleBackgroundStyle" id="0x0101005c" />
  <public type="attr" name="alertDialogStyle" id="0x0101005d" />
  <public type="attr" name="panelBackground" id="0x0101005e" />
  <public type="attr" name="panelFullBackground" id="0x0101005f" />
  <public type="attr" name="panelColorForeground" id="0x01010060" />
  <public type="attr" name="panelColorBackground" id="0x01010061" />
  <public type="attr" name="panelTextAppearance" id="0x01010062" />
  <public type="attr" name="scrollbarSize" id="0x01010063" />
  <public type="attr" name="scrollbarThumbHorizontal" id="0x01010064" />
  <public type="attr" name="scrollbarThumbVertical" id="0x01010065" />
  <public type="attr" name="scrollbarTrackHorizontal" id="0x01010066" />
  <public type="attr" name="scrollbarTrackVertical" id="0x01010067" />
  <public type="attr" name="scrollbarAlwaysDrawHorizontalTrack" id="0x01010068" />
  <public type="attr" name="scrollbarAlwaysDrawVerticalTrack" id="0x01010069" />
  <public type="attr" name="absListViewStyle" id="0x0101006a" />
  <public type="attr" name="autoCompleteTextViewStyle" id="0x0101006b" />
  <public type="attr" name="checkboxStyle" id="0x0101006c" />
  <public type="attr" name="dropDownListViewStyle" id="0x0101006d" />
  <public type="attr" name="editTextStyle" id="0x0101006e" />
  <public type="attr" name="expandableListViewStyle" id="0x0101006f" />
  <public type="attr" name="galleryStyle" id="0x01010070" />
  <public type="attr" name="gridViewStyle" id="0x01010071" />
  <public type="attr" name="imageButtonStyle" id="0x01010072" />
  <public type="attr" name="imageWellStyle" id="0x01010073" />
  <public type="attr" name="listViewStyle" id="0x01010074" />
  <public type="attr" name="listViewWhiteStyle" id="0x01010075" />
  <public type="attr" name="popupWindowStyle" id="0x01010076" />
  <public type="attr" name="progressBarStyle" id="0x01010077" />
  <public type="attr" name="progressBarStyleHorizontal" id="0x01010078" />
  <public type="attr" name="progressBarStyleSmall" id="0x01010079" />
  <public type="attr" name="progressBarStyleLarge" id="0x0101007a" />
  <public type="attr" name="seekBarStyle" id="0x0101007b" />
  <public type="attr" name="ratingBarStyle" id="0x0101007c" />
  <public type="attr" name="ratingBarStyleSmall" id="0x0101007d" />
  <public type="attr" name="radioButtonStyle" id="0x0101007e" />
  <public type="attr" name="scrollbarStyle" id="0x0101007f" />
  <public type="attr" name="scrollViewStyle" id="0x01010080" />
  <public type="attr" name="spinnerStyle" id="0x01010081" />
  <public type="attr" name="starStyle" id="0x01010082" />
  <public type="attr" name="tabWidgetStyle" id="0x01010083" />
  <public type="attr" name="textViewStyle" id="0x01010084" />
  <public type="attr" name="webViewStyle" id="0x01010085" />
  <public type="attr" name="dropDownItemStyle" id="0x01010086" />
  <public type="attr" name="spinnerDropDownItemStyle" id="0x01010087" />
  <public type="attr" name="dropDownHintAppearance" id="0x01010088" />
  <public type="attr" name="spinnerItemStyle" id="0x01010089" />
  <public type="attr" name="mapViewStyle" id="0x0101008a" />
  <public type="attr" name="preferenceScreenStyle" id="0x0101008b" />
  <public type="attr" name="preferenceCategoryStyle" id="0x0101008c" />
  <public type="attr" name="preferenceInformationStyle" id="0x0101008d" />
  <public type="attr" name="preferenceStyle" id="0x0101008e" />
  <public type="attr" name="checkBoxPreferenceStyle" id="0x0101008f" />
  <public type="attr" name="yesNoPreferenceStyle" id="0x01010090" />
  <public type="attr" name="dialogPreferenceStyle" id="0x01010091" />
  <public type="attr" name="editTextPreferenceStyle" id="0x01010092" />
  <public type="attr" name="ringtonePreferenceStyle" id="0x01010093" />
  <public type="attr" name="preferenceLayoutChild" id="0x01010094" />
  <public type="attr" name="textSize" id="0x01010095" />
  <public type="attr" name="typeface" id="0x01010096" />
  <public type="attr" name="textStyle" id="0x01010097" />
  <public type="attr" name="textColor" id="0x01010098" />
  <public type="attr" name="textColorHighlight" id="0x01010099" />
  <public type="attr" name="textColorHint" id="0x0101009a" />
  <public type="attr" name="textColorLink" id="0x0101009b" />
  <public type="attr" name="state_focused" id="0x0101009c" />
  <public type="attr" name="state_window_focused" id="0x0101009d" />
  <public type="attr" name="state_enabled" id="0x0101009e" />
  <public type="attr" name="state_checkable" id="0x0101009f" />
  <public type="attr" name="state_checked" id="0x010100a0" />
  <public type="attr" name="state_selected" id="0x010100a1" />
  <public type="attr" name="state_active" id="0x010100a2" />
  <public type="attr" name="state_single" id="0x010100a3" />
  <public type="attr" name="state_first" id="0x010100a4" />
  <public type="attr" name="state_middle" id="0x010100a5" />
  <public type="attr" name="state_last" id="0x010100a6" />
  <public type="attr" name="state_pressed" id="0x010100a7" />
  <public type="attr" name="state_expanded" id="0x010100a8" />
  <public type="attr" name="state_empty" id="0x010100a9" />
  <public type="attr" name="state_above_anchor" id="0x010100aa" />
  <public type="attr" name="ellipsize" id="0x010100ab" />
  <public type="attr" name="x" id="0x010100ac" />
  <public type="attr" name="y" id="0x010100ad" />
  <public type="attr" name="windowAnimationStyle" id="0x010100ae" />
  <public type="attr" name="gravity" id="0x010100af" />
  <public type="attr" name="autoLink" id="0x010100b0" />
  <public type="attr" name="linksClickable" id="0x010100b1" />
  <public type="attr" name="entries" id="0x010100b2" />
  <public type="attr" name="layout_gravity" id="0x010100b3" />
  <public type="attr" name="windowEnterAnimation" id="0x010100b4" />
  <public type="attr" name="windowExitAnimation" id="0x010100b5" />
  <public type="attr" name="windowShowAnimation" id="0x010100b6" />
  <public type="attr" name="windowHideAnimation" id="0x010100b7" />
  <public type="attr" name="activityOpenEnterAnimation" id="0x010100b8" />
  <public type="attr" name="activityOpenExitAnimation" id="0x010100b9" />
  <public type="attr" name="activityCloseEnterAnimation" id="0x010100ba" />
  <public type="attr" name="activityCloseExitAnimation" id="0x010100bb" />
  <public type="attr" name="taskOpenEnterAnimation" id="0x010100bc" />
  <public type="attr" name="taskOpenExitAnimation" id="0x010100bd" />
  <public type="attr" name="taskCloseEnterAnimation" id="0x010100be" />
  <public type="attr" name="taskCloseExitAnimation" id="0x010100bf" />
  <public type="attr" name="taskToFrontEnterAnimation" id="0x010100c0" />
  <public type="attr" name="taskToFrontExitAnimation" id="0x010100c1" />
  <public type="attr" name="taskToBackEnterAnimation" id="0x010100c2" />
  <public type="attr" name="taskToBackExitAnimation" id="0x010100c3" />
  <public type="attr" name="orientation" id="0x010100c4" />
  <public type="attr" name="keycode" id="0x010100c5" />
  <public type="attr" name="fullDark" id="0x010100c6" />
  <public type="attr" name="topDark" id="0x010100c7" />
  <public type="attr" name="centerDark" id="0x010100c8" />
  <public type="attr" name="bottomDark" id="0x010100c9" />
  <public type="attr" name="fullBright" id="0x010100ca" />
  <public type="attr" name="topBright" id="0x010100cb" />
  <public type="attr" name="centerBright" id="0x010100cc" />
  <public type="attr" name="bottomBright" id="0x010100cd" />
  <public type="attr" name="bottomMedium" id="0x010100ce" />
  <public type="attr" name="centerMedium" id="0x010100cf" />
  <public type="attr" name="id" id="0x010100d0" />
  <public type="attr" name="tag" id="0x010100d1" />
  <public type="attr" name="scrollX" id="0x010100d2" />
  <public type="attr" name="scrollY" id="0x010100d3" />
  <public type="attr" name="background" id="0x010100d4" />
  <public type="attr" name="padding" id="0x010100d5" />
  <public type="attr" name="paddingLeft" id="0x010100d6" />
  <public type="attr" name="paddingTop" id="0x010100d7" />
  <public type="attr" name="paddingRight" id="0x010100d8" />
  <public type="attr" name="paddingBottom" id="0x010100d9" />
  <public type="attr" name="focusable" id="0x010100da" />
  <public type="attr" name="focusableInTouchMode" id="0x010100db" />
  <public type="attr" name="visibility" id="0x010100dc" />
  <public type="attr" name="fitsSystemWindows" id="0x010100dd" />
  <public type="attr" name="scrollbars" id="0x010100de" />
  <public type="attr" name="fadingEdge" id="0x010100df" />
  <public type="attr" name="fadingEdgeLength" id="0x010100e0" />
  <public type="attr" name="nextFocusLeft" id="0x010100e1" />
  <public type="attr" name="nextFocusRight" id="0x010100e2" />
  <public type="attr" name="nextFocusUp" id="0x010100e3" />
  <public type="attr" name="nextFocusDown" id="0x010100e4" />
  <public type="attr" name="clickable" id="0x010100e5" />
  <public type="attr" name="longClickable" id="0x010100e6" />
  <public type="attr" name="saveEnabled" id="0x010100e7" />
  <public type="attr" name="drawingCacheQuality" id="0x010100e8" />
  <public type="attr" name="duplicateParentState" id="0x010100e9" />
  <public type="attr" name="clipChildren" id="0x010100ea" />
  <public type="attr" name="clipToPadding" id="0x010100eb" />
  <public type="attr" name="layoutAnimation" id="0x010100ec" />
  <public type="attr" name="animationCache" id="0x010100ed" />
  <public type="attr" name="persistentDrawingCache" id="0x010100ee" />
  <public type="attr" name="alwaysDrawnWithCache" id="0x010100ef" />
  <public type="attr" name="addStatesFromChildren" id="0x010100f0" />
  <public type="attr" name="descendantFocusability" id="0x010100f1" />
  <public type="attr" name="layout" id="0x010100f2" />
  <public type="attr" name="inflatedId" id="0x010100f3" />
  <public type="attr" name="layout_width" id="0x010100f4" />
  <public type="attr" name="layout_height" id="0x010100f5" />
  <public type="attr" name="layout_margin" id="0x010100f6" />
  <public type="attr" name="layout_marginLeft" id="0x010100f7" />
  <public type="attr" name="layout_marginTop" id="0x010100f8" />
  <public type="attr" name="layout_marginRight" id="0x010100f9" />
  <public type="attr" name="layout_marginBottom" id="0x010100fa" />
  <public type="attr" name="listSelector" id="0x010100fb" />
  <public type="attr" name="drawSelectorOnTop" id="0x010100fc" />
  <public type="attr" name="stackFromBottom" id="0x010100fd" />
  <public type="attr" name="scrollingCache" id="0x010100fe" />
  <public type="attr" name="textFilterEnabled" id="0x010100ff" />
  <public type="attr" name="transcriptMode" id="0x01010100" />
  <public type="attr" name="cacheColorHint" id="0x01010101" />
  <public type="attr" name="dial" id="0x01010102" />
  <public type="attr" name="hand_hour" id="0x01010103" />
  <public type="attr" name="hand_minute" id="0x01010104" />
  <public type="attr" name="format" id="0x01010105" />
  <public type="attr" name="checked" id="0x01010106" />
  <public type="attr" name="button" id="0x01010107" />
  <public type="attr" name="checkMark" id="0x01010108" />
  <public type="attr" name="foreground" id="0x01010109" />
  <public type="attr" name="measureAllChildren" id="0x0101010a" />
  <public type="attr" name="groupIndicator" id="0x0101010b" />
  <public type="attr" name="childIndicator" id="0x0101010c" />
  <public type="attr" name="indicatorLeft" id="0x0101010d" />
  <public type="attr" name="indicatorRight" id="0x0101010e" />
  <public type="attr" name="childIndicatorLeft" id="0x0101010f" />
  <public type="attr" name="childIndicatorRight" id="0x01010110" />
  <public type="attr" name="childDivider" id="0x01010111" />
  <public type="attr" name="animationDuration" id="0x01010112" />
  <public type="attr" name="spacing" id="0x01010113" />
  <public type="attr" name="horizontalSpacing" id="0x01010114" />
  <public type="attr" name="verticalSpacing" id="0x01010115" />
  <public type="attr" name="stretchMode" id="0x01010116" />
  <public type="attr" name="columnWidth" id="0x01010117" />
  <public type="attr" name="numColumns" id="0x01010118" />
  <public type="attr" name="src" id="0x01010119" />
  <public type="attr" name="antialias" id="0x0101011a" />
  <public type="attr" name="filter" id="0x0101011b" />
  <public type="attr" name="dither" id="0x0101011c" />
  <public type="attr" name="scaleType" id="0x0101011d" />
  <public type="attr" name="adjustViewBounds" id="0x0101011e" />
  <public type="attr" name="maxWidth" id="0x0101011f" />
  <public type="attr" name="maxHeight" id="0x01010120" />
  <public type="attr" name="tint" id="0x01010121" />
  <public type="attr" name="baselineAlignBottom" id="0x01010122" />
  <public type="attr" name="cropToPadding" id="0x01010123" />
  <public type="attr" name="textOn" id="0x01010124" />
  <public type="attr" name="textOff" id="0x01010125" />
  <public type="attr" name="baselineAligned" id="0x01010126" />
  <public type="attr" name="baselineAlignedChildIndex" id="0x01010127" />
  <public type="attr" name="weightSum" id="0x01010128" />
  <public type="attr" name="divider" id="0x01010129" />
  <public type="attr" name="dividerHeight" id="0x0101012a" />
  <public type="attr" name="choiceMode" id="0x0101012b" />
  <public type="attr" name="itemTextAppearance" id="0x0101012c" />
  <public type="attr" name="horizontalDivider" id="0x0101012d" />
  <public type="attr" name="verticalDivider" id="0x0101012e" />
  <public type="attr" name="headerBackground" id="0x0101012f" />
  <public type="attr" name="itemBackground" id="0x01010130" />
  <public type="attr" name="itemIconDisabledAlpha" id="0x01010131" />
  <public type="attr" name="rowHeight" id="0x01010132" />
  <public type="attr" name="maxRows" id="0x01010133" />
  <public type="attr" name="maxItemsPerRow" id="0x01010134" />
  <public type="attr" name="moreIcon" id="0x01010135" />
  <public type="attr" name="max" id="0x01010136" />
  <public type="attr" name="progress" id="0x01010137" />
  <public type="attr" name="secondaryProgress" id="0x01010138" />
  <public type="attr" name="indeterminate" id="0x01010139" />
  <public type="attr" name="indeterminateOnly" id="0x0101013a" />
  <public type="attr" name="indeterminateDrawable" id="0x0101013b" />
  <public type="attr" name="progressDrawable" id="0x0101013c" />
  <public type="attr" name="indeterminateDuration" id="0x0101013d" />
  <public type="attr" name="indeterminateBehavior" id="0x0101013e" />
  <public type="attr" name="minWidth" id="0x0101013f" />
  <public type="attr" name="minHeight" id="0x01010140" />
  <public type="attr" name="interpolator" id="0x01010141" />
  <public type="attr" name="thumb" id="0x01010142" />
  <public type="attr" name="thumbOffset" id="0x01010143" />
  <public type="attr" name="numStars" id="0x01010144" />
  <public type="attr" name="rating" id="0x01010145" />
  <public type="attr" name="stepSize" id="0x01010146" />
  <public type="attr" name="isIndicator" id="0x01010147" />
  <public type="attr" name="checkedButton" id="0x01010148" />
  <public type="attr" name="stretchColumns" id="0x01010149" />
  <public type="attr" name="shrinkColumns" id="0x0101014a" />
  <public type="attr" name="collapseColumns" id="0x0101014b" />
  <public type="attr" name="layout_column" id="0x0101014c" />
  <public type="attr" name="layout_span" id="0x0101014d" />
  <public type="attr" name="bufferType" id="0x0101014e" />
  <public type="attr" name="text" id="0x0101014f" />
  <public type="attr" name="hint" id="0x01010150" />
  <public type="attr" name="textScaleX" id="0x01010151" />
  <public type="attr" name="cursorVisible" id="0x01010152" />
  <public type="attr" name="maxLines" id="0x01010153" />
  <public type="attr" name="lines" id="0x01010154" />
  <public type="attr" name="height" id="0x01010155" />
  <public type="attr" name="minLines" id="0x01010156" />
  <public type="attr" name="maxEms" id="0x01010157" />
  <public type="attr" name="ems" id="0x01010158" />
  <public type="attr" name="width" id="0x01010159" />
  <public type="attr" name="minEms" id="0x0101015a" />
  <public type="attr" name="scrollHorizontally" id="0x0101015b" />
  <public type="attr" name="password" id="0x0101015c" />
  <public type="attr" name="singleLine" id="0x0101015d" />
  <public type="attr" name="selectAllOnFocus" id="0x0101015e" />
  <public type="attr" name="includeFontPadding" id="0x0101015f" />
  <public type="attr" name="maxLength" id="0x01010160" />
  <public type="attr" name="shadowColor" id="0x01010161" />
  <public type="attr" name="shadowDx" id="0x01010162" />
  <public type="attr" name="shadowDy" id="0x01010163" />
  <public type="attr" name="shadowRadius" id="0x01010164" />
  <public type="attr" name="numeric" id="0x01010165" />
  <public type="attr" name="digits" id="0x01010166" />
  <public type="attr" name="phoneNumber" id="0x01010167" />
  <public type="attr" name="inputMethod" id="0x01010168" />
  <public type="attr" name="capitalize" id="0x01010169" />
  <public type="attr" name="autoText" id="0x0101016a" />
  <public type="attr" name="editable" id="0x0101016b" />
  <public type="attr" name="freezesText" id="0x0101016c" />
  <public type="attr" name="drawableTop" id="0x0101016d" />
  <public type="attr" name="drawableBottom" id="0x0101016e" />
  <public type="attr" name="drawableLeft" id="0x0101016f" />
  <public type="attr" name="drawableRight" id="0x01010170" />
  <public type="attr" name="drawablePadding" id="0x01010171" />
  <public type="attr" name="completionHint" id="0x01010172" />
  <public type="attr" name="completionHintView" id="0x01010173" />
  <public type="attr" name="completionThreshold" id="0x01010174" />
  <public type="attr" name="dropDownSelector" id="0x01010175" />
  <public type="attr" name="popupBackground" id="0x01010176" />
  <public type="attr" name="inAnimation" id="0x01010177" />
  <public type="attr" name="outAnimation" id="0x01010178" />
  <public type="attr" name="flipInterval" id="0x01010179" />
  <public type="attr" name="fillViewport" id="0x0101017a" />
  <public type="attr" name="prompt" id="0x0101017b" />
  <!-- {@deprecated Use minDate instead.} -->
  <public type="attr" name="startYear" id="0x0101017c" />
  <!-- {@deprecated Use maxDate instead.} -->
  <public type="attr" name="endYear" id="0x0101017d" />
  <public type="attr" name="mode" id="0x0101017e" />
  <public type="attr" name="layout_x" id="0x0101017f" />
  <public type="attr" name="layout_y" id="0x01010180" />
  <public type="attr" name="layout_weight" id="0x01010181" />
  <public type="attr" name="layout_toLeftOf" id="0x01010182" />
  <public type="attr" name="layout_toRightOf" id="0x01010183" />
  <public type="attr" name="layout_above" id="0x01010184" />
  <public type="attr" name="layout_below" id="0x01010185" />
  <public type="attr" name="layout_alignBaseline" id="0x01010186" />
  <public type="attr" name="layout_alignLeft" id="0x01010187" />
  <public type="attr" name="layout_alignTop" id="0x01010188" />
  <public type="attr" name="layout_alignRight" id="0x01010189" />
  <public type="attr" name="layout_alignBottom" id="0x0101018a" />
  <public type="attr" name="layout_alignParentLeft" id="0x0101018b" />
  <public type="attr" name="layout_alignParentTop" id="0x0101018c" />
  <public type="attr" name="layout_alignParentRight" id="0x0101018d" />
  <public type="attr" name="layout_alignParentBottom" id="0x0101018e" />
  <public type="attr" name="layout_centerInParent" id="0x0101018f" />
  <public type="attr" name="layout_centerHorizontal" id="0x01010190" />
  <public type="attr" name="layout_centerVertical" id="0x01010191" />
  <public type="attr" name="layout_alignWithParentIfMissing" id="0x01010192" />
  <public type="attr" name="layout_scale" id="0x01010193" />
  <public type="attr" name="visible" id="0x01010194" />
  <public type="attr" name="variablePadding" id="0x01010195" />
  <public type="attr" name="constantSize" id="0x01010196" />
  <public type="attr" name="oneshot" id="0x01010197" />
  <public type="attr" name="duration" id="0x01010198" />
  <public type="attr" name="drawable" id="0x01010199" />
  <public type="attr" name="shape" id="0x0101019a" />
  <public type="attr" name="innerRadiusRatio" id="0x0101019b" />
  <public type="attr" name="thicknessRatio" id="0x0101019c" />
  <public type="attr" name="startColor" id="0x0101019d" />
  <public type="attr" name="endColor" id="0x0101019e" />
  <public type="attr" name="useLevel" id="0x0101019f" />
  <public type="attr" name="angle" id="0x010101a0" />
  <public type="attr" name="type" id="0x010101a1" />
  <public type="attr" name="centerX" id="0x010101a2" />
  <public type="attr" name="centerY" id="0x010101a3" />
  <public type="attr" name="gradientRadius" id="0x010101a4" />
  <public type="attr" name="color" id="0x010101a5" />
  <public type="attr" name="dashWidth" id="0x010101a6" />
  <public type="attr" name="dashGap" id="0x010101a7" />
  <public type="attr" name="radius" id="0x010101a8" />
  <public type="attr" name="topLeftRadius" id="0x010101a9" />
  <public type="attr" name="topRightRadius" id="0x010101aa" />
  <public type="attr" name="bottomLeftRadius" id="0x010101ab" />
  <public type="attr" name="bottomRightRadius" id="0x010101ac" />
  <public type="attr" name="left" id="0x010101ad" />
  <public type="attr" name="top" id="0x010101ae" />
  <public type="attr" name="right" id="0x010101af" />
  <public type="attr" name="bottom" id="0x010101b0" />
  <public type="attr" name="minLevel" id="0x010101b1" />
  <public type="attr" name="maxLevel" id="0x010101b2" />
  <public type="attr" name="fromDegrees" id="0x010101b3" />
  <public type="attr" name="toDegrees" id="0x010101b4" />
  <public type="attr" name="pivotX" id="0x010101b5" />
  <public type="attr" name="pivotY" id="0x010101b6" />
  <public type="attr" name="insetLeft" id="0x010101b7" />
  <public type="attr" name="insetRight" id="0x010101b8" />
  <public type="attr" name="insetTop" id="0x010101b9" />
  <public type="attr" name="insetBottom" id="0x010101ba" />
  <public type="attr" name="shareInterpolator" id="0x010101bb" />
  <public type="attr" name="fillBefore" id="0x010101bc" />
  <public type="attr" name="fillAfter" id="0x010101bd" />
  <public type="attr" name="startOffset" id="0x010101be" />
  <public type="attr" name="repeatCount" id="0x010101bf" />
  <public type="attr" name="repeatMode" id="0x010101c0" />
  <public type="attr" name="zAdjustment" id="0x010101c1" />
  <public type="attr" name="fromXScale" id="0x010101c2" />
  <public type="attr" name="toXScale" id="0x010101c3" />
  <public type="attr" name="fromYScale" id="0x010101c4" />
  <public type="attr" name="toYScale" id="0x010101c5" />
  <public type="attr" name="fromXDelta" id="0x010101c6" />
  <public type="attr" name="toXDelta" id="0x010101c7" />
  <public type="attr" name="fromYDelta" id="0x010101c8" />
  <public type="attr" name="toYDelta" id="0x010101c9" />
  <public type="attr" name="fromAlpha" id="0x010101ca" />
  <public type="attr" name="toAlpha" id="0x010101cb" />
  <public type="attr" name="delay" id="0x010101cc" />
  <public type="attr" name="animation" id="0x010101cd" />
  <public type="attr" name="animationOrder" id="0x010101ce" />
  <public type="attr" name="columnDelay" id="0x010101cf" />
  <public type="attr" name="rowDelay" id="0x010101d0" />
  <public type="attr" name="direction" id="0x010101d1" />
  <public type="attr" name="directionPriority" id="0x010101d2" />
  <public type="attr" name="factor" id="0x010101d3" />
  <public type="attr" name="cycles" id="0x010101d4" />
  <public type="attr" name="searchMode" id="0x010101d5" />
  <public type="attr" name="searchSuggestAuthority" id="0x010101d6" />
  <public type="attr" name="searchSuggestPath" id="0x010101d7" />
  <public type="attr" name="searchSuggestSelection" id="0x010101d8" />
  <public type="attr" name="searchSuggestIntentAction" id="0x010101d9" />
  <public type="attr" name="searchSuggestIntentData" id="0x010101da" />
  <public type="attr" name="queryActionMsg" id="0x010101db" />
  <public type="attr" name="suggestActionMsg" id="0x010101dc" />
  <public type="attr" name="suggestActionMsgColumn" id="0x010101dd" />
  <public type="attr" name="menuCategory" id="0x010101de" />
  <public type="attr" name="orderInCategory" id="0x010101df" />
  <public type="attr" name="checkableBehavior" id="0x010101e0" />
  <public type="attr" name="title" id="0x010101e1" />
  <public type="attr" name="titleCondensed" id="0x010101e2" />
  <public type="attr" name="alphabeticShortcut" id="0x010101e3" />
  <public type="attr" name="numericShortcut" id="0x010101e4" />
  <public type="attr" name="checkable" id="0x010101e5" />
  <public type="attr" name="selectable" id="0x010101e6" />
  <public type="attr" name="orderingFromXml" id="0x010101e7" />
  <public type="attr" name="key" id="0x010101e8" />
  <public type="attr" name="summary" id="0x010101e9" />
  <public type="attr" name="order" id="0x010101ea" />
  <public type="attr" name="widgetLayout" id="0x010101eb" />
  <public type="attr" name="dependency" id="0x010101ec" />
  <public type="attr" name="defaultValue" id="0x010101ed" />
  <public type="attr" name="shouldDisableView" id="0x010101ee" />
  <public type="attr" name="summaryOn" id="0x010101ef" />
  <public type="attr" name="summaryOff" id="0x010101f0" />
  <public type="attr" name="disableDependentsState" id="0x010101f1" />
  <public type="attr" name="dialogTitle" id="0x010101f2" />
  <public type="attr" name="dialogMessage" id="0x010101f3" />
  <public type="attr" name="dialogIcon" id="0x010101f4" />
  <public type="attr" name="positiveButtonText" id="0x010101f5" />
  <public type="attr" name="negativeButtonText" id="0x010101f6" />
  <public type="attr" name="dialogLayout" id="0x010101f7" />
  <public type="attr" name="entryValues" id="0x010101f8" />
  <public type="attr" name="ringtoneType" id="0x010101f9" />
  <public type="attr" name="showDefault" id="0x010101fa" />
  <public type="attr" name="showSilent" id="0x010101fb" />
  <public type="attr" name="scaleWidth" id="0x010101fc" />
  <public type="attr" name="scaleHeight" id="0x010101fd" />
  <public type="attr" name="scaleGravity" id="0x010101fe" />
  <public type="attr" name="ignoreGravity" id="0x010101ff" />
  <public type="attr" name="foregroundGravity" id="0x01010200" />
  <public type="attr" name="tileMode" id="0x01010201" />
  <public type="attr" name="targetActivity" id="0x01010202" />
  <public type="attr" name="alwaysRetainTaskState" id="0x01010203" />
  <public type="attr" name="allowTaskReparenting" id="0x01010204" />
  <public type="attr" name="searchButtonText" id="0x01010205" />
  <public type="attr" name="colorForegroundInverse" id="0x01010206" />
  <public type="attr" name="textAppearanceButton" id="0x01010207" />
  <public type="attr" name="listSeparatorTextViewStyle" id="0x01010208" />
  <public type="attr" name="streamType" id="0x01010209" />
  <public type="attr" name="clipOrientation" id="0x0101020a" />
  <public type="attr" name="centerColor" id="0x0101020b" />
  <public type="attr" name="minSdkVersion" id="0x0101020c" />
  <public type="attr" name="windowFullscreen" id="0x0101020d" />
  <public type="attr" name="unselectedAlpha" id="0x0101020e" />
  <public type="attr" name="progressBarStyleSmallTitle" id="0x0101020f" />
  <public type="attr" name="ratingBarStyleIndicator" id="0x01010210" />
  <public type="attr" name="apiKey" id="0x01010211" />
  <public type="attr" name="textColorTertiary" id="0x01010212" />
  <public type="attr" name="textColorTertiaryInverse" id="0x01010213" />
  <public type="attr" name="listDivider" id="0x01010214" />
  <public type="attr" name="soundEffectsEnabled" id="0x01010215" />
  <public type="attr" name="keepScreenOn" id="0x01010216" />
  <public type="attr" name="lineSpacingExtra" id="0x01010217" />
  <public type="attr" name="lineSpacingMultiplier" id="0x01010218" />
  <public type="attr" name="listChoiceIndicatorSingle" id="0x01010219" />
  <public type="attr" name="listChoiceIndicatorMultiple" id="0x0101021a" />
  <public type="attr" name="versionCode" id="0x0101021b" />
  <public type="attr" name="versionName" id="0x0101021c" />

  <public type="id" name="background" id="0x01020000" />
  <public type="id" name="checkbox" id="0x01020001" />
  <public type="id" name="content" id="0x01020002" />
  <public type="id" name="edit" id="0x01020003" />
  <public type="id" name="empty" id="0x01020004" />
  <public type="id" name="hint" id="0x01020005" />
  <public type="id" name="icon" id="0x01020006" />
  <public type="id" name="icon1" id="0x01020007" />
  <public type="id" name="icon2" id="0x01020008" />
  <public type="id" name="input" id="0x01020009" />
  <public type="id" name="list" id="0x0102000a" />
  <public type="id" name="message" id="0x0102000b" />
  <public type="id" name="primary" id="0x0102000c" />
  <public type="id" name="progress" id="0x0102000d" />
  <public type="id" name="selectedIcon" id="0x0102000e" />
  <public type="id" name="secondaryProgress" id="0x0102000f" />
  <public type="id" name="summary" id="0x01020010" />
  <public type="id" name="tabcontent" id="0x01020011" />
  <public type="id" name="tabhost" id="0x01020012" />
  <public type="id" name="tabs" id="0x01020013" />
  <public type="id" name="text1" id="0x01020014" />
  <public type="id" name="text2" id="0x01020015" />
  <public type="id" name="title" id="0x01020016" />
  <public type="id" name="toggle" id="0x01020017" />
  <public type="id" name="widget_frame" id="0x01020018" />
  <public type="id" name="button1" id="0x01020019" />
  <public type="id" name="button2" id="0x0102001a" />
  <public type="id" name="button3" id="0x0102001b" />

  <public type="style" name="Animation" id="0x01030000" />
  <public type="style" name="Animation.Activity" id="0x01030001" />
  <public type="style" name="Animation.Dialog" id="0x01030002" />
  <public type="style" name="Animation.Translucent" id="0x01030003" />
  <public type="style" name="Animation.Toast" id="0x01030004" />
  <public type="style" name="Theme" id="0x01030005" />
  <public type="style" name="Theme.NoTitleBar" id="0x01030006" />
  <public type="style" name="Theme.NoTitleBar.Fullscreen" id="0x01030007" />
  <public type="style" name="Theme.Black" id="0x01030008" />
  <public type="style" name="Theme.Black.NoTitleBar" id="0x01030009" />
  <public type="style" name="Theme.Black.NoTitleBar.Fullscreen" id="0x0103000a" />
  <public type="style" name="Theme.Dialog" id="0x0103000b" />
  <public type="style" name="Theme.Light" id="0x0103000c" />
  <public type="style" name="Theme.Light.NoTitleBar" id="0x0103000d" />
  <public type="style" name="Theme.Light.NoTitleBar.Fullscreen" id="0x0103000e" />
  <public type="style" name="Theme.Translucent" id="0x0103000f" />
  <public type="style" name="Theme.Translucent.NoTitleBar" id="0x01030010" />
  <public type="style" name="Theme.Translucent.NoTitleBar.Fullscreen" id="0x01030011" />
  <public type="style" name="Widget" id="0x01030012" />
  <public type="style" name="Widget.AbsListView" id="0x01030013" />
  <public type="style" name="Widget.Button" id="0x01030014" />
  <public type="style" name="Widget.Button.Inset" id="0x01030015" />
  <public type="style" name="Widget.Button.Small" id="0x01030016" />
  <public type="style" name="Widget.Button.Toggle" id="0x01030017" />
  <public type="style" name="Widget.CompoundButton" id="0x01030018" />
  <public type="style" name="Widget.CompoundButton.CheckBox" id="0x01030019" />
  <public type="style" name="Widget.CompoundButton.RadioButton" id="0x0103001a" />
  <public type="style" name="Widget.CompoundButton.Star" id="0x0103001b" />
  <public type="style" name="Widget.ProgressBar" id="0x0103001c" />
  <public type="style" name="Widget.ProgressBar.Large" id="0x0103001d" />
  <public type="style" name="Widget.ProgressBar.Small" id="0x0103001e" />
  <public type="style" name="Widget.ProgressBar.Horizontal" id="0x0103001f" />
  <public type="style" name="Widget.SeekBar" id="0x01030020" />
  <public type="style" name="Widget.RatingBar" id="0x01030021" />
  <public type="style" name="Widget.TextView" id="0x01030022" />
  <public type="style" name="Widget.EditText" id="0x01030023" />
  <public type="style" name="Widget.ExpandableListView" id="0x01030024" />
  <public type="style" name="Widget.ImageWell" id="0x01030025" />
  <public type="style" name="Widget.ImageButton" id="0x01030026" />
  <public type="style" name="Widget.AutoCompleteTextView" id="0x01030027" />
  <public type="style" name="Widget.Spinner" id="0x01030028" />
  <public type="style" name="Widget.TextView.PopupMenu" id="0x01030029" />
  <public type="style" name="Widget.TextView.SpinnerItem" id="0x0103002a" />
  <public type="style" name="Widget.DropDownItem" id="0x0103002b" />
  <public type="style" name="Widget.DropDownItem.Spinner" id="0x0103002c" />
  <public type="style" name="Widget.ScrollView" id="0x0103002d" />
  <public type="style" name="Widget.ListView" id="0x0103002e" />
  <public type="style" name="Widget.ListView.White" id="0x0103002f" />
  <public type="style" name="Widget.ListView.DropDown" id="0x01030030" />
  <public type="style" name="Widget.ListView.Menu" id="0x01030031" />
  <public type="style" name="Widget.GridView" id="0x01030032" />
  <public type="style" name="Widget.WebView" id="0x01030033" />
  <public type="style" name="Widget.TabWidget" id="0x01030034" />
  <public type="style" name="Widget.Gallery" id="0x01030035" />
  <public type="style" name="Widget.PopupWindow" id="0x01030036" />
  <public type="style" name="MediaButton" id="0x01030037" />
  <public type="style" name="MediaButton.Previous" id="0x01030038" />
  <public type="style" name="MediaButton.Next" id="0x01030039" />
  <public type="style" name="MediaButton.Play" id="0x0103003a" />
  <public type="style" name="MediaButton.Ffwd" id="0x0103003b" />
  <public type="style" name="MediaButton.Rew" id="0x0103003c" />
  <public type="style" name="MediaButton.Pause" id="0x0103003d" />
  <public type="style" name="TextAppearance" id="0x0103003e" />
  <public type="style" name="TextAppearance.Inverse" id="0x0103003f" />
  <public type="style" name="TextAppearance.Theme" id="0x01030040" />
  <public type="style" name="TextAppearance.DialogWindowTitle" id="0x01030041" />
  <public type="style" name="TextAppearance.Large" id="0x01030042" />
  <public type="style" name="TextAppearance.Large.Inverse" id="0x01030043" />
  <public type="style" name="TextAppearance.Medium" id="0x01030044" />
  <public type="style" name="TextAppearance.Medium.Inverse" id="0x01030045" />
  <public type="style" name="TextAppearance.Small" id="0x01030046" />
  <public type="style" name="TextAppearance.Small.Inverse" id="0x01030047" />
  <public type="style" name="TextAppearance.Theme.Dialog" id="0x01030048" />
  <public type="style" name="TextAppearance.Widget" id="0x01030049" />
  <public type="style" name="TextAppearance.Widget.Button" id="0x0103004a" />
  <public type="style" name="TextAppearance.Widget.IconMenu.Item" id="0x0103004b" />
  <public type="style" name="TextAppearance.Widget.EditText" id="0x0103004c" />
  <public type="style" name="TextAppearance.Widget.TabWidget" id="0x0103004d" />
  <public type="style" name="TextAppearance.Widget.TextView" id="0x0103004e" />
  <public type="style" name="TextAppearance.Widget.TextView.PopupMenu" id="0x0103004f" />
  <public type="style" name="TextAppearance.Widget.DropDownHint" id="0x01030050" />
  <public type="style" name="TextAppearance.Widget.DropDownItem" id="0x01030051" />
  <public type="style" name="TextAppearance.Widget.TextView.SpinnerItem" id="0x01030052" />
  <public type="style" name="TextAppearance.WindowTitle" id="0x01030053" />

  <public type="string" name="cancel" id="0x01040000" />
  <public type="string" name="copy" id="0x01040001" />
  <public type="string" name="copyUrl" id="0x01040002" />
  <public type="string" name="cut" id="0x01040003" />
  <public type="string" name="defaultVoiceMailAlphaTag" id="0x01040004" />
  <public type="string" name="defaultMsisdnAlphaTag" id="0x01040005" />
  <public type="string" name="emptyPhoneNumber" id="0x01040006" />
  <public type="string" name="httpErrorBadUrl" id="0x01040007" />
  <public type="string" name="httpErrorUnsupportedScheme" id="0x01040008" />
  <public type="string" name="no" id="0x01040009" />
  <public type="string" name="ok" id="0x0104000a" />
  <public type="string" name="paste" id="0x0104000b" />
  <public type="string" name="search_go" id="0x0104000c" />
  <public type="string" name="selectAll" id="0x0104000d" />
  <public type="string" name="unknownName" id="0x0104000e" />
  <public type="string" name="untitled" id="0x0104000f" />
  <public type="string" name="VideoView_error_button" id="0x01040010" />
  <public type="string" name="VideoView_error_text_unknown" id="0x01040011" />
  <public type="string" name="VideoView_error_title" id="0x01040012" />
  <public type="string" name="yes" id="0x01040013" />

  <public type="dimen" name="app_icon_size" id="0x01050000" />
  <public type="dimen" name="thumbnail_height" id="0x01050001" />
  <public type="dimen" name="thumbnail_width" id="0x01050002" />

  <public type="color" name="darker_gray" id="0x01060000" />
  <public type="color" name="primary_text_dark" id="0x01060001" />
  <public type="color" name="primary_text_dark_nodisable" id="0x01060002" />
  <public type="color" name="primary_text_light" id="0x01060003" />
  <public type="color" name="primary_text_light_nodisable" id="0x01060004" />
  <public type="color" name="secondary_text_dark" id="0x01060005" />
  <public type="color" name="secondary_text_dark_nodisable" id="0x01060006" />
  <public type="color" name="secondary_text_light" id="0x01060007" />
  <public type="color" name="secondary_text_light_nodisable" id="0x01060008" />
  <public type="color" name="tab_indicator_text" id="0x01060009" />
  <public type="color" name="widget_edittext_dark" id="0x0106000a" />
  <public type="color" name="white" id="0x0106000b" />
  <public type="color" name="black" id="0x0106000c" />
  <public type="color" name="transparent" id="0x0106000d" />
  <public type="color" name="background_dark" id="0x0106000e" />
  <public type="color" name="background_light" id="0x0106000f" />
  <public type="color" name="tertiary_text_dark" id="0x01060010" />
  <public type="color" name="tertiary_text_light" id="0x01060011" />

  <public type="array" name="emailAddressTypes" id="0x01070000" />
  <public type="array" name="imProtocols" id="0x01070001" />
  <public type="array" name="organizationTypes" id="0x01070002" />
  <public type="array" name="phoneTypes" id="0x01070003" />
  <public type="array" name="postalAddressTypes" id="0x01070004" />

  <public type="drawable" name="alert_dark_frame" id="0x01080000" />
  <public type="drawable" name="alert_light_frame" id="0x01080001" />
  <public type="drawable" name="arrow_down_float" id="0x01080002" />
  <public type="drawable" name="arrow_up_float" id="0x01080003" />
  <public type="drawable" name="btn_default" id="0x01080004" />
  <public type="drawable" name="btn_default_small" id="0x01080005" />
  <public type="drawable" name="btn_dropdown" id="0x01080006" />
  <public type="drawable" name="btn_minus" id="0x01080007" />
  <public type="drawable" name="btn_plus" id="0x01080008" />
  <public type="drawable" name="btn_radio" id="0x01080009" />
  <public type="drawable" name="btn_star" id="0x0108000a" />
  <public type="drawable" name="btn_star_big_off" id="0x0108000b" />
  <public type="drawable" name="btn_star_big_on" id="0x0108000c" />
  <public type="drawable" name="button_onoff_indicator_on" id="0x0108000d" />
  <public type="drawable" name="button_onoff_indicator_off" id="0x0108000e" />
  <public type="drawable" name="checkbox_off_background" id="0x0108000f" />
  <public type="drawable" name="checkbox_on_background" id="0x01080010" />
  <public type="drawable" name="dialog_frame" id="0x01080011" />
  <public type="drawable" name="divider_horizontal_bright" id="0x01080012" />
  <public type="drawable" name="divider_horizontal_textfield" id="0x01080013" />
  <public type="drawable" name="divider_horizontal_dark" id="0x01080014" />
  <public type="drawable" name="divider_horizontal_dim_dark" id="0x01080015" />
  <public type="drawable" name="edit_text" id="0x01080016" />
  <public type="drawable" name="btn_dialog" id="0x01080017" />
  <public type="drawable" name="editbox_background" id="0x01080018" />
  <public type="drawable" name="editbox_background_normal" id="0x01080019" />
  <public type="drawable" name="editbox_dropdown_dark_frame" id="0x0108001a" />
  <public type="drawable" name="editbox_dropdown_light_frame" id="0x0108001b" />
  <public type="drawable" name="gallery_thumb" id="0x0108001c" />
  <public type="drawable" name="ic_delete" id="0x0108001d" />
  <public type="drawable" name="ic_lock_idle_charging" id="0x0108001e" />
  <public type="drawable" name="ic_lock_idle_lock" id="0x0108001f" />
  <public type="drawable" name="ic_lock_idle_low_battery" id="0x01080020" />
  <public type="drawable" name="ic_media_ff" id="0x01080021" />
  <public type="drawable" name="ic_media_next" id="0x01080022" />
  <public type="drawable" name="ic_media_pause" id="0x01080023" />
  <public type="drawable" name="ic_media_play" id="0x01080024" />
  <public type="drawable" name="ic_media_previous" id="0x01080025" />
  <public type="drawable" name="ic_media_rew" id="0x01080026" />
  <public type="drawable" name="ic_dialog_alert" id="0x01080027" />
  <public type="drawable" name="ic_dialog_dialer" id="0x01080028" />
  <public type="drawable" name="ic_dialog_email" id="0x01080029" />
  <public type="drawable" name="ic_dialog_map" id="0x0108002a" />
  <public type="drawable" name="ic_input_add" id="0x0108002b" />
  <public type="drawable" name="ic_input_delete" id="0x0108002c" />
  <public type="drawable" name="ic_input_get" id="0x0108002d" />
  <public type="drawable" name="ic_lock_idle_alarm" id="0x0108002e" />
  <public type="drawable" name="ic_lock_lock" id="0x0108002f" />
  <public type="drawable" name="ic_lock_power_off" id="0x01080030" />
  <public type="drawable" name="ic_lock_silent_mode" id="0x01080031" />
  <public type="drawable" name="ic_lock_silent_mode_off" id="0x01080032" />
  <public type="drawable" name="ic_menu_add" id="0x01080033" />
  <public type="drawable" name="ic_menu_agenda" id="0x01080034" />
  <public type="drawable" name="ic_menu_always_landscape_portrait" id="0x01080035" />
  <public type="drawable" name="ic_menu_call" id="0x01080036" />
  <public type="drawable" name="ic_menu_camera" id="0x01080037" />
  <public type="drawable" name="ic_menu_close_clear_cancel" id="0x01080038" />
  <public type="drawable" name="ic_menu_compass" id="0x01080039" />
  <public type="drawable" name="ic_menu_crop" id="0x0108003a" />
  <public type="drawable" name="ic_menu_day" id="0x0108003b" />
  <public type="drawable" name="ic_menu_delete" id="0x0108003c" />
  <public type="drawable" name="ic_menu_directions" id="0x0108003d" />
  <public type="drawable" name="ic_menu_edit" id="0x0108003e" />
  <public type="drawable" name="ic_menu_gallery" id="0x0108003f" />
  <public type="drawable" name="ic_menu_help" id="0x01080040" />
  <public type="drawable" name="ic_menu_info_details" id="0x01080041" />
  <public type="drawable" name="ic_menu_manage" id="0x01080042" />
  <public type="drawable" name="ic_menu_mapmode" id="0x01080043" />
  <public type="drawable" name="ic_menu_month" id="0x01080044" />
  <public type="drawable" name="ic_menu_more" id="0x01080045" />
  <public type="drawable" name="ic_menu_my_calendar" id="0x01080046" />
  <public type="drawable" name="ic_menu_mylocation" id="0x01080047" />
  <public type="drawable" name="ic_menu_myplaces" id="0x01080048" />
  <public type="drawable" name="ic_menu_preferences" id="0x01080049" />
  <public type="drawable" name="ic_menu_recent_history" id="0x0108004a" />
  <public type="drawable" name="ic_menu_report_image" id="0x0108004b" />
  <public type="drawable" name="ic_menu_revert" id="0x0108004c" />
  <public type="drawable" name="ic_menu_rotate" id="0x0108004d" />
  <public type="drawable" name="ic_menu_save" id="0x0108004e" />
  <public type="drawable" name="ic_menu_search" id="0x0108004f" />
  <public type="drawable" name="ic_menu_send" id="0x01080050" />
  <public type="drawable" name="ic_menu_set_as" id="0x01080051" />
  <public type="drawable" name="ic_menu_share" id="0x01080052" />
  <public type="drawable" name="ic_menu_slideshow" id="0x01080053" />
  <public type="drawable" name="ic_menu_today" id="0x01080054" />
  <public type="drawable" name="ic_menu_upload" id="0x01080055" />
  <public type="drawable" name="ic_menu_upload_you_tube" id="0x01080056" />
  <public type="drawable" name="ic_menu_view" id="0x01080057" />
  <public type="drawable" name="ic_menu_week" id="0x01080058" />
  <public type="drawable" name="ic_menu_zoom" id="0x01080059" />
  <public type="drawable" name="ic_notification_clear_all" id="0x0108005a" />
  <public type="drawable" name="ic_notification_overlay" id="0x0108005b" />
  <public type="drawable" name="ic_partial_secure" id="0x0108005c" />
  <public type="drawable" name="ic_popup_disk_full" id="0x0108005d" />
  <public type="drawable" name="ic_popup_reminder" id="0x0108005e" />
  <public type="drawable" name="ic_popup_sync" id="0x0108005f" />
  <public type="drawable" name="ic_search_category_default" id="0x01080060" />
  <public type="drawable" name="ic_secure" id="0x01080061" />
  <public type="drawable" name="list_selector_background" id="0x01080062" />
  <public type="drawable" name="menu_frame" id="0x01080063" />
  <public type="drawable" name="menu_full_frame" id="0x01080064" />
  <public type="drawable" name="menuitem_background" id="0x01080065" />
  <public type="drawable" name="picture_frame" id="0x01080066" />
  <public type="drawable" name="presence_away" id="0x01080067" />
  <public type="drawable" name="presence_busy" id="0x01080068" />
  <public type="drawable" name="presence_invisible" id="0x01080069" />
  <public type="drawable" name="presence_offline" id="0x0108006a" />
  <public type="drawable" name="presence_online" id="0x0108006b" />
  <public type="drawable" name="progress_horizontal" id="0x0108006c" />
  <public type="drawable" name="progress_indeterminate_horizontal" id="0x0108006d" />
  <public type="drawable" name="radiobutton_off_background" id="0x0108006e" />
  <public type="drawable" name="radiobutton_on_background" id="0x0108006f" />
  <public type="drawable" name="spinner_background" id="0x01080070" />
  <public type="drawable" name="spinner_dropdown_background" id="0x01080071" />
  <public type="drawable" name="star_big_on" id="0x01080072" />
  <public type="drawable" name="star_big_off" id="0x01080073" />
  <public type="drawable" name="star_on" id="0x01080074" />
  <public type="drawable" name="star_off" id="0x01080075" />
  <public type="drawable" name="stat_notify_call_mute" id="0x01080076" />
  <public type="drawable" name="stat_notify_chat" id="0x01080077" />
  <public type="drawable" name="stat_notify_error" id="0x01080078" />
  <public type="drawable" name="stat_notify_more" id="0x01080079" />
  <public type="drawable" name="stat_notify_sdcard" id="0x0108007a" />
  <public type="drawable" name="stat_notify_sdcard_usb" id="0x0108007b" />
  <public type="drawable" name="stat_notify_sync" id="0x0108007c" />
  <public type="drawable" name="stat_notify_sync_noanim" id="0x0108007d" />
  <public type="drawable" name="stat_notify_voicemail" id="0x0108007e" />
  <public type="drawable" name="stat_notify_missed_call" id="0x0108007f" />
  <public type="drawable" name="stat_sys_data_bluetooth" id="0x01080080" />
  <public type="drawable" name="stat_sys_download" id="0x01080081" />
  <public type="drawable" name="stat_sys_download_done" id="0x01080082" />
  <public type="drawable" name="stat_sys_headset" id="0x01080083" />
  <!-- @deprecated Replaced by a private asset in the phone app. -->
  <public type="drawable" name="stat_sys_phone_call" id="0x01080084" />
  <!-- @deprecated Replaced by a private asset in the phone app. -->
  <public type="drawable" name="stat_sys_phone_call_forward" id="0x01080085" />
  <!-- @deprecated Replaced by a private asset in the phone app. -->
  <public type="drawable" name="stat_sys_phone_call_on_hold" id="0x01080086" />
  <public type="drawable" name="stat_sys_speakerphone" id="0x01080087" />
  <public type="drawable" name="stat_sys_upload" id="0x01080088" />
  <public type="drawable" name="stat_sys_upload_done" id="0x01080089" />
  <public type="drawable" name="stat_sys_warning" id="0x0108008a" />
  <public type="drawable" name="status_bar_item_app_background" id="0x0108008b" />
  <public type="drawable" name="status_bar_item_background" id="0x0108008c" />
  <public type="drawable" name="sym_action_call" id="0x0108008d" />
  <public type="drawable" name="sym_action_chat" id="0x0108008e" />
  <public type="drawable" name="sym_action_email" id="0x0108008f" />
  <public type="drawable" name="sym_call_incoming" id="0x01080090" />
  <public type="drawable" name="sym_call_missed" id="0x01080091" />
  <public type="drawable" name="sym_call_outgoing" id="0x01080092" />
  <public type="drawable" name="sym_def_app_icon" id="0x01080093" />
  <public type="drawable" name="sym_contact_card" id="0x01080094" />
  <public type="drawable" name="title_bar" id="0x01080095" />
  <public type="drawable" name="toast_frame" id="0x01080096" />
  <public type="drawable" name="zoom_plate" id="0x01080097" />
  <public type="drawable" name="screen_background_dark" id="0x01080098" />
  <public type="drawable" name="screen_background_light" id="0x01080099" />
  <public type="drawable" name="bottom_bar" id="0x0108009a" />
  <public type="drawable" name="ic_dialog_info" id="0x0108009b" />
  <public type="drawable" name="ic_menu_sort_alphabetically" id="0x0108009c" />
  <public type="drawable" name="ic_menu_sort_by_size" id="0x0108009d" />

  <public type="layout" name="activity_list_item" id="0x01090000" />
  <public type="layout" name="expandable_list_content" id="0x01090001" />
  <public type="layout" name="preference_category" id="0x01090002" />
  <public type="layout" name="simple_list_item_1" id="0x01090003" />
  <public type="layout" name="simple_list_item_2" id="0x01090004" />
  <public type="layout" name="simple_list_item_checked" id="0x01090005" />
  <public type="layout" name="simple_expandable_list_item_1" id="0x01090006" />
  <public type="layout" name="simple_expandable_list_item_2" id="0x01090007" />
  <public type="layout" name="simple_spinner_item" id="0x01090008" />
  <public type="layout" name="simple_spinner_dropdown_item" id="0x01090009" />
  <public type="layout" name="simple_dropdown_item_1line" id="0x0109000a" />
  <public type="layout" name="simple_gallery_item" id="0x0109000b" />
  <public type="layout" name="test_list_item" id="0x0109000c" />
  <public type="layout" name="two_line_list_item" id="0x0109000d" />
  <public type="layout" name="browser_link_context_header" id="0x0109000e" />
  <public type="layout" name="simple_list_item_single_choice" id="0x0109000f" />
  <public type="layout" name="simple_list_item_multiple_choice" id="0x01090010" />
  <public type="layout" name="select_dialog_item" id="0x01090011" />
  <public type="layout" name="select_dialog_singlechoice" id="0x01090012" />
  <public type="layout" name="select_dialog_multichoice" id="0x01090013" />

  <public type="anim" name="fade_in" id="0x010a0000" />
  <public type="anim" name="fade_out" id="0x010a0001" />
  <public type="anim" name="slide_in_left" id="0x010a0002" />
  <public type="anim" name="slide_out_right" id="0x010a0003" />
  <public type="anim" name="accelerate_decelerate_interpolator" id="0x010a0004" />
  <!-- Acceleration curve matching Flash's quadratic ease out function. -->
  <public type="anim" name="accelerate_interpolator" id="0x010a0005" />
  <!-- Acceleration curve matching Flash's quadratic ease in function. -->
  <public type="anim" name="decelerate_interpolator" id="0x010a0006" />

<!-- ===============================================================
     Resources added in version 2 of the platform.
     =============================================================== -->
  <eat-comment />

  <public type="attr" name="marqueeRepeatLimit" id="0x0101021d" />

<!-- ===============================================================
     Resources added in version 3 of the platform (Cupcake).
     =============================================================== -->
  <eat-comment />

  <public type="attr" name="windowNoDisplay" id="0x0101021e" />
  <public type="attr" name="backgroundDimEnabled" id="0x0101021f" />
  <public type="attr" name="inputType" id="0x01010220" />
  <public type="attr" name="isDefault" id="0x01010221" />
  <public type="attr" name="windowDisablePreview" id="0x01010222" />
  <public type="attr" name="privateImeOptions" id="0x01010223" />
  <public type="attr" name="editorExtras" id="0x01010224" />
  <public type="attr" name="settingsActivity" id="0x01010225" />
  <public type="attr" name="fastScrollEnabled" id="0x01010226" />
  <public type="attr" name="reqTouchScreen" id="0x01010227" />
  <public type="attr" name="reqKeyboardType" id="0x01010228" />
  <public type="attr" name="reqHardKeyboard" id="0x01010229" />
  <public type="attr" name="reqNavigation" id="0x0101022a" />
  <public type="attr" name="windowSoftInputMode" id="0x0101022b" />
  <public type="attr" name="imeFullscreenBackground" id="0x0101022c" />
  <public type="attr" name="noHistory" id="0x0101022d" />
  <public type="attr" name="headerDividersEnabled" id="0x0101022e" />
  <public type="attr" name="footerDividersEnabled" id="0x0101022f" />
  <public type="attr" name="candidatesTextStyleSpans" id="0x01010230" />
  <public type="attr" name="smoothScrollbar" id="0x01010231" />
  <public type="attr" name="reqFiveWayNav" id="0x01010232" />
  <public type="attr" name="keyBackground" id="0x01010233" />
  <public type="attr" name="keyTextSize" id="0x01010234" />
  <public type="attr" name="labelTextSize" id="0x01010235" />
  <public type="attr" name="keyTextColor" id="0x01010236" />
  <public type="attr" name="keyPreviewLayout" id="0x01010237" />
  <public type="attr" name="keyPreviewOffset" id="0x01010238" />
  <public type="attr" name="keyPreviewHeight" id="0x01010239" />
  <public type="attr" name="verticalCorrection" id="0x0101023a" />
  <public type="attr" name="popupLayout" id="0x0101023b" />
  <public type="attr" name="state_long_pressable" id="0x0101023c" />
  <public type="attr" name="keyWidth" id="0x0101023d" />
  <public type="attr" name="keyHeight" id="0x0101023e" />
  <public type="attr" name="horizontalGap" id="0x0101023f" />
  <public type="attr" name="verticalGap" id="0x01010240" />
  <public type="attr" name="rowEdgeFlags" id="0x01010241" />
  <public type="attr" name="codes" id="0x01010242" />
  <public type="attr" name="popupKeyboard" id="0x01010243" />
  <public type="attr" name="popupCharacters" id="0x01010244" />
  <public type="attr" name="keyEdgeFlags" id="0x01010245" />
  <public type="attr" name="isModifier" id="0x01010246" />
  <public type="attr" name="isSticky" id="0x01010247" />
  <public type="attr" name="isRepeatable" id="0x01010248" />
  <public type="attr" name="iconPreview" id="0x01010249" />
  <public type="attr" name="keyOutputText" id="0x0101024a" />
  <public type="attr" name="keyLabel" id="0x0101024b" />
  <public type="attr" name="keyIcon" id="0x0101024c" />
  <public type="attr" name="keyboardMode" id="0x0101024d" />
  <public type="attr" name="isScrollContainer" id="0x0101024e" />
  <public type="attr" name="fillEnabled" id="0x0101024f" />
  <public type="attr" name="updatePeriodMillis" id="0x01010250" />
  <public type="attr" name="initialLayout" id="0x01010251" />
  <public type="attr" name="voiceSearchMode" id="0x01010252" />
  <public type="attr" name="voiceLanguageModel" id="0x01010253" />
  <public type="attr" name="voicePromptText" id="0x01010254" />
  <public type="attr" name="voiceLanguage" id="0x01010255" />
  <public type="attr" name="voiceMaxResults" id="0x01010256" />
  <public type="attr" name="bottomOffset" id="0x01010257" />
  <public type="attr" name="topOffset" id="0x01010258" />
  <public type="attr" name="allowSingleTap" id="0x01010259" />
  <public type="attr" name="handle" id="0x0101025a" />
  <public type="attr" name="content" id="0x0101025b" />
  <public type="attr" name="animateOnClick" id="0x0101025c" />
  <public type="attr" name="configure" id="0x0101025d" />
  <public type="attr" name="hapticFeedbackEnabled" id="0x0101025e" />
  <public type="attr" name="innerRadius" id="0x0101025f" />
  <public type="attr" name="thickness" id="0x01010260" />
  <public type="attr" name="sharedUserLabel" id="0x01010261" />
  <public type="attr" name="dropDownWidth" id="0x01010262" />
  <public type="attr" name="dropDownAnchor" id="0x01010263" />
  <public type="attr" name="imeOptions" id="0x01010264" />
  <public type="attr" name="imeActionLabel" id="0x01010265" />
  <public type="attr" name="imeActionId" id="0x01010266" />
  <public type="attr" name="imeExtractEnterAnimation" id="0x01010268" />
  <public type="attr" name="imeExtractExitAnimation" id="0x01010269" />

  <!-- The part of the UI shown by an
       {@link android.inputmethodservice.InputMethodService} that contains the
       views for interacting with the user in extraction mode. -->
  <public type="id" name="extractArea" id="0x0102001c" />

  <!-- The part of the UI shown by an
       {@link android.inputmethodservice.InputMethodService} that contains the
       views for displaying candidates for what the user has entered. -->
  <public type="id" name="candidatesArea" id="0x0102001d" />

  <!-- The part of the UI shown by an
       {@link android.inputmethodservice.InputMethodService} that contains the
       views for entering text using the screen. -->
  <public type="id" name="inputArea" id="0x0102001e" />

  <!-- Context menu ID for the "Select All" menu item to select all text
       in a text view. -->
  <public type="id" name="selectAll" id="0x0102001f" />
  <!-- Context menu ID for the "Cut" menu item to copy and delete the currently
       selected (or all) text in a text view to the clipboard. -->
  <public type="id" name="cut" id="0x01020020" />
  <!-- Context menu ID for the "Copy" menu item to copy the currently
       selected (or all) text in a text view to the clipboard. -->
  <public type="id" name="copy" id="0x01020021" />
  <!-- Context menu ID for the "Paste" menu item to copy the current contents
       of the clipboard into the text view. -->
  <public type="id" name="paste" id="0x01020022" />
  <!-- Context menu ID for the "Copy URL" menu item to copy the currently
       selected URL from the text view to the clipboard. -->
  <public type="id" name="copyUrl" id="0x01020023" />
  <!-- Context menu ID for the "Input Method" menu item to being up the
       input method picker dialog, allowing the user to switch to another
       input method. -->
  <public type="id" name="switchInputMethod" id="0x01020024" />
  <!-- View ID of the text editor inside of an extracted text layout. -->
  <public type="id" name="inputExtractEditText" id="0x01020025" />

  <!-- View ID of the {@link android.inputmethodservice.KeyboardView} within
        an input method's input area. -->
  <public type="id" name="keyboardView" id="0x01020026" />
  <!-- View ID of a {@link android.view.View} to close a popup keyboard -->
  <public type="id" name="closeButton" id="0x01020027" />

  <!-- Menu ID to perform a "start selecting text" operation. -->
  <public type="id" name="startSelectingText" id="0x01020028" />
  <!-- Menu ID to perform a "stop selecting text" operation. -->
  <public type="id" name="stopSelectingText" id="0x01020029" />
  <!-- Menu ID to perform a "add to dictionary" operation. -->
  <public type="id" name="addToDictionary" id="0x0102002a" />

  <public type="style" name="Theme.InputMethod" id="0x01030054" />
  <public type="style" name="Theme.NoDisplay" id="0x01030055" />
  <public type="style" name="Animation.InputMethod" id="0x01030056" />
  <public type="style" name="Widget.KeyboardView" id="0x01030057" />
  <public type="style" name="ButtonBar" id="0x01030058" />
  <public type="style" name="Theme.Panel" id="0x01030059" />
  <public type="style" name="Theme.Light.Panel" id="0x0103005a" />

  <public type="string" name="dialog_alert_title" id="0x01040014" />
  <public type="string" name="VideoView_error_text_invalid_progressive_playback" id="0x01040015" />

  <public type="drawable" name="ic_btn_speak_now" id="0x010800a4" />

  <!--  Drawable to use as a background for separators on a list with a dark background -->
  <public type="drawable" name="dark_header" id="0x010800a5" />

  <!--  Drawable to use as a background for a taller version of the titlebar -->
  <public type="drawable" name="title_bar_tall" id="0x010800a6" />

  <public type="integer" name="config_shortAnimTime" id="0x010e0000" />
  <public type="integer" name="config_mediumAnimTime" id="0x010e0001" />
  <public type="integer" name="config_longAnimTime" id="0x010e0002" />

<!-- ===============================================================
     Resources added in version 4 of the platform (Donut).
     =============================================================== -->
  <eat-comment />

  <public type="attr" name="tension" id="0x0101026a" />
  <public type="attr" name="extraTension" id="0x0101026b" />
  <public type="attr" name="anyDensity" id="0x0101026c" />
  <public type="attr" name="searchSuggestThreshold" id="0x0101026d" />
  <public type="attr" name="includeInGlobalSearch" id="0x0101026e" />
  <public type="attr" name="onClick" id="0x0101026f" />
  <public type="attr" name="targetSdkVersion" id="0x01010270" />
  <public type="attr" name="maxSdkVersion" id="0x01010271" />
  <public type="attr" name="testOnly" id="0x01010272" />
  <public type="attr" name="contentDescription" id="0x01010273" />
  <public type="attr" name="gestureStrokeWidth" id="0x01010274" />
  <public type="attr" name="gestureColor" id="0x01010275" />
  <public type="attr" name="uncertainGestureColor" id="0x01010276" />
  <public type="attr" name="fadeOffset" id="0x01010277" />
  <public type="attr" name="fadeDuration" id="0x01010278" />
  <public type="attr" name="gestureStrokeType" id="0x01010279" />
  <public type="attr" name="gestureStrokeLengthThreshold" id="0x0101027a" />
  <public type="attr" name="gestureStrokeSquarenessThreshold" id="0x0101027b" />
  <public type="attr" name="gestureStrokeAngleThreshold" id="0x0101027c" />
  <public type="attr" name="eventsInterceptionEnabled" id="0x0101027d" />
  <public type="attr" name="fadeEnabled" id="0x0101027e" />
  <public type="attr" name="backupAgent" id="0x0101027f" />
  <public type="attr" name="allowBackup" id="0x01010280" />
  <public type="attr" name="glEsVersion" id="0x01010281" />
  <public type="attr" name="queryAfterZeroResults" id="0x01010282" />
  <public type="attr" name="dropDownHeight" id="0x01010283" />
  <public type="attr" name="smallScreens" id="0x01010284" />
  <public type="attr" name="normalScreens" id="0x01010285" />
  <public type="attr" name="largeScreens" id="0x01010286" />
  <public type="attr" name="progressBarStyleInverse" id="0x01010287" />
  <public type="attr" name="progressBarStyleSmallInverse" id="0x01010288" />
  <public type="attr" name="progressBarStyleLargeInverse" id="0x01010289" />
  <public type="attr" name="searchSettingsDescription" id="0x0101028a" />
  <public type="attr" name="textColorPrimaryInverseDisableOnly" id="0x0101028b" />
  <public type="attr" name="autoUrlDetect" id="0x0101028c" />
  <public type="attr" name="resizeable" id="0x0101028d" />

  <public type="style" name="Widget.ProgressBar.Inverse" id="0x0103005b" />
  <public type="style" name="Widget.ProgressBar.Large.Inverse" id="0x0103005c" />
  <public type="style" name="Widget.ProgressBar.Small.Inverse" id="0x0103005d" />

  <!-- @deprecated Replaced by a private asset in the phone app. -->
  <public type="drawable" name="stat_sys_vp_phone_call" id="0x010800a7" />
  <!-- @deprecated Replaced by a private asset in the phone app. -->
  <public type="drawable" name="stat_sys_vp_phone_call_on_hold" id="0x010800a8" />

  <public type="anim" name="anticipate_interpolator" id="0x010a0007" />
  <public type="anim" name="overshoot_interpolator" id="0x010a0008" />
  <public type="anim" name="anticipate_overshoot_interpolator" id="0x010a0009" />
  <public type="anim" name="bounce_interpolator" id="0x010a000a" />
  <public type="anim" name="linear_interpolator" id="0x010a000b" />

<!-- ===============================================================
     Resources added in version 5 of the platform (Eclair).
     =============================================================== -->
  <eat-comment />

  <public type="attr" name="required" id="0x0101028e" />
  <public type="attr" name="accountType" id="0x0101028f" />
  <public type="attr" name="contentAuthority" id="0x01010290" />
  <public type="attr" name="userVisible" id="0x01010291" />
  <public type="attr" name="windowShowWallpaper" id="0x01010292" />
  <public type="attr" name="wallpaperOpenEnterAnimation" id="0x01010293" />
  <public type="attr" name="wallpaperOpenExitAnimation" id="0x01010294" />
  <public type="attr" name="wallpaperCloseEnterAnimation" id="0x01010295" />
  <public type="attr" name="wallpaperCloseExitAnimation" id="0x01010296" />
  <public type="attr" name="wallpaperIntraOpenEnterAnimation" id="0x01010297" />
  <public type="attr" name="wallpaperIntraOpenExitAnimation" id="0x01010298" />
  <public type="attr" name="wallpaperIntraCloseEnterAnimation" id="0x01010299" />
  <public type="attr" name="wallpaperIntraCloseExitAnimation" id="0x0101029a" />
  <public type="attr" name="supportsUploading" id="0x0101029b" />
  <public type="attr" name="killAfterRestore" id="0x0101029c" />
  <public type="attr" name="restoreNeedsApplication" id="0x0101029d" />
  <public type="attr" name="smallIcon" id="0x0101029e" />
  <public type="attr" name="accountPreferences" id="0x0101029f" />
  <public type="attr" name="textAppearanceSearchResultSubtitle" id="0x010102a0" />
  <public type="attr" name="textAppearanceSearchResultTitle" id="0x010102a1" />
  <public type="attr" name="summaryColumn" id="0x010102a2" />
  <public type="attr" name="detailColumn" id="0x010102a3" />
  <public type="attr" name="detailSocialSummary" id="0x010102a4" />
  <public type="attr" name="thumbnail" id="0x010102a5" />
  <public type="attr" name="detachWallpaper" id="0x010102a6" />
  <public type="attr" name="finishOnCloseSystemDialogs" id="0x010102a7" />
  <public type="attr" name="scrollbarFadeDuration" id="0x010102a8" />
  <public type="attr" name="scrollbarDefaultDelayBeforeFade" id="0x010102a9" />
  <public type="attr" name="fadeScrollbars" id="0x010102aa" />
  <public type="attr" name="colorBackgroundCacheHint" id="0x010102ab" />
  <public type="attr" name="dropDownHorizontalOffset" id="0x010102ac" />
  <public type="attr" name="dropDownVerticalOffset" id="0x010102ad" />

  <public type="style" name="Theme.Wallpaper" id="0x0103005e" />
  <public type="style" name="Theme.Wallpaper.NoTitleBar" id="0x0103005f" />
  <public type="style" name="Theme.Wallpaper.NoTitleBar.Fullscreen" id="0x01030060" />
  <public type="style" name="Theme.WallpaperSettings" id="0x01030061" />
  <public type="style" name="Theme.Light.WallpaperSettings" id="0x01030062" />
  <public type="style" name="TextAppearance.SearchResult.Title" id="0x01030063" />
  <public type="style" name="TextAppearance.SearchResult.Subtitle" id="0x01030064" />

  <!-- Semi-transparent background that can be used when placing a dark
       themed UI on top of some arbitrary background (such as the
       wallpaper).  This darkens the background sufficiently that the UI
       can be seen. -->
  <public type="drawable" name="screen_background_dark_transparent" id="0x010800a9" />
  <public type="drawable" name="screen_background_light_transparent" id="0x010800aa" />
  <public type="drawable" name="stat_notify_sdcard_prepare" id="0x010800ab" />

<!-- ===============================================================
     Resources added in version 6 of the platform (Eclair 2.0.1).
     =============================================================== -->
  <eat-comment />

  <public type="attr" name="quickContactBadgeStyleWindowSmall" id="0x010102ae" />
  <public type="attr" name="quickContactBadgeStyleWindowMedium" id="0x010102af" />
  <public type="attr" name="quickContactBadgeStyleWindowLarge" id="0x010102b0" />
  <public type="attr" name="quickContactBadgeStyleSmallWindowSmall" id="0x010102b1" />
  <public type="attr" name="quickContactBadgeStyleSmallWindowMedium" id="0x010102b2" />
  <public type="attr" name="quickContactBadgeStyleSmallWindowLarge" id="0x010102b3" />

<!-- ===============================================================
     Resources added in version 7 of the platform (Eclair MR1).
     =============================================================== -->
  <eat-comment />

  <public type="attr" name="author" id="0x010102b4" />
  <public type="attr" name="autoStart" id="0x010102b5" />


<!-- ===============================================================
     Resources added in version 8 of the platform (Eclair MR2).
     =============================================================== -->
  <eat-comment />

  <public type="attr" name="expandableListViewWhiteStyle" id="0x010102b6" />

<!-- ===============================================================
     Resources added in version 8 of the platform (Froyo / 2.2)
     =============================================================== -->
  <eat-comment />
  <public type="attr" name="installLocation" id="0x010102b7" />
  <public type="attr" name="vmSafeMode" id="0x010102b8" />
  <public type="attr" name="webTextViewStyle" id="0x010102b9" />
  <public type="attr" name="restoreAnyVersion" id="0x010102ba" />
  <public type="attr" name="tabStripLeft" id="0x010102bb" />
  <public type="attr" name="tabStripRight" id="0x010102bc" />
  <public type="attr" name="tabStripEnabled" id="0x010102bd" />

  <public type="id" name="custom" id="0x0102002b" />

  <public type="anim" name="cycle_interpolator" id="0x010a000c" />

<!-- ===============================================================
     Resources added in version 9 of the platform (Gingerbread / 2.3)
     =============================================================== -->
  <eat-comment />
  <public type="attr" name="logo" id="0x010102be" />
  <public type="attr" name="xlargeScreens" id="0x010102bf" />
  <public type="attr" name="immersive" id="0x010102c0" />
  <public type="attr" name="overScrollMode" id="0x010102c1" />
  <public type="attr" name="overScrollHeader" id="0x010102c2" />
  <public type="attr" name="overScrollFooter" id="0x010102c3" />
  <public type="attr" name="filterTouchesWhenObscured" id="0x010102c4" />
  <public type="attr" name="textSelectHandleLeft" id="0x010102c5" />
  <public type="attr" name="textSelectHandleRight" id="0x010102c6" />
  <public type="attr" name="textSelectHandle" id="0x010102c7" />
  <public type="attr" name="textSelectHandleWindowStyle" id="0x010102c8" />
  <public type="attr" name="popupAnimationStyle" id="0x010102c9" />
  <public type="attr" name="screenSize" id="0x010102ca" />
  <public type="attr" name="screenDensity" id="0x010102cb" />

  <!-- presence drawables for videochat or audiochat capable contacts -->
  <public type="drawable" name="presence_video_away" id="0x010800ac" />
  <public type="drawable" name="presence_video_busy" id="0x010800ad" />
  <public type="drawable" name="presence_video_online" id="0x010800ae" />
  <public type="drawable" name="presence_audio_away" id="0x010800af" />
  <public type="drawable" name="presence_audio_busy" id="0x010800b0" />
  <public type="drawable" name="presence_audio_online" id="0x010800b1" />

  <public type="style" name="TextAppearance.StatusBar.Title" id="0x01030065" />
  <public type="style" name="TextAppearance.StatusBar.Icon" id="0x01030066" />
  <public type="style" name="TextAppearance.StatusBar.EventContent" id="0x01030067" />
  <public type="style" name="TextAppearance.StatusBar.EventContent.Title" id="0x01030068" />

<!-- ===============================================================
     Resources added in version 11 of the platform (Honeycomb / 3.0).
     =============================================================== -->
  <eat-comment />

  <public type="attr" name="allContactsName" id="0x010102cc" />
  <public type="attr" name="windowActionBar" id="0x010102cd" />
  <public type="attr" name="actionBarStyle" id="0x010102ce" />
  <public type="attr" name="navigationMode" id="0x010102cf" />
  <public type="attr" name="displayOptions" id="0x010102d0" />
  <public type="attr" name="subtitle" id="0x010102d1" />
  <public type="attr" name="customNavigationLayout" id="0x010102d2" />
  <public type="attr" name="hardwareAccelerated" id="0x010102d3" />
  <public type="attr" name="measureWithLargestChild" id="0x010102d4" />
  <public type="attr" name="animateFirstView" id="0x010102d5" />
  <public type="attr" name="dropDownSpinnerStyle" id="0x010102d6" />
  <public type="attr" name="actionDropDownStyle" id="0x010102d7" />
  <public type="attr" name="actionButtonStyle" id="0x010102d8" />
  <public type="attr" name="showAsAction" id="0x010102d9" />
  <public type="attr" name="previewImage" id="0x010102da" />
  <public type="attr" name="actionModeBackground" id="0x010102db" />
  <public type="attr" name="actionModeCloseDrawable" id="0x010102dc" />
  <public type="attr" name="windowActionModeOverlay" id="0x010102dd" />
  <public type="attr" name="valueFrom" id="0x010102de" />
  <public type="attr" name="valueTo" id="0x010102df" />
  <public type="attr" name="valueType" id="0x010102e0" />
  <public type="attr" name="propertyName" id="0x010102e1" />
  <public type="attr" name="ordering" id="0x010102e2" />
  <public type="attr" name="fragment" id="0x010102e3" />
  <public type="attr" name="windowActionBarOverlay" id="0x010102e4" />
  <public type="attr" name="fragmentOpenEnterAnimation" id="0x010102e5" />
  <public type="attr" name="fragmentOpenExitAnimation" id="0x010102e6" />
  <public type="attr" name="fragmentCloseEnterAnimation" id="0x010102e7" />
  <public type="attr" name="fragmentCloseExitAnimation" id="0x010102e8" />
  <public type="attr" name="fragmentFadeEnterAnimation" id="0x010102e9" />
  <public type="attr" name="fragmentFadeExitAnimation" id="0x010102ea" />
  <public type="attr" name="actionBarSize" id="0x010102eb" />
  <public type="attr" name="imeSubtypeLocale" id="0x010102ec" />
  <public type="attr" name="imeSubtypeMode" id="0x010102ed" />
  <public type="attr" name="imeSubtypeExtraValue" id="0x010102ee" />
  <public type="attr" name="splitMotionEvents" id="0x010102ef" />
  <public type="attr" name="listChoiceBackgroundIndicator" id="0x010102f0" />
  <public type="attr" name="spinnerMode" id="0x010102f1" />
  <public type="attr" name="animateLayoutChanges" id="0x010102f2" />
  <public type="attr" name="actionBarTabStyle" id="0x010102f3" />
  <public type="attr" name="actionBarTabBarStyle" id="0x010102f4" />
  <public type="attr" name="actionBarTabTextStyle" id="0x010102f5" />
  <public type="attr" name="actionOverflowButtonStyle" id="0x010102f6" />
  <public type="attr" name="actionModeCloseButtonStyle" id="0x010102f7" />
  <public type="attr" name="titleTextStyle" id="0x010102f8" />
  <public type="attr" name="subtitleTextStyle" id="0x010102f9" />
  <public type="attr" name="iconifiedByDefault" id="0x010102fa" />
  <public type="attr" name="actionLayout" id="0x010102fb" />
  <public type="attr" name="actionViewClass" id="0x010102fc" />
  <public type="attr" name="activatedBackgroundIndicator" id="0x010102fd" />
  <public type="attr" name="state_activated" id="0x010102fe" />
  <public type="attr" name="listPopupWindowStyle" id="0x010102ff" />
  <public type="attr" name="popupMenuStyle" id="0x01010300" />
  <public type="attr" name="textAppearanceLargePopupMenu" id="0x01010301" />
  <public type="attr" name="textAppearanceSmallPopupMenu" id="0x01010302" />
  <public type="attr" name="breadCrumbTitle" id="0x01010303" />
  <public type="attr" name="breadCrumbShortTitle" id="0x01010304" />
  <public type="attr" name="listDividerAlertDialog" id="0x01010305" />
  <public type="attr" name="textColorAlertDialogListItem" id="0x01010306" />
  <public type="attr" name="loopViews" id="0x01010307" />
  <public type="attr" name="dialogTheme" id="0x01010308" />
  <public type="attr" name="alertDialogTheme" id="0x01010309" />
  <public type="attr" name="dividerVertical" id="0x0101030a" />
  <public type="attr" name="homeAsUpIndicator" id="0x0101030b" />
  <public type="attr" name="enterFadeDuration" id="0x0101030c" />
  <public type="attr" name="exitFadeDuration" id="0x0101030d" />
  <public type="attr" name="selectableItemBackground" id="0x0101030e" />
  <public type="attr" name="autoAdvanceViewId" id="0x0101030f" />
  <public type="attr" name="useIntrinsicSizeAsMinimum" id="0x01010310" />
  <public type="attr" name="actionModeCutDrawable" id="0x01010311" />
  <public type="attr" name="actionModeCopyDrawable" id="0x01010312" />
  <public type="attr" name="actionModePasteDrawable" id="0x01010313" />
  <public type="attr" name="textEditPasteWindowLayout" id="0x01010314" />
  <public type="attr" name="textEditNoPasteWindowLayout" id="0x01010315" />
  <public type="attr" name="textIsSelectable" id="0x01010316" />
  <public type="attr" name="windowEnableSplitTouch" id="0x01010317" />
  <public type="attr" name="indeterminateProgressStyle" id="0x01010318" />
  <public type="attr" name="progressBarPadding" id="0x01010319" />
  <!-- @deprecated Not used by the framework. -->
  <public type="attr" name="animationResolution" id="0x0101031a" />
  <public type="attr" name="state_accelerated" id="0x0101031b" />
  <public type="attr" name="baseline" id="0x0101031c" />
  <public type="attr" name="homeLayout" id="0x0101031d" />
  <public type="attr" name="opacity" id="0x0101031e" />
  <public type="attr" name="alpha" id="0x0101031f" />
  <public type="attr" name="transformPivotX" id="0x01010320" />
  <public type="attr" name="transformPivotY" id="0x01010321" />
  <public type="attr" name="translationX" id="0x01010322" />
  <public type="attr" name="translationY" id="0x01010323" />
  <public type="attr" name="scaleX" id="0x01010324" />
  <public type="attr" name="scaleY" id="0x01010325" />
  <public type="attr" name="rotation" id="0x01010326" />
  <public type="attr" name="rotationX" id="0x01010327" />
  <public type="attr" name="rotationY" id="0x01010328" />
  <public type="attr" name="showDividers" id="0x01010329" />
  <public type="attr" name="dividerPadding" id="0x0101032a" />
  <public type="attr" name="borderlessButtonStyle" id="0x0101032b" />
  <public type="attr" name="dividerHorizontal" id="0x0101032c" />
  <public type="attr" name="itemPadding" id="0x0101032d" />
  <public type="attr" name="buttonBarStyle" id="0x0101032e" />
  <public type="attr" name="buttonBarButtonStyle" id="0x0101032f" />
  <public type="attr" name="segmentedButtonStyle" id="0x01010330" />
  <public type="attr" name="staticWallpaperPreview" id="0x01010331" />
  <public type="attr" name="allowParallelSyncs" id="0x01010332" />
  <public type="attr" name="isAlwaysSyncable" id="0x01010333" />
  <public type="attr" name="verticalScrollbarPosition" id="0x01010334" />
  <public type="attr" name="fastScrollAlwaysVisible" id="0x01010335" />
  <public type="attr" name="fastScrollThumbDrawable" id="0x01010336" />
  <public type="attr" name="fastScrollPreviewBackgroundLeft" id="0x01010337" />
  <public type="attr" name="fastScrollPreviewBackgroundRight" id="0x01010338" />
  <public type="attr" name="fastScrollTrackDrawable" id="0x01010339" />
  <public type="attr" name="fastScrollOverlayPosition" id="0x0101033a" />
  <public type="attr" name="customTokens" id="0x0101033b" />
  <public type="attr" name="nextFocusForward" id="0x0101033c" />
  <public type="attr" name="firstDayOfWeek" id="0x0101033d" />
  <public type="attr" name="showWeekNumber" id="0x0101033e" />
  <public type="attr" name="minDate" id="0x0101033f" />
  <public type="attr" name="maxDate" id="0x01010340" />
  <public type="attr" name="shownWeekCount" id="0x01010341" />
  <public type="attr" name="selectedWeekBackgroundColor" id="0x01010342" />
  <public type="attr" name="focusedMonthDateColor" id="0x01010343" />
  <public type="attr" name="unfocusedMonthDateColor" id="0x01010344" />
  <public type="attr" name="weekNumberColor" id="0x01010345" />
  <public type="attr" name="weekSeparatorLineColor" id="0x01010346" />
  <public type="attr" name="selectedDateVerticalBar" id="0x01010347" />
  <public type="attr" name="weekDayTextAppearance" id="0x01010348" />
  <public type="attr" name="dateTextAppearance" id="0x01010349" />
  <public type="attr" name="solidColor" id="0x0101034a" />
  <public type="attr" name="spinnersShown" id="0x0101034b" />
  <public type="attr" name="calendarViewShown" id="0x0101034c" />
  <public type="attr" name="state_multiline" id="0x0101034d" />
  <public type="attr" name="detailsElementBackground" id="0x0101034e" />
  <public type="attr" name="textColorHighlightInverse" id="0x0101034f" />
  <public type="attr" name="textColorLinkInverse" id="0x01010350" />
  <public type="attr" name="editTextColor" id="0x01010351" />
  <public type="attr" name="editTextBackground" id="0x01010352" />
  <public type="attr" name="horizontalScrollViewStyle" id="0x01010353" />
  <public type="attr" name="layerType" id="0x01010354" />
  <public type="attr" name="alertDialogIcon" id="0x01010355" />
  <public type="attr" name="windowMinWidthMajor" id="0x01010356" />
  <public type="attr" name="windowMinWidthMinor" id="0x01010357" />
  <public type="attr" name="queryHint" id="0x01010358" />
  <public type="attr" name="fastScrollTextColor" id="0x01010359" />
  <public type="attr" name="largeHeap" id="0x0101035a" />
  <public type="attr" name="windowCloseOnTouchOutside" id="0x0101035b" />
  <public type="attr" name="datePickerStyle" id="0x0101035c" />
  <public type="attr" name="calendarViewStyle" id="0x0101035d" />
  <public type="attr" name="textEditSidePasteWindowLayout" id="0x0101035e" />
  <public type="attr" name="textEditSideNoPasteWindowLayout" id="0x0101035f" />
  <public type="attr" name="actionMenuTextAppearance" id="0x01010360" />
  <public type="attr" name="actionMenuTextColor" id="0x01010361" />

  <!-- A simple fade-in animation. -->
  <public type="animator" name="fade_in" id="0x010b0000" />
  <!-- A simple fade-out animation. -->
  <public type="animator" name="fade_out" id="0x010b0001" />

  <!-- Acceleration curve matching a quadtratic ease out function. -->
  <public type="interpolator" name="accelerate_quad" id="0x010c0000" />
  <!-- Acceleration curve matching a quadtratic ease in function. -->
  <public type="interpolator" name="decelerate_quad" id="0x010c0001" />

  <!-- Acceleration curve matching a cubic ease out function. -->
  <public type="interpolator" name="accelerate_cubic" id="0x010c0002" />
  <!-- Acceleration curve matching a cubic ease in function. -->
  <public type="interpolator" name="decelerate_cubic" id="0x010c0003" />
  <!-- Acceleration curve matching a quint ease out function. -->
  <public type="interpolator" name="accelerate_quint" id="0x010c0004" />
  <!-- Acceleration curve matching a quint ease in function. -->
  <public type="interpolator" name="decelerate_quint" id="0x010c0005" />
  <!-- Acceleration curve matching an ease in + ease out function -->
  <public type="interpolator" name="accelerate_decelerate" id="0x010c0006" />
  <!-- An interpolator where the change starts backward then flings forward. -->
  <public type="interpolator" name="anticipate" id="0x010c0007" />
  <!-- An interpolator where the change flings forward and overshoots the last
       value then comes back. -->
  <public type="interpolator" name="overshoot" id="0x010c0008" />
  <!-- An interpolator where the change starts backward then flings forward and
       overshoots the target value and finally goes back to the final value. -->
  <public type="interpolator" name="anticipate_overshoot" id="0x010c0009" />
  <!-- An interpolator where the change bounces at the end. -->
  <public type="interpolator" name="bounce" id="0x010c000a" />
  <!-- An interpolator where the rate of change is constant. -->
  <public type="interpolator" name="linear" id="0x010c000b" />
  <!-- Repeats the animation for one cycle. The rate of change follows a
       sinusoidal pattern. -->
  <public type="interpolator" name="cycle" id="0x010c000c" />

  <public type="id" name="home" id="0x0102002c" />
  <!-- Context menu ID for the "Select text..." menu item to switch to text
       selection context mode in text views. -->
  <public type="id" name="selectTextMode" id="0x0102002d" />

  <public type="dimen" name="dialog_min_width_major" id="0x01050003" />
  <public type="dimen" name="dialog_min_width_minor" id="0x01050004" />
  <public type="dimen" name="notification_large_icon_width" id="0x01050005" />
  <public type="dimen" name="notification_large_icon_height" id="0x01050006" />

  <!-- Standard content view for a {@link android.app.ListFragment}.
       If you are implementing a subclass of ListFragment with your
       own customized content, you can include this layout in that
       content to still retain all of the standard functionality of
       the base class. -->
  <public type="layout" name="list_content" id="0x01090014" />

  <!-- A simple ListView item layout which can contain text and support (single or multiple) item selection. -->
  <public type="layout" name="simple_selectable_list_item" id="0x01090015" />

  <!-- A version of {@link #simple_list_item_1} that is able to change its
       background state to indicate when it is activated (that is checked by
       a ListView). -->
  <public type="layout" name="simple_list_item_activated_1" id="0x01090016" />

  <!-- A version of {@link #simple_list_item_2} that is able to change its
       background state to indicate when it is activated (that is checked by
       a ListView). -->
  <public type="layout" name="simple_list_item_activated_2" id="0x01090017" />

  <public type="drawable" name="dialog_holo_dark_frame" id="0x010800b2" />
  <public type="drawable" name="dialog_holo_light_frame" id="0x010800b3" />

  <public type="style" name="Theme.WithActionBar" id="0x01030069" />
  <public type="style" name="Theme.NoTitleBar.OverlayActionModes" id="0x0103006a" />
  <public type="style" name="Theme.Holo" id="0x0103006b" />
  <public type="style" name="Theme.Holo.NoActionBar" id="0x0103006c" />
  <public type="style" name="Theme.Holo.NoActionBar.Fullscreen" id="0x0103006d" />
  <public type="style" name="Theme.Holo.Light" id="0x0103006e" />
  <public type="style" name="Theme.Holo.Dialog" id="0x0103006f" />
  <public type="style" name="Theme.Holo.Dialog.MinWidth" id="0x01030070" />
  <public type="style" name="Theme.Holo.Dialog.NoActionBar" id="0x01030071" />
  <public type="style" name="Theme.Holo.Dialog.NoActionBar.MinWidth" id="0x01030072" />
  <public type="style" name="Theme.Holo.Light.Dialog" id="0x01030073" />
  <public type="style" name="Theme.Holo.Light.Dialog.MinWidth" id="0x01030074" />
  <public type="style" name="Theme.Holo.Light.Dialog.NoActionBar" id="0x01030075" />
  <public type="style" name="Theme.Holo.Light.Dialog.NoActionBar.MinWidth" id="0x01030076" />
  <public type="style" name="Theme.Holo.DialogWhenLarge" id="0x01030077" />
  <public type="style" name="Theme.Holo.DialogWhenLarge.NoActionBar" id="0x01030078" />
  <public type="style" name="Theme.Holo.Light.DialogWhenLarge" id="0x01030079" />
  <public type="style" name="Theme.Holo.Light.DialogWhenLarge.NoActionBar" id="0x0103007a" />
  <public type="style" name="Theme.Holo.Panel" id="0x0103007b" />
  <public type="style" name="Theme.Holo.Light.Panel" id="0x0103007c" />
  <public type="style" name="Theme.Holo.Wallpaper" id="0x0103007d" />
  <public type="style" name="Theme.Holo.Wallpaper.NoTitleBar" id="0x0103007e" />
  <public type="style" name="Theme.Holo.InputMethod" id="0x0103007f" />
  <public type="style" name="TextAppearance.Widget.PopupMenu.Large" id="0x01030080" />
  <public type="style" name="TextAppearance.Widget.PopupMenu.Small" id="0x01030081" />
  <public type="style" name="Widget.ActionBar" id="0x01030082" />
  <public type="style" name="Widget.Spinner.DropDown" id="0x01030083" />
  <public type="style" name="Widget.ActionButton" id="0x01030084" />
  <public type="style" name="Widget.ListPopupWindow" id="0x01030085" />
  <public type="style" name="Widget.PopupMenu" id="0x01030086" />
  <public type="style" name="Widget.ActionButton.Overflow" id="0x01030087" />
  <public type="style" name="Widget.ActionButton.CloseMode" id="0x01030088" />
  <public type="style" name="Widget.FragmentBreadCrumbs" id="0x01030089" />
  <public type="style" name="Widget.Holo" id="0x0103008a" />
  <public type="style" name="Widget.Holo.Button" id="0x0103008b" />
  <public type="style" name="Widget.Holo.Button.Small" id="0x0103008c" />
  <public type="style" name="Widget.Holo.Button.Inset" id="0x0103008d" />
  <public type="style" name="Widget.Holo.Button.Toggle" id="0x0103008e" />
  <public type="style" name="Widget.Holo.TextView" id="0x0103008f" />
  <public type="style" name="Widget.Holo.AutoCompleteTextView" id="0x01030090" />
  <public type="style" name="Widget.Holo.CompoundButton.CheckBox" id="0x01030091" />
  <public type="style" name="Widget.Holo.ListView.DropDown" id="0x01030092" />
  <public type="style" name="Widget.Holo.EditText" id="0x01030093" />
  <public type="style" name="Widget.Holo.ExpandableListView" id="0x01030094" />
  <public type="style" name="Widget.Holo.GridView" id="0x01030095" />
  <public type="style" name="Widget.Holo.ImageButton" id="0x01030096" />
  <public type="style" name="Widget.Holo.ListView" id="0x01030097" />
  <public type="style" name="Widget.Holo.PopupWindow" id="0x01030098" />
  <public type="style" name="Widget.Holo.ProgressBar" id="0x01030099" />
  <public type="style" name="Widget.Holo.ProgressBar.Horizontal" id="0x0103009a" />
  <public type="style" name="Widget.Holo.ProgressBar.Small" id="0x0103009b" />
  <public type="style" name="Widget.Holo.ProgressBar.Small.Title" id="0x0103009c" />
  <public type="style" name="Widget.Holo.ProgressBar.Large" id="0x0103009d" />
  <public type="style" name="Widget.Holo.SeekBar" id="0x0103009e" />
  <public type="style" name="Widget.Holo.RatingBar" id="0x0103009f" />
  <public type="style" name="Widget.Holo.RatingBar.Indicator" id="0x010300a0" />
  <public type="style" name="Widget.Holo.RatingBar.Small" id="0x010300a1" />
  <public type="style" name="Widget.Holo.CompoundButton.RadioButton" id="0x010300a2" />
  <public type="style" name="Widget.Holo.ScrollView" id="0x010300a3" />
  <public type="style" name="Widget.Holo.HorizontalScrollView" id="0x010300a4" />
  <public type="style" name="Widget.Holo.Spinner" id="0x010300a5" />
  <public type="style" name="Widget.Holo.CompoundButton.Star" id="0x010300a6" />
  <public type="style" name="Widget.Holo.TabWidget" id="0x010300a7" />
  <public type="style" name="Widget.Holo.WebTextView" id="0x010300a8" />
  <public type="style" name="Widget.Holo.WebView" id="0x010300a9" />
  <public type="style" name="Widget.Holo.DropDownItem" id="0x010300aa" />
  <public type="style" name="Widget.Holo.DropDownItem.Spinner" id="0x010300ab" />
  <public type="style" name="Widget.Holo.TextView.SpinnerItem" id="0x010300ac" />
  <public type="style" name="Widget.Holo.ListPopupWindow" id="0x010300ad" />
  <public type="style" name="Widget.Holo.PopupMenu" id="0x010300ae" />
  <public type="style" name="Widget.Holo.ActionButton" id="0x010300af" />
  <public type="style" name="Widget.Holo.ActionButton.Overflow" id="0x010300b0" />
  <public type="style" name="Widget.Holo.ActionButton.TextButton" id="0x010300b1" />
  <public type="style" name="Widget.Holo.ActionMode" id="0x010300b2" />
  <public type="style" name="Widget.Holo.ActionButton.CloseMode" id="0x010300b3" />
  <public type="style" name="Widget.Holo.ActionBar" id="0x010300b4" />
  <public type="style" name="Widget.Holo.Light" id="0x010300b5" />
  <public type="style" name="Widget.Holo.Light.Button" id="0x010300b6" />
  <public type="style" name="Widget.Holo.Light.Button.Small" id="0x010300b7" />
  <public type="style" name="Widget.Holo.Light.Button.Inset" id="0x010300b8" />
  <public type="style" name="Widget.Holo.Light.Button.Toggle" id="0x010300b9" />
  <public type="style" name="Widget.Holo.Light.TextView" id="0x010300ba" />
  <public type="style" name="Widget.Holo.Light.AutoCompleteTextView" id="0x010300bb" />
  <public type="style" name="Widget.Holo.Light.CompoundButton.CheckBox" id="0x010300bc" />
  <public type="style" name="Widget.Holo.Light.ListView.DropDown" id="0x010300bd" />
  <public type="style" name="Widget.Holo.Light.EditText" id="0x010300be" />
  <public type="style" name="Widget.Holo.Light.ExpandableListView" id="0x010300bf" />
  <public type="style" name="Widget.Holo.Light.GridView" id="0x010300c0" />
  <public type="style" name="Widget.Holo.Light.ImageButton" id="0x010300c1" />
  <public type="style" name="Widget.Holo.Light.ListView" id="0x010300c2" />
  <public type="style" name="Widget.Holo.Light.PopupWindow" id="0x010300c3" />
  <public type="style" name="Widget.Holo.Light.ProgressBar" id="0x010300c4" />
  <public type="style" name="Widget.Holo.Light.ProgressBar.Horizontal" id="0x010300c5" />
  <public type="style" name="Widget.Holo.Light.ProgressBar.Small" id="0x010300c6" />
  <public type="style" name="Widget.Holo.Light.ProgressBar.Small.Title" id="0x010300c7" />
  <public type="style" name="Widget.Holo.Light.ProgressBar.Large" id="0x010300c8" />
  <public type="style" name="Widget.Holo.Light.ProgressBar.Inverse" id="0x010300c9" />
  <public type="style" name="Widget.Holo.Light.ProgressBar.Small.Inverse" id="0x010300ca" />
  <public type="style" name="Widget.Holo.Light.ProgressBar.Large.Inverse" id="0x010300cb" />
  <public type="style" name="Widget.Holo.Light.SeekBar" id="0x010300cc" />
  <public type="style" name="Widget.Holo.Light.RatingBar" id="0x010300cd" />
  <public type="style" name="Widget.Holo.Light.RatingBar.Indicator" id="0x010300ce" />
  <public type="style" name="Widget.Holo.Light.RatingBar.Small" id="0x010300cf" />
  <public type="style" name="Widget.Holo.Light.CompoundButton.RadioButton" id="0x010300d0" />
  <public type="style" name="Widget.Holo.Light.ScrollView" id="0x010300d1" />
  <public type="style" name="Widget.Holo.Light.HorizontalScrollView" id="0x010300d2" />
  <public type="style" name="Widget.Holo.Light.Spinner" id="0x010300d3" />
  <public type="style" name="Widget.Holo.Light.CompoundButton.Star" id="0x010300d4" />
  <public type="style" name="Widget.Holo.Light.TabWidget" id="0x010300d5" />
  <public type="style" name="Widget.Holo.Light.WebTextView" id="0x010300d6" />
  <public type="style" name="Widget.Holo.Light.WebView" id="0x010300d7" />
  <public type="style" name="Widget.Holo.Light.DropDownItem" id="0x010300d8" />
  <public type="style" name="Widget.Holo.Light.DropDownItem.Spinner" id="0x010300d9" />
  <public type="style" name="Widget.Holo.Light.TextView.SpinnerItem" id="0x010300da" />
  <public type="style" name="Widget.Holo.Light.ListPopupWindow" id="0x010300db" />
  <public type="style" name="Widget.Holo.Light.PopupMenu" id="0x010300dc" />
  <public type="style" name="Widget.Holo.Light.ActionButton" id="0x010300dd" />
  <public type="style" name="Widget.Holo.Light.ActionButton.Overflow" id="0x010300de" />
  <public type="style" name="Widget.Holo.Light.ActionMode" id="0x010300df" />
  <public type="style" name="Widget.Holo.Light.ActionButton.CloseMode" id="0x010300e0" />
  <public type="style" name="Widget.Holo.Light.ActionBar" id="0x010300e1" />
  <public type="style" name="Widget.Holo.Button.Borderless" id="0x010300e2" />
  <public type="style" name="Widget.Holo.Tab" id="0x010300e3" />
  <public type="style" name="Widget.Holo.Light.Tab" id="0x010300e4" />
  <public type="style" name="Holo.ButtonBar" id="0x010300e5" />
  <public type="style" name="Holo.Light.ButtonBar" id="0x010300e6" />
  <public type="style" name="Holo.ButtonBar.AlertDialog" id="0x010300e7" />
  <public type="style" name="Holo.Light.ButtonBar.AlertDialog" id="0x010300e8" />
  <public type="style" name="Holo.SegmentedButton" id="0x010300e9" />
  <public type="style" name="Holo.Light.SegmentedButton" id="0x010300ea" />
  <public type="style" name="Widget.CalendarView" id="0x010300eb" />
  <public type="style" name="Widget.Holo.CalendarView" id="0x010300ec" />
  <public type="style" name="Widget.Holo.Light.CalendarView" id="0x010300ed" />
  <public type="style" name="Widget.DatePicker" id="0x010300ee" />
  <public type="style" name="Widget.Holo.DatePicker" id="0x010300ef" />

  <public type="string" name="selectTextMode" id="0x01040016" />

  <!-- Default icon for applications that don't specify an icon. -->
  <public type="mipmap" name="sym_def_app_icon" id="0x010d0000" />

<!-- ===============================================================
     Resources added in version 12 of the platform (Honeycomb MR 1 / 3.1)
     =============================================================== -->
  <eat-comment />
  <public type="attr" name="textCursorDrawable" id="0x01010362" />
  <public type="attr" name="resizeMode" id="0x01010363" />

<!-- ===============================================================
     Resources added in version 13 of the platform (Honeycomb MR 2 / 3.2)
     =============================================================== -->
  <eat-comment />
  <public type="attr" name="requiresSmallestWidthDp" id="0x01010364" />
  <public type="attr" name="compatibleWidthLimitDp" id="0x01010365" />
  <public type="attr" name="largestWidthLimitDp" id="0x01010366" />

  <public type="style" name="Theme.Holo.Light.NoActionBar" id="0x010300f0" />
  <public type="style" name="Theme.Holo.Light.NoActionBar.Fullscreen" id="0x010300f1" />

  <public type="style" name="Widget.ActionBar.TabView" id="0x010300f2" />
  <public type="style" name="Widget.ActionBar.TabText" id="0x010300f3" />
  <public type="style" name="Widget.ActionBar.TabBar" id="0x010300f4" />
  <public type="style" name="Widget.Holo.ActionBar.TabView" id="0x010300f5" />
  <public type="style" name="Widget.Holo.ActionBar.TabText" id="0x010300f6" />
  <public type="style" name="Widget.Holo.ActionBar.TabBar" id="0x010300f7" />
  <public type="style" name="Widget.Holo.Light.ActionBar.TabView" id="0x010300f8" />
  <public type="style" name="Widget.Holo.Light.ActionBar.TabText" id="0x010300f9" />
  <public type="style" name="Widget.Holo.Light.ActionBar.TabBar" id="0x010300fa" />
  <public type="style" name="TextAppearance.Holo" id="0x010300fb" />
  <public type="style" name="TextAppearance.Holo.Inverse" id="0x010300fc" />
  <public type="style" name="TextAppearance.Holo.Large" id="0x010300fd" />
  <public type="style" name="TextAppearance.Holo.Large.Inverse" id="0x010300fe" />
  <public type="style" name="TextAppearance.Holo.Medium" id="0x010300ff" />
  <public type="style" name="TextAppearance.Holo.Medium.Inverse" id="0x01030100" />
  <public type="style" name="TextAppearance.Holo.Small" id="0x01030101" />
  <public type="style" name="TextAppearance.Holo.Small.Inverse" id="0x01030102" />
  <public type="style" name="TextAppearance.Holo.SearchResult.Title" id="0x01030103" />
  <public type="style" name="TextAppearance.Holo.SearchResult.Subtitle" id="0x01030104" />
  <public type="style" name="TextAppearance.Holo.Widget" id="0x01030105" />
  <public type="style" name="TextAppearance.Holo.Widget.Button" id="0x01030106" />
  <public type="style" name="TextAppearance.Holo.Widget.IconMenu.Item" id="0x01030107" />
  <public type="style" name="TextAppearance.Holo.Widget.TabWidget" id="0x01030108" />
  <public type="style" name="TextAppearance.Holo.Widget.TextView" id="0x01030109" />
  <public type="style" name="TextAppearance.Holo.Widget.TextView.PopupMenu" id="0x0103010a" />
  <public type="style" name="TextAppearance.Holo.Widget.DropDownHint" id="0x0103010b" />
  <public type="style" name="TextAppearance.Holo.Widget.DropDownItem" id="0x0103010c" />
  <public type="style" name="TextAppearance.Holo.Widget.TextView.SpinnerItem" id="0x0103010d" />
  <public type="style" name="TextAppearance.Holo.Widget.EditText" id="0x0103010e" />
  <public type="style" name="TextAppearance.Holo.Widget.PopupMenu" id="0x0103010f" />
  <public type="style" name="TextAppearance.Holo.Widget.PopupMenu.Large" id="0x01030110" />
  <public type="style" name="TextAppearance.Holo.Widget.PopupMenu.Small" id="0x01030111" />
  <public type="style" name="TextAppearance.Holo.Widget.ActionBar.Title" id="0x01030112" />
  <public type="style" name="TextAppearance.Holo.Widget.ActionBar.Subtitle" id="0x01030113" />
  <public type="style" name="TextAppearance.Holo.Widget.ActionMode.Title" id="0x01030114" />
  <public type="style" name="TextAppearance.Holo.Widget.ActionMode.Subtitle" id="0x01030115" />
  <public type="style" name="TextAppearance.Holo.WindowTitle" id="0x01030116" />
  <public type="style" name="TextAppearance.Holo.DialogWindowTitle" id="0x01030117" />

<!-- ===============================================================
     Resources added in version 14 of the platform (Ice Cream Sandwich / 4.0)
     =============================================================== -->
  <eat-comment />
  <public type="attr" name="state_hovered" id="0x01010367" />
  <public type="attr" name="state_drag_can_accept" id="0x01010368" />
  <public type="attr" name="state_drag_hovered" id="0x01010369" />
  <public type="attr" name="stopWithTask" id="0x0101036a" />
  <public type="attr" name="switchTextOn" id="0x0101036b" />
  <public type="attr" name="switchTextOff" id="0x0101036c" />
  <public type="attr" name="switchPreferenceStyle" id="0x0101036d" />
  <public type="attr" name="switchTextAppearance" id="0x0101036e" />
  <public type="attr" name="track" id="0x0101036f" />
  <public type="attr" name="switchMinWidth" id="0x01010370" />
  <public type="attr" name="switchPadding" id="0x01010371" />
  <public type="attr" name="thumbTextPadding" id="0x01010372" />
  <public type="attr" name="textSuggestionsWindowStyle" id="0x01010373" />
  <public type="attr" name="textEditSuggestionItemLayout" id="0x01010374" />
  <public type="attr" name="rowCount" id="0x01010375" />
  <public type="attr" name="rowOrderPreserved" id="0x01010376" />
  <public type="attr" name="columnCount" id="0x01010377" />
  <public type="attr" name="columnOrderPreserved" id="0x01010378" />
  <public type="attr" name="useDefaultMargins" id="0x01010379" />
  <public type="attr" name="alignmentMode" id="0x0101037a" />
  <public type="attr" name="layout_row" id="0x0101037b" />
  <public type="attr" name="layout_rowSpan" id="0x0101037c" />
  <public type="attr" name="layout_columnSpan" id="0x0101037d" />
  <public type="attr" name="actionModeSelectAllDrawable" id="0x0101037e" />
  <public type="attr" name="isAuxiliary" id="0x0101037f" />
  <public type="attr" name="accessibilityEventTypes" id="0x01010380" />
  <public type="attr" name="packageNames" id="0x01010381" />
  <public type="attr" name="accessibilityFeedbackType" id="0x01010382" />
  <public type="attr" name="notificationTimeout" id="0x01010383" />
  <public type="attr" name="accessibilityFlags" id="0x01010384" />
  <public type="attr" name="canRetrieveWindowContent" id="0x01010385" />
  <public type="attr" name="listPreferredItemHeightLarge" id="0x01010386" />
  <public type="attr" name="listPreferredItemHeightSmall" id="0x01010387" />
  <public type="attr" name="actionBarSplitStyle" id="0x01010388" />
  <public type="attr" name="actionProviderClass" id="0x01010389" />
  <public type="attr" name="backgroundStacked" id="0x0101038a" />
  <public type="attr" name="backgroundSplit" id="0x0101038b" />
  <public type="attr" name="textAllCaps" id="0x0101038c" />
  <public type="attr" name="colorPressedHighlight" id="0x0101038d" />
  <public type="attr" name="colorLongPressedHighlight" id="0x0101038e" />
  <public type="attr" name="colorFocusedHighlight" id="0x0101038f" />
  <public type="attr" name="colorActivatedHighlight" id="0x01010390" />
  <public type="attr" name="colorMultiSelectHighlight" id="0x01010391" />
  <public type="attr" name="drawableStart" id="0x01010392" />
  <public type="attr" name="drawableEnd" id="0x01010393" />
  <public type="attr" name="actionModeStyle" id="0x01010394" />
  <public type="attr" name="minResizeWidth" id="0x01010395" />
  <public type="attr" name="minResizeHeight" id="0x01010396" />
  <public type="attr" name="actionBarWidgetTheme" id="0x01010397" />
  <public type="attr" name="uiOptions" id="0x01010398" />
  <public type="attr" name="subtypeLocale" id="0x01010399" />
  <public type="attr" name="subtypeExtraValue" id="0x0101039a" />
  <public type="attr" name="actionBarDivider" id="0x0101039b" />
  <public type="attr" name="actionBarItemBackground" id="0x0101039c" />
  <public type="attr" name="actionModeSplitBackground" id="0x0101039d" />
  <public type="attr" name="textAppearanceListItem" id="0x0101039e" />
  <public type="attr" name="textAppearanceListItemSmall" id="0x0101039f" />
  <public type="attr" name="targetDescriptions" id="0x010103a0" />
  <public type="attr" name="directionDescriptions" id="0x010103a1" />
  <public type="attr" name="overridesImplicitlyEnabledSubtype" id="0x010103a2" />
  <public type="attr" name="listPreferredItemPaddingLeft" id="0x010103a3" />
  <public type="attr" name="listPreferredItemPaddingRight" id="0x010103a4" />
  <public type="attr" name="requiresFadingEdge" id="0x010103a5" />
  <public type="attr" name="publicKey" id="0x010103a6" />

  <public type="style" name="TextAppearance.SuggestionHighlight" id="0x01030118" />
  <public type="style" name="Theme.Holo.Light.DarkActionBar" id="0x01030119" />
  <public type="style" name="Widget.Holo.Button.Borderless.Small" id="0x0103011a" />
  <public type="style" name="Widget.Holo.Light.Button.Borderless.Small" id="0x0103011b" />
  <public type="style" name="TextAppearance.Holo.Widget.ActionBar.Title.Inverse" id="0x0103011c" />
  <public type="style" name="TextAppearance.Holo.Widget.ActionBar.Subtitle.Inverse" id="0x0103011d" />
  <public type="style" name="TextAppearance.Holo.Widget.ActionMode.Title.Inverse" id="0x0103011e" />
  <public type="style" name="TextAppearance.Holo.Widget.ActionMode.Subtitle.Inverse" id="0x0103011f" />
  <public type="style" name="TextAppearance.Holo.Widget.ActionBar.Menu" id="0x01030120" />
  <public type="style" name="Widget.Holo.ActionBar.Solid" id="0x01030121" />
  <public type="style" name="Widget.Holo.Light.ActionBar.Solid" id="0x01030122" />
  <public type="style" name="Widget.Holo.Light.ActionBar.Solid.Inverse" id="0x01030123" />
  <public type="style" name="Widget.Holo.Light.ActionBar.TabBar.Inverse" id="0x01030124" />
  <public type="style" name="Widget.Holo.Light.ActionBar.TabView.Inverse" id="0x01030125" />
  <public type="style" name="Widget.Holo.Light.ActionBar.TabText.Inverse" id="0x01030126" />
  <public type="style" name="Widget.Holo.Light.ActionMode.Inverse" id="0x01030127" />
  <public type="style" name="Theme.DeviceDefault" id="0x01030128" />
  <public type="style" name="Theme.DeviceDefault.NoActionBar" id="0x01030129" />
  <public type="style" name="Theme.DeviceDefault.NoActionBar.Fullscreen" id="0x0103012a" />
  <public type="style" name="Theme.DeviceDefault.Light" id="0x0103012b" />
  <public type="style" name="Theme.DeviceDefault.Light.NoActionBar" id="0x0103012c" />
  <public type="style" name="Theme.DeviceDefault.Light.NoActionBar.Fullscreen" id="0x0103012d" />
  <public type="style" name="Theme.DeviceDefault.Dialog" id="0x0103012e" />
  <public type="style" name="Theme.DeviceDefault.Dialog.MinWidth" id="0x0103012f" />
  <public type="style" name="Theme.DeviceDefault.Dialog.NoActionBar" id="0x01030130" />
  <public type="style" name="Theme.DeviceDefault.Dialog.NoActionBar.MinWidth" id="0x01030131" />
  <public type="style" name="Theme.DeviceDefault.Light.Dialog" id="0x01030132" />
  <public type="style" name="Theme.DeviceDefault.Light.Dialog.MinWidth" id="0x01030133" />
  <public type="style" name="Theme.DeviceDefault.Light.Dialog.NoActionBar" id="0x01030134" />
  <public type="style" name="Theme.DeviceDefault.Light.Dialog.NoActionBar.MinWidth" id="0x01030135" />
  <public type="style" name="Theme.DeviceDefault.DialogWhenLarge" id="0x01030136" />
  <public type="style" name="Theme.DeviceDefault.DialogWhenLarge.NoActionBar" id="0x01030137" />
  <public type="style" name="Theme.DeviceDefault.Light.DialogWhenLarge" id="0x01030138" />
  <public type="style" name="Theme.DeviceDefault.Light.DialogWhenLarge.NoActionBar" id="0x01030139" />
  <public type="style" name="Theme.DeviceDefault.Panel" id="0x0103013a" />
  <public type="style" name="Theme.DeviceDefault.Light.Panel" id="0x0103013b" />
  <public type="style" name="Theme.DeviceDefault.Wallpaper" id="0x0103013c" />
  <public type="style" name="Theme.DeviceDefault.Wallpaper.NoTitleBar" id="0x0103013d" />
  <public type="style" name="Theme.DeviceDefault.InputMethod" id="0x0103013e" />
  <public type="style" name="Theme.DeviceDefault.Light.DarkActionBar" id="0x0103013f" />
  <public type="style" name="Widget.DeviceDefault" id="0x01030140" />
  <public type="style" name="Widget.DeviceDefault.Button" id="0x01030141" />
  <public type="style" name="Widget.DeviceDefault.Button.Small" id="0x01030142" />
  <public type="style" name="Widget.DeviceDefault.Button.Inset" id="0x01030143" />
  <public type="style" name="Widget.DeviceDefault.Button.Toggle" id="0x01030144" />
  <public type="style" name="Widget.DeviceDefault.Button.Borderless.Small" id="0x01030145" />
  <public type="style" name="Widget.DeviceDefault.TextView" id="0x01030146" />
  <public type="style" name="Widget.DeviceDefault.AutoCompleteTextView" id="0x01030147" />
  <public type="style" name="Widget.DeviceDefault.CompoundButton.CheckBox" id="0x01030148" />
  <public type="style" name="Widget.DeviceDefault.ListView.DropDown" id="0x01030149" />
  <public type="style" name="Widget.DeviceDefault.EditText" id="0x0103014a" />
  <public type="style" name="Widget.DeviceDefault.ExpandableListView" id="0x0103014b" />
  <public type="style" name="Widget.DeviceDefault.GridView" id="0x0103014c" />
  <public type="style" name="Widget.DeviceDefault.ImageButton" id="0x0103014d" />
  <public type="style" name="Widget.DeviceDefault.ListView" id="0x0103014e" />
  <public type="style" name="Widget.DeviceDefault.PopupWindow" id="0x0103014f" />
  <public type="style" name="Widget.DeviceDefault.ProgressBar" id="0x01030150" />
  <public type="style" name="Widget.DeviceDefault.ProgressBar.Horizontal" id="0x01030151" />
  <public type="style" name="Widget.DeviceDefault.ProgressBar.Small" id="0x01030152" />
  <public type="style" name="Widget.DeviceDefault.ProgressBar.Small.Title" id="0x01030153" />
  <public type="style" name="Widget.DeviceDefault.ProgressBar.Large" id="0x01030154" />
  <public type="style" name="Widget.DeviceDefault.SeekBar" id="0x01030155" />
  <public type="style" name="Widget.DeviceDefault.RatingBar" id="0x01030156" />
  <public type="style" name="Widget.DeviceDefault.RatingBar.Indicator" id="0x01030157" />
  <public type="style" name="Widget.DeviceDefault.RatingBar.Small" id="0x01030158" />
  <public type="style" name="Widget.DeviceDefault.CompoundButton.RadioButton" id="0x01030159" />
  <public type="style" name="Widget.DeviceDefault.ScrollView" id="0x0103015a" />
  <public type="style" name="Widget.DeviceDefault.HorizontalScrollView" id="0x0103015b" />
  <public type="style" name="Widget.DeviceDefault.Spinner" id="0x0103015c" />
  <public type="style" name="Widget.DeviceDefault.CompoundButton.Star" id="0x0103015d" />
  <public type="style" name="Widget.DeviceDefault.TabWidget" id="0x0103015e" />
  <public type="style" name="Widget.DeviceDefault.WebTextView" id="0x0103015f" />
  <public type="style" name="Widget.DeviceDefault.WebView" id="0x01030160" />
  <public type="style" name="Widget.DeviceDefault.DropDownItem" id="0x01030161" />
  <public type="style" name="Widget.DeviceDefault.DropDownItem.Spinner" id="0x01030162" />
  <public type="style" name="Widget.DeviceDefault.TextView.SpinnerItem" id="0x01030163" />
  <public type="style" name="Widget.DeviceDefault.ListPopupWindow" id="0x01030164" />
  <public type="style" name="Widget.DeviceDefault.PopupMenu" id="0x01030165" />
  <public type="style" name="Widget.DeviceDefault.ActionButton" id="0x01030166" />
  <public type="style" name="Widget.DeviceDefault.ActionButton.Overflow" id="0x01030167" />
  <public type="style" name="Widget.DeviceDefault.ActionButton.TextButton" id="0x01030168" />
  <public type="style" name="Widget.DeviceDefault.ActionMode" id="0x01030169" />
  <public type="style" name="Widget.DeviceDefault.ActionButton.CloseMode" id="0x0103016a" />
  <public type="style" name="Widget.DeviceDefault.ActionBar" id="0x0103016b" />
  <public type="style" name="Widget.DeviceDefault.Button.Borderless" id="0x0103016c" />
  <public type="style" name="Widget.DeviceDefault.Tab" id="0x0103016d" />
  <public type="style" name="Widget.DeviceDefault.CalendarView" id="0x0103016e" />
  <public type="style" name="Widget.DeviceDefault.DatePicker" id="0x0103016f" />
  <public type="style" name="Widget.DeviceDefault.ActionBar.TabView" id="0x01030170" />
  <public type="style" name="Widget.DeviceDefault.ActionBar.TabText" id="0x01030171" />
  <public type="style" name="Widget.DeviceDefault.ActionBar.TabBar" id="0x01030172" />
  <public type="style" name="Widget.DeviceDefault.ActionBar.Solid" id="0x01030173" />
  <public type="style" name="Widget.DeviceDefault.Light" id="0x01030174" />
  <public type="style" name="Widget.DeviceDefault.Light.Button" id="0x01030175" />
  <public type="style" name="Widget.DeviceDefault.Light.Button.Small" id="0x01030176" />
  <public type="style" name="Widget.DeviceDefault.Light.Button.Inset" id="0x01030177" />
  <public type="style" name="Widget.DeviceDefault.Light.Button.Toggle" id="0x01030178" />
  <public type="style" name="Widget.DeviceDefault.Light.Button.Borderless.Small" id="0x01030179" />
  <public type="style" name="Widget.DeviceDefault.Light.TextView" id="0x0103017a" />
  <public type="style" name="Widget.DeviceDefault.Light.AutoCompleteTextView" id="0x0103017b" />
  <public type="style" name="Widget.DeviceDefault.Light.CompoundButton.CheckBox" id="0x0103017c" />
  <public type="style" name="Widget.DeviceDefault.Light.ListView.DropDown" id="0x0103017d" />
  <public type="style" name="Widget.DeviceDefault.Light.EditText" id="0x0103017e" />
  <public type="style" name="Widget.DeviceDefault.Light.ExpandableListView" id="0x0103017f" />
  <public type="style" name="Widget.DeviceDefault.Light.GridView" id="0x01030180" />
  <public type="style" name="Widget.DeviceDefault.Light.ImageButton" id="0x01030181" />
  <public type="style" name="Widget.DeviceDefault.Light.ListView" id="0x01030182" />
  <public type="style" name="Widget.DeviceDefault.Light.PopupWindow" id="0x01030183" />
  <public type="style" name="Widget.DeviceDefault.Light.ProgressBar" id="0x01030184" />
  <public type="style" name="Widget.DeviceDefault.Light.ProgressBar.Horizontal" id="0x01030185" />
  <public type="style" name="Widget.DeviceDefault.Light.ProgressBar.Small" id="0x01030186" />
  <public type="style" name="Widget.DeviceDefault.Light.ProgressBar.Small.Title" id="0x01030187" />
  <public type="style" name="Widget.DeviceDefault.Light.ProgressBar.Large" id="0x01030188" />
  <public type="style" name="Widget.DeviceDefault.Light.ProgressBar.Inverse" id="0x01030189" />
  <public type="style" name="Widget.DeviceDefault.Light.ProgressBar.Small.Inverse" id="0x0103018a" />
  <public type="style" name="Widget.DeviceDefault.Light.ProgressBar.Large.Inverse" id="0x0103018b" />
  <public type="style" name="Widget.DeviceDefault.Light.SeekBar" id="0x0103018c" />
  <public type="style" name="Widget.DeviceDefault.Light.RatingBar" id="0x0103018d" />
  <public type="style" name="Widget.DeviceDefault.Light.RatingBar.Indicator" id="0x0103018e" />
  <public type="style" name="Widget.DeviceDefault.Light.RatingBar.Small" id="0x0103018f" />
  <public type="style" name="Widget.DeviceDefault.Light.CompoundButton.RadioButton" id="0x01030190" />
  <public type="style" name="Widget.DeviceDefault.Light.ScrollView" id="0x01030191" />
  <public type="style" name="Widget.DeviceDefault.Light.HorizontalScrollView" id="0x01030192" />
  <public type="style" name="Widget.DeviceDefault.Light.Spinner" id="0x01030193" />
  <public type="style" name="Widget.DeviceDefault.Light.CompoundButton.Star" id="0x01030194" />
  <public type="style" name="Widget.DeviceDefault.Light.TabWidget" id="0x01030195" />
  <public type="style" name="Widget.DeviceDefault.Light.WebTextView" id="0x01030196" />
  <public type="style" name="Widget.DeviceDefault.Light.WebView" id="0x01030197" />
  <public type="style" name="Widget.DeviceDefault.Light.DropDownItem" id="0x01030198" />
  <public type="style" name="Widget.DeviceDefault.Light.DropDownItem.Spinner" id="0x01030199" />
  <public type="style" name="Widget.DeviceDefault.Light.TextView.SpinnerItem" id="0x0103019a" />
  <public type="style" name="Widget.DeviceDefault.Light.ListPopupWindow" id="0x0103019b" />
  <public type="style" name="Widget.DeviceDefault.Light.PopupMenu" id="0x0103019c" />
  <public type="style" name="Widget.DeviceDefault.Light.Tab" id="0x0103019d" />
  <public type="style" name="Widget.DeviceDefault.Light.CalendarView" id="0x0103019e" />
  <public type="style" name="Widget.DeviceDefault.Light.ActionButton" id="0x0103019f" />
  <public type="style" name="Widget.DeviceDefault.Light.ActionButton.Overflow" id="0x010301a0" />
  <public type="style" name="Widget.DeviceDefault.Light.ActionMode" id="0x010301a1" />
  <public type="style" name="Widget.DeviceDefault.Light.ActionButton.CloseMode" id="0x010301a2" />
  <public type="style" name="Widget.DeviceDefault.Light.ActionBar" id="0x010301a3" />
  <public type="style" name="Widget.DeviceDefault.Light.ActionBar.TabView" id="0x010301a4" />
  <public type="style" name="Widget.DeviceDefault.Light.ActionBar.TabText" id="0x010301a5" />
  <public type="style" name="Widget.DeviceDefault.Light.ActionBar.TabBar" id="0x010301a6" />
  <public type="style" name="Widget.DeviceDefault.Light.ActionBar.Solid" id="0x010301a7" />
  <public type="style" name="Widget.DeviceDefault.Light.ActionBar.Solid.Inverse" id="0x010301a8" />
  <public type="style" name="Widget.DeviceDefault.Light.ActionBar.TabBar.Inverse" id="0x010301a9" />
  <public type="style" name="Widget.DeviceDefault.Light.ActionBar.TabView.Inverse" id="0x010301aa" />
  <public type="style" name="Widget.DeviceDefault.Light.ActionBar.TabText.Inverse" id="0x010301ab" />
  <public type="style" name="Widget.DeviceDefault.Light.ActionMode.Inverse" id="0x010301ac" />
  <public type="style" name="TextAppearance.DeviceDefault" id="0x010301ad" />
  <public type="style" name="TextAppearance.DeviceDefault.Inverse" id="0x010301ae" />
  <public type="style" name="TextAppearance.DeviceDefault.Large" id="0x010301af" />
  <public type="style" name="TextAppearance.DeviceDefault.Large.Inverse" id="0x010301b0" />
  <public type="style" name="TextAppearance.DeviceDefault.Medium" id="0x010301b1" />
  <public type="style" name="TextAppearance.DeviceDefault.Medium.Inverse" id="0x010301b2" />
  <public type="style" name="TextAppearance.DeviceDefault.Small" id="0x010301b3" />
  <public type="style" name="TextAppearance.DeviceDefault.Small.Inverse" id="0x010301b4" />
  <public type="style" name="TextAppearance.DeviceDefault.SearchResult.Title" id="0x010301b5" />
  <public type="style" name="TextAppearance.DeviceDefault.SearchResult.Subtitle" id="0x010301b6" />
  <public type="style" name="TextAppearance.DeviceDefault.WindowTitle" id="0x010301b7" />
  <public type="style" name="TextAppearance.DeviceDefault.DialogWindowTitle" id="0x010301b8" />
  <public type="style" name="TextAppearance.DeviceDefault.Widget" id="0x010301b9" />
  <public type="style" name="TextAppearance.DeviceDefault.Widget.Button" id="0x010301ba" />
  <public type="style" name="TextAppearance.DeviceDefault.Widget.IconMenu.Item" id="0x010301bb" />
  <public type="style" name="TextAppearance.DeviceDefault.Widget.TabWidget" id="0x010301bc" />
  <public type="style" name="TextAppearance.DeviceDefault.Widget.TextView" id="0x010301bd" />
  <public type="style" name="TextAppearance.DeviceDefault.Widget.TextView.PopupMenu" id="0x010301be" />
  <public type="style" name="TextAppearance.DeviceDefault.Widget.DropDownHint" id="0x010301bf" />
  <public type="style" name="TextAppearance.DeviceDefault.Widget.DropDownItem" id="0x010301c0" />
  <public type="style" name="TextAppearance.DeviceDefault.Widget.TextView.SpinnerItem" id="0x010301c1" />
  <public type="style" name="TextAppearance.DeviceDefault.Widget.EditText" id="0x010301c2" />
  <public type="style" name="TextAppearance.DeviceDefault.Widget.PopupMenu" id="0x010301c3" />
  <public type="style" name="TextAppearance.DeviceDefault.Widget.PopupMenu.Large" id="0x010301c4" />
  <public type="style" name="TextAppearance.DeviceDefault.Widget.PopupMenu.Small" id="0x010301c5" />
  <public type="style" name="TextAppearance.DeviceDefault.Widget.ActionBar.Title" id="0x010301c6" />
  <public type="style" name="TextAppearance.DeviceDefault.Widget.ActionBar.Subtitle" id="0x010301c7" />
  <public type="style" name="TextAppearance.DeviceDefault.Widget.ActionMode.Title" id="0x010301c8" />
  <public type="style" name="TextAppearance.DeviceDefault.Widget.ActionMode.Subtitle" id="0x010301c9" />
  <public type="style" name="TextAppearance.DeviceDefault.Widget.ActionBar.Title.Inverse" id="0x010301ca" />
  <public type="style" name="TextAppearance.DeviceDefault.Widget.ActionBar.Subtitle.Inverse" id="0x010301cb" />
  <public type="style" name="TextAppearance.DeviceDefault.Widget.ActionMode.Title.Inverse" id="0x010301cc" />
  <public type="style" name="TextAppearance.DeviceDefault.Widget.ActionMode.Subtitle.Inverse" id="0x010301cd" />
  <public type="style" name="TextAppearance.DeviceDefault.Widget.ActionBar.Menu" id="0x010301ce" />
  <public type="style" name="DeviceDefault.ButtonBar" id="0x010301cf" />
  <public type="style" name="DeviceDefault.ButtonBar.AlertDialog" id="0x010301d0" />
  <public type="style" name="DeviceDefault.SegmentedButton" id="0x010301d1" />
  <public type="style" name="DeviceDefault.Light.ButtonBar" id="0x010301d2" />
  <public type="style" name="DeviceDefault.Light.ButtonBar.AlertDialog" id="0x010301d3" />
  <public type="style" name="DeviceDefault.Light.SegmentedButton" id="0x010301d4" />

  <public type="integer" name="status_bar_notification_info_maxnum" id="0x010e0003" />

  <public type="string" name="status_bar_notification_info_overflow" id="0x01040017" />

  <public type="color" name="holo_blue_light" id="0x01060012" />
  <public type="color" name="holo_blue_dark" id="0x01060013" />
  <public type="color" name="holo_green_light" id="0x01060014" />
  <public type="color" name="holo_green_dark" id="0x01060015" />
  <public type="color" name="holo_red_light" id="0x01060016" />
  <public type="color" name="holo_red_dark" id="0x01060017" />
  <public type="color" name="holo_orange_light" id="0x01060018" />
  <public type="color" name="holo_orange_dark" id="0x01060019" />
  <public type="color" name="holo_purple" id="0x0106001a" />
  <public type="color" name="holo_blue_bright" id="0x0106001b" />

<!-- ===============================================================
     Resources added in version 16 of the platform (Jelly Bean)
     =============================================================== -->
  <public type="attr" name="parentActivityName" id="0x010103a7" />
  <public type="attr" name="permissionGroupFlags" id="0x010103a8" />
  <public type="attr" name="isolatedProcess" id="0x010103a9" />
  <public type="attr" name="importantForAccessibility" id="0x010103aa" />
  <public type="attr" name="kcm" id="0x010103ab" />

<<<<<<< HEAD
<!-- ===============================================================
     Resources added in version 17 of the platform (Jelly Bean MRx?)
     =============================================================== -->
  <public type="attr" name="supportsRtl" id="0x010103ac" />
  <public type="attr" name="textDirection"/>
  <public type="attr" name="textAlignment"/>
  <public type="attr" name="layoutDirection" />
  <public type="attr" name="paddingStart"/>
  <public type="attr" name="paddingEnd"/>
  <public type="attr" name="layout_marginStart"/>
  <public type="attr" name="layout_marginEnd"/>
=======
  <public type="attr" name="fontFamily" />
>>>>>>> a9cc30ce

</resources><|MERGE_RESOLUTION|>--- conflicted
+++ resolved
@@ -3605,12 +3605,12 @@
   <public type="attr" name="isolatedProcess" id="0x010103a9" />
   <public type="attr" name="importantForAccessibility" id="0x010103aa" />
   <public type="attr" name="kcm" id="0x010103ab" />
-
-<<<<<<< HEAD
+  <public type="attr" name="fontFamily" id="0x010103ac" />
+
 <!-- ===============================================================
      Resources added in version 17 of the platform (Jelly Bean MRx?)
      =============================================================== -->
-  <public type="attr" name="supportsRtl" id="0x010103ac" />
+  <public type="attr" name="supportsRtl" id="0x010103ad" />
   <public type="attr" name="textDirection"/>
   <public type="attr" name="textAlignment"/>
   <public type="attr" name="layoutDirection" />
@@ -3618,8 +3618,5 @@
   <public type="attr" name="paddingEnd"/>
   <public type="attr" name="layout_marginStart"/>
   <public type="attr" name="layout_marginEnd"/>
-=======
-  <public type="attr" name="fontFamily" />
->>>>>>> a9cc30ce
 
 </resources>