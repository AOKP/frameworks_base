/*
 * Copyright (C) 2006 The Android Open Source Project
 * This code has been modified. Portions copyright (C) 2013, ThinkingBridge Project
 *
 * Licensed under the Apache License, Version 2.0 (the "License");
 * you may not use this file except in compliance with the License.
 * You may obtain a copy of the License at
 *
 *      http://www.apache.org/licenses/LICENSE-2.0
 *
 * Unless required by applicable law or agreed to in writing, software
 * distributed under the License is distributed on an "AS IS" BASIS,
 * WITHOUT WARRANTIES OR CONDITIONS OF ANY KIND, either express or implied.
 * See the License for the specific language governing permissions and
 * limitations under the License.
 */

package android.widget;

import android.content.Context;
import android.content.Intent;
import android.content.res.TypedArray;
import android.graphics.Canvas;
import android.graphics.Rect;
import android.graphics.drawable.Drawable;
import android.graphics.drawable.TransitionDrawable;
import android.os.Bundle;
import android.os.Debug;
import android.os.Message;
import android.os.Handler;
import android.os.Parcel;
import android.os.Parcelable;
import android.os.StrictMode;
import android.os.Trace;
import android.os.UserHandle;
import android.provider.Settings;
import android.text.Editable;
import android.text.InputType;
import android.text.TextUtils;
import android.text.TextWatcher;
import android.util.AttributeSet;
import android.util.Log;
import android.util.LongSparseArray;
import android.util.SparseArray;
import android.util.SparseBooleanArray;
import android.util.StateSet;
import android.view.ActionMode;
import android.view.ContextMenu.ContextMenuInfo;
import android.view.Gravity;
import android.view.HapticFeedbackConstants;
import android.view.InputDevice;
import android.view.KeyEvent;
import android.view.LayoutInflater;
import android.view.Menu;
import android.view.MenuItem;
import android.view.MotionEvent;
import android.view.VelocityTracker;
import android.view.View;
import android.view.ViewConfiguration;
import android.view.ViewDebug;
import android.view.ViewGroup;
import android.view.ViewParent;
import android.view.ViewTreeObserver;
import android.view.accessibility.AccessibilityEvent;
import android.view.accessibility.AccessibilityManager;
import android.view.accessibility.AccessibilityNodeInfo;
import android.view.animation.AlphaAnimation;
import android.view.animation.Animation;
import android.view.animation.AnimationUtils;
import android.view.animation.Interpolator;
import android.view.animation.LinearInterpolator;
import android.view.animation.ScaleAnimation;
import android.view.animation.TranslateAnimation;
import android.view.inputmethod.BaseInputConnection;
import android.view.inputmethod.CompletionInfo;
import android.view.inputmethod.CorrectionInfo;
import android.view.inputmethod.EditorInfo;
import android.view.inputmethod.ExtractedText;
import android.view.inputmethod.ExtractedTextRequest;
import android.view.inputmethod.InputConnection;
import android.view.inputmethod.InputMethodManager;
import android.widget.RemoteViews.OnClickHandler;

import com.android.internal.R;

import java.util.ArrayList;
import java.util.List;

/**
 * Base class that can be used to implement virtualized lists of items. A list does
 * not have a spatial definition here. For instance, subclases of this class can
 * display the content of the list in a grid, in a carousel, as stack, etc.
 *
 * @attr ref android.R.styleable#AbsListView_listSelector
 * @attr ref android.R.styleable#AbsListView_drawSelectorOnTop
 * @attr ref android.R.styleable#AbsListView_stackFromBottom
 * @attr ref android.R.styleable#AbsListView_scrollingCache
 * @attr ref android.R.styleable#AbsListView_textFilterEnabled
 * @attr ref android.R.styleable#AbsListView_transcriptMode
 * @attr ref android.R.styleable#AbsListView_cacheColorHint
 * @attr ref android.R.styleable#AbsListView_fastScrollEnabled
 * @attr ref android.R.styleable#AbsListView_smoothScrollbar
 * @attr ref android.R.styleable#AbsListView_choiceMode
 */
public abstract class AbsListView extends AdapterView<ListAdapter> implements TextWatcher,
        ViewTreeObserver.OnGlobalLayoutListener, Filter.FilterListener,
        ViewTreeObserver.OnTouchModeChangeListener,
        RemoteViewsAdapter.RemoteAdapterConnectionCallback {

    @SuppressWarnings("UnusedDeclaration")
    private static final String TAG = "AbsListView";

    /**
     * Disables the transcript mode.
     *
     * @see #setTranscriptMode(int)
     */
    public static final int TRANSCRIPT_MODE_DISABLED = 0;
    /**
     * The list will automatically scroll to the bottom when a data set change
     * notification is received and only if the last item is already visible
     * on screen.
     *
     * @see #setTranscriptMode(int)
     */
    public static final int TRANSCRIPT_MODE_NORMAL = 1;
    /**
     * The list will automatically scroll to the bottom, no matter what items
     * are currently visible.
     *
     * @see #setTranscriptMode(int)
     */
    public static final int TRANSCRIPT_MODE_ALWAYS_SCROLL = 2;

    /**
     * Indicates that we are not in the middle of a touch gesture
     */
    static final int TOUCH_MODE_REST = -1;

    /**
     * Indicates we just received the touch event and we are waiting to see if the it is a tap or a
     * scroll gesture.
     */
    static final int TOUCH_MODE_DOWN = 0;

    /**
     * Indicates the touch has been recognized as a tap and we are now waiting to see if the touch
     * is a longpress
     */
    static final int TOUCH_MODE_TAP = 1;

    /**
     * Indicates we have waited for everything we can wait for, but the user's finger is still down
     */
    static final int TOUCH_MODE_DONE_WAITING = 2;

    /**
     * Indicates the touch gesture is a scroll
     */
    static final int TOUCH_MODE_SCROLL = 3;

    /**
     * Indicates the view is in the process of being flung
     */
    static final int TOUCH_MODE_FLING = 4;

    /**
     * Indicates the touch gesture is an overscroll - a scroll beyond the beginning or end.
     */
    static final int TOUCH_MODE_OVERSCROLL = 5;

    /**
     * Indicates the view is being flung outside of normal content bounds
     * and will spring back.
     */
    static final int TOUCH_MODE_OVERFLING = 6;

    /**
     * Regular layout - usually an unsolicited layout from the view system
     */
    static final int LAYOUT_NORMAL = 0;

    /**
     * Show the first item
     */
    static final int LAYOUT_FORCE_TOP = 1;

    /**
     * Force the selected item to be on somewhere on the screen
     */
    static final int LAYOUT_SET_SELECTION = 2;

    /**
     * Show the last item
     */
    static final int LAYOUT_FORCE_BOTTOM = 3;

    /**
     * Make a mSelectedItem appear in a specific location and build the rest of
     * the views from there. The top is specified by mSpecificTop.
     */
    static final int LAYOUT_SPECIFIC = 4;

    /**
     * Layout to sync as a result of a data change. Restore mSyncPosition to have its top
     * at mSpecificTop
     */
    static final int LAYOUT_SYNC = 5;

    /**
     * Layout as a result of using the navigation keys
     */
    static final int LAYOUT_MOVE_SELECTION = 6;

    /**
     * Normal list that does not indicate choices
     */
    public static final int CHOICE_MODE_NONE = 0;

    /**
     * The list allows up to one choice
     */
    public static final int CHOICE_MODE_SINGLE = 1;

    /**
     * The list allows multiple choices
     */
    public static final int CHOICE_MODE_MULTIPLE = 2;

    /**
     * The list allows multiple choices in a modal selection mode
     */
    public static final int CHOICE_MODE_MULTIPLE_MODAL = 3;

    /**
     * The thread that created this view.
     */
    private final Thread mOwnerThread;

    /**
     * Controls if/how the user may choose/check items in the list
     */
    int mChoiceMode = CHOICE_MODE_NONE;

    /**
     * Controls CHOICE_MODE_MULTIPLE_MODAL. null when inactive.
     */
    ActionMode mChoiceActionMode;

    /**
     * Wrapper for the multiple choice mode callback; AbsListView needs to perform
     * a few extra actions around what application code does.
     */
    MultiChoiceModeWrapper mMultiChoiceModeCallback;

    /**
     * Running count of how many items are currently checked
     */
    int mCheckedItemCount;

    /**
     * Running state of which positions are currently checked
     */
    SparseBooleanArray mCheckStates;

    /**
     * Running state of which IDs are currently checked.
     * If there is a value for a given key, the checked state for that ID is true
     * and the value holds the last known position in the adapter for that id.
     */
    LongSparseArray<Integer> mCheckedIdStates;

    /**
     * Controls how the next layout will happen
     */
    int mLayoutMode = LAYOUT_NORMAL;

    /**
     * Should be used by subclasses to listen to changes in the dataset
     */
    AdapterDataSetObserver mDataSetObserver;

    /**
     * The adapter containing the data to be displayed by this view
     */
    ListAdapter mAdapter;

    /**
     * The remote adapter containing the data to be displayed by this view to be set
     */
    private RemoteViewsAdapter mRemoteAdapter;

    /**
     * If mAdapter != null, whenever this is true the adapter has stable IDs.
     */
    boolean mAdapterHasStableIds;

    /**
     * This flag indicates the a full notify is required when the RemoteViewsAdapter connects
     */
    private boolean mDeferNotifyDataSetChanged = false;

    /**
     * Indicates whether the list selector should be drawn on top of the children or behind
     */
    boolean mDrawSelectorOnTop = false;

    /**
     * The drawable used to draw the selector
     */
    Drawable mSelector;

    /**
     * The current position of the selector in the list.
     */
    int mSelectorPosition = INVALID_POSITION;

    /**
     * Defines the selector's location and dimension at drawing time
     */
    Rect mSelectorRect = new Rect();

    /**
     * The data set used to store unused views that should be reused during the next layout
     * to avoid creating new ones
     */
    final RecycleBin mRecycler = new RecycleBin();

    /**
     * The selection's left padding
     */
    int mSelectionLeftPadding = 0;

    /**
     * The selection's top padding
     */
    int mSelectionTopPadding = 0;

    /**
     * The selection's right padding
     */
    int mSelectionRightPadding = 0;

    /**
     * The selection's bottom padding
     */
    int mSelectionBottomPadding = 0;

    /**
     * This view's padding
     */
    Rect mListPadding = new Rect();

    /**
     * Subclasses must retain their measure spec from onMeasure() into this member
     */
    int mWidthMeasureSpec = 0;

    /**
     * The top scroll indicator
     */
    View mScrollUp;

    /**
     * The down scroll indicator
     */
    View mScrollDown;

    /**
     * When the view is scrolling, this flag is set to true to indicate subclasses that
     * the drawing cache was enabled on the children
     */
    boolean mCachingStarted;
    boolean mCachingActive;

    /**
     * The position of the view that received the down motion event
     */
    int mMotionPosition;

    /**
     * The offset to the top of the mMotionPosition view when the down motion event was received
     */
    int mMotionViewOriginalTop;

    /**
     * The desired offset to the top of the mMotionPosition view after a scroll
     */
    int mMotionViewNewTop;

    /**
     * The X value associated with the the down motion event
     */
    int mMotionX;

    /**
     * The Y value associated with the the down motion event
     */
    int mMotionY;

    /**
     * One of TOUCH_MODE_REST, TOUCH_MODE_DOWN, TOUCH_MODE_TAP, TOUCH_MODE_SCROLL, or
     * TOUCH_MODE_DONE_WAITING
     */
    int mTouchMode = TOUCH_MODE_REST;

    /**
     * Y value from on the previous motion event (if any)
     */
    int mLastY;

    /**
     * How far the finger moved before we started scrolling
     */
    int mMotionCorrection;

    /**
     * Determines speed during touch scrolling
     */
    private VelocityTracker mVelocityTracker;

    /**
     * Handles one frame of a fling
     */
    private FlingRunnable mFlingRunnable;

    /**
     * Handles scrolling between positions within the list.
     */
    PositionScroller mPositionScroller;

    /**
     * The offset in pixels form the top of the AdapterView to the top
     * of the currently selected view. Used to save and restore state.
     */
    int mSelectedTop = 0;

    /**
     * Indicates whether the list is stacked from the bottom edge or
     * the top edge.
     */
    boolean mStackFromBottom;

    /**
     * When set to true, the list automatically discards the children's
     * bitmap cache after scrolling.
     */
    boolean mScrollingCacheEnabled;

    /**
     * Whether or not to enable the fast scroll feature on this list
     */
    boolean mFastScrollEnabled;

    /**
     * Whether or not to always show the fast scroll feature on this list
     */
    boolean mFastScrollAlwaysVisible;

    /**
     * Optional callback to notify client when scroll position has changed
     */
    private OnScrollListener mOnScrollListener;

    /**
     * Keeps track of our accessory window
     */
    PopupWindow mPopup;

    /**
     * Used with type filter window
     */
    EditText mTextFilter;

    /**
     * Indicates whether to use pixels-based or position-based scrollbar
     * properties.
     */
    private boolean mSmoothScrollbarEnabled = true;

    /**
     * Indicates that this view supports filtering
     */
    private boolean mTextFilterEnabled;

    /**
     * Indicates that this view is currently displaying a filtered view of the data
     */
    private boolean mFiltered;

    /**
     * Rectangle used for hit testing children
     */
    private Rect mTouchFrame;

    /**
     * The position to resurrect the selected position to.
     */
    int mResurrectToPosition = INVALID_POSITION;

    private ContextMenuInfo mContextMenuInfo = null;

    /**
     * Maximum distance to record overscroll
     */
    int mOverscrollMax;

    /**
     * Content height divided by this is the overscroll limit.
     */
    static final int OVERSCROLL_LIMIT_DIVISOR = 3;

    /**
     * How many positions in either direction we will search to try to
     * find a checked item with a stable ID that moved position across
     * a data set change. If the item isn't found it will be unselected.
     */
    private static final int CHECK_POSITION_SEARCH_DISTANCE = 20;

    /**
     * Used to request a layout when we changed touch mode
     */
    private static final int TOUCH_MODE_UNKNOWN = -1;
    private static final int TOUCH_MODE_ON = 0;
    private static final int TOUCH_MODE_OFF = 1;

    private int mLastTouchMode = TOUCH_MODE_UNKNOWN;

    private static final boolean PROFILE_SCROLLING = false;
    private boolean mScrollProfilingStarted = false;

    private static final boolean PROFILE_FLINGING = false;
    private boolean mFlingProfilingStarted = false;

    /**
     * The StrictMode "critical time span" objects to catch animation
     * stutters.  Non-null when a time-sensitive animation is
     * in-flight.  Must call finish() on them when done animating.
     * These are no-ops on user builds.
     */
    private StrictMode.Span mScrollStrictSpan = null;
    private StrictMode.Span mFlingStrictSpan = null;

    /**
     * The last CheckForLongPress runnable we posted, if any
     */
    private CheckForLongPress mPendingCheckForLongPress;

    /**
     * The last CheckForTap runnable we posted, if any
     */
    private Runnable mPendingCheckForTap;

    /**
     * The last CheckForKeyLongPress runnable we posted, if any
     */
    private CheckForKeyLongPress mPendingCheckForKeyLongPress;

    /**
     * Acts upon click
     */
    private AbsListView.PerformClick mPerformClick;

    /**
     * Delayed action for touch mode.
     */
    private Runnable mTouchModeReset;

    /**
     * This view is in transcript mode -- it shows the bottom of the list when the data
     * changes
     */
    private int mTranscriptMode;

    /**
     * Indicates that this list is always drawn on top of a solid, single-color, opaque
     * background
     */
    private int mCacheColorHint;

    /**
     * The select child's view (from the adapter's getView) is enabled.
     */
    private boolean mIsChildViewEnabled;

    /**
     * The last scroll state reported to clients through {@link OnScrollListener}.
     */
    private int mLastScrollState = OnScrollListener.SCROLL_STATE_IDLE;

    /**
     * Helper object that renders and controls the fast scroll thumb.
     */
    private FastScroller mFastScroller;

    private boolean mGlobalLayoutListenerAddedFilter;

    private int mTouchSlop;
    private float mDensityScale;

    private InputConnection mDefInputConnection;
    private InputConnectionWrapper mPublicInputConnection;

    private Runnable mClearScrollingCache;
    Runnable mPositionScrollAfterLayout;
    private int mMinimumVelocity;
    private int mMaximumVelocity;
    private int mDecacheThreshold;
    private float mVelocityScale = 1.0f;

    final boolean[] mIsScrap = new boolean[1];

    // True when the popup should be hidden because of a call to
    // dispatchDisplayHint()
    private boolean mPopupHidden;

    /**
     * ID of the active pointer. This is used to retain consistency during
     * drags/flings if multiple pointers are used.
     */
    private int mActivePointerId = INVALID_POINTER;

    /**
     * Sentinel value for no current active pointer.
     * Used by {@link #mActivePointerId}.
     */
    private static final int INVALID_POINTER = -1;

    /**
     * Maximum distance to overscroll by during edge effects
     */
    int mOverscrollDistance;

    /**
     * Maximum distance to overfling during edge effects
     */
    int mOverflingDistance;

    // These two EdgeGlows are always set and used together.
    // Checking one for null is as good as checking both.

    /**
     * Tracks the state of the top edge glow.
     */
    private EdgeEffect mEdgeGlowTop;

    /**
     * Tracks the state of the bottom edge glow.
     */
    private EdgeEffect mEdgeGlowBottom;

    /**
     * An estimate of how many pixels are between the top of the list and
     * the top of the first position in the adapter, based on the last time
     * we saw it. Used to hint where to draw edge glows.
     */
    private int mFirstPositionDistanceGuess;

    /**
     * An estimate of how many pixels are between the bottom of the list and
     * the bottom of the last position in the adapter, based on the last time
     * we saw it. Used to hint where to draw edge glows.
     */
    private int mLastPositionDistanceGuess;

    /**
     * Used for determining when to cancel out of overscroll.
     */
    private int mDirection = 0;

    /**
     * Tracked on measurement in transcript mode. Makes sure that we can still pin to
     * the bottom correctly on resizes.
     */
    private boolean mForceTranscriptScroll;

    private int mGlowPaddingLeft;
    private int mGlowPaddingRight;

    /**
     * Used for interacting with list items from an accessibility service.
     */
    private ListItemAccessibilityDelegate mAccessibilityDelegate;

    private int mLastAccessibilityScrollEventFromIndex;
    private int mLastAccessibilityScrollEventToIndex;

    /**
     * Track the item count from the last time we handled a data change.
     */
    private int mLastHandledItemCount;

    /**
     * Used for smooth scrolling at a consistent rate
     */
    static final Interpolator sLinearInterpolator = new LinearInterpolator();

    /**
     * The saved state that we will be restoring from when we next sync.
     * Kept here so that if we happen to be asked to save our state before
     * the sync happens, we can return this existing data rather than losing
     * it.
     */
    private SavedState mPendingSync;

    /**
     * for ListView Animations
     */
    private boolean mIsWidget;
    private int mListAnimationMode = 0;
    private int mListAnimationInterpolatorMode = 0;
    private boolean mListAnimationModeSet = false;
    private int mWidth, mHeight = 0;
    private int mPositionV;
    private boolean mIsTap = false;

    /**
     * Interface definition for a callback to be invoked when the list or grid
     * has been scrolled.
     */
    public interface OnScrollListener {

        /**
         * The view is not scrolling. Note navigating the list using the trackball counts as
         * being in the idle state since these transitions are not animated.
         */
        public static int SCROLL_STATE_IDLE = 0;

        /**
         * The user is scrolling using touch, and their finger is still on the screen
         */
        public static int SCROLL_STATE_TOUCH_SCROLL = 1;

        /**
         * The user had previously been scrolling using touch and had performed a fling. The
         * animation is now coasting to a stop
         */
        public static int SCROLL_STATE_FLING = 2;

        /**
         * Callback method to be invoked while the list view or grid view is being scrolled. If the
         * view is being scrolled, this method will be called before the next frame of the scroll is
         * rendered. In particular, it will be called before any calls to
         * {@link Adapter#getView(int, View, ViewGroup)}.
         *
         * @param view The view whose scroll state is being reported
         *
         * @param scrollState The current scroll state. One of {@link #SCROLL_STATE_IDLE},
         * {@link #SCROLL_STATE_TOUCH_SCROLL} or {@link #SCROLL_STATE_IDLE}.
         */
        public void onScrollStateChanged(AbsListView view, int scrollState);

        /**
         * Callback method to be invoked when the list or grid has been scrolled. This will be
         * called after the scroll has completed
         * @param view The view whose scroll state is being reported
         * @param firstVisibleItem the index of the first visible cell (ignore if
         *        visibleItemCount == 0)
         * @param visibleItemCount the number of visible cells
         * @param totalItemCount the number of items in the list adaptor
         */
        public void onScroll(AbsListView view, int firstVisibleItem, int visibleItemCount,
                int totalItemCount);
    }

    /**
     * The top-level view of a list item can implement this interface to allow
     * itself to modify the bounds of the selection shown for that item.
     */
    public interface SelectionBoundsAdjuster {
        /**
         * Called to allow the list item to adjust the bounds shown for
         * its selection.
         *
         * @param bounds On call, this contains the bounds the list has
         * selected for the item (that is the bounds of the entire view).  The
         * values can be modified as desired.
         */
        public void adjustListItemSelectionBounds(Rect bounds);
    }

    public AbsListView(Context context) {
        super(context);
        initAbsListView();

        mOwnerThread = Thread.currentThread();

        setVerticalScrollBarEnabled(true);
        TypedArray a = context.obtainStyledAttributes(R.styleable.View);
        initializeScrollbars(a);
        a.recycle();
    }

    public AbsListView(Context context, AttributeSet attrs) {
        this(context, attrs, com.android.internal.R.attr.absListViewStyle);
    }

    public AbsListView(Context context, AttributeSet attrs, int defStyle) {
        super(context, attrs, defStyle);
        initAbsListView();

        mOwnerThread = Thread.currentThread();

        TypedArray a = context.obtainStyledAttributes(attrs,
                com.android.internal.R.styleable.AbsListView, defStyle, 0);

        Drawable d = a.getDrawable(com.android.internal.R.styleable.AbsListView_listSelector);
        if (d != null) {
            setSelector(d);
        }

        mDrawSelectorOnTop = a.getBoolean(
                com.android.internal.R.styleable.AbsListView_drawSelectorOnTop, false);

        boolean stackFromBottom = a.getBoolean(R.styleable.AbsListView_stackFromBottom, false);
        setStackFromBottom(stackFromBottom);

        boolean scrollingCacheEnabled = a.getBoolean(R.styleable.AbsListView_scrollingCache, true);
        setScrollingCacheEnabled(scrollingCacheEnabled);

        boolean useTextFilter = a.getBoolean(R.styleable.AbsListView_textFilterEnabled, false);
        setTextFilterEnabled(useTextFilter);

        int transcriptMode = a.getInt(R.styleable.AbsListView_transcriptMode,
                TRANSCRIPT_MODE_DISABLED);
        setTranscriptMode(transcriptMode);

        int color = a.getColor(R.styleable.AbsListView_cacheColorHint, 0);
        setCacheColorHint(color);

        boolean enableFastScroll = a.getBoolean(R.styleable.AbsListView_fastScrollEnabled, false);
        setFastScrollEnabled(enableFastScroll);

        boolean smoothScrollbar = a.getBoolean(R.styleable.AbsListView_smoothScrollbar, true);
        setSmoothScrollbarEnabled(smoothScrollbar);

        setChoiceMode(a.getInt(R.styleable.AbsListView_choiceMode, CHOICE_MODE_NONE));
        setFastScrollAlwaysVisible(
                a.getBoolean(R.styleable.AbsListView_fastScrollAlwaysVisible, false));

        a.recycle();
    }

    private void initAbsListView() {
        // Setting focusable in touch mode will set the focusable property to true
        setClickable(true);
        setFocusableInTouchMode(true);
        setWillNotDraw(false);
        setAlwaysDrawnWithCacheEnabled(false);
        setScrollingCacheEnabled(true);

        final ViewConfiguration configuration = ViewConfiguration.get(mContext);
        mTouchSlop = configuration.getScaledTouchSlop();
        mMinimumVelocity = configuration.getScaledMinimumFlingVelocity();
        mMaximumVelocity = configuration.getScaledMaximumFlingVelocity();
        mDecacheThreshold = mMaximumVelocity / 2;
        mOverscrollDistance = configuration.getScaledOverscrollDistance();
        mOverflingDistance = configuration.getScaledOverflingDistance();

        mDensityScale = getContext().getResources().getDisplayMetrics().density;

        setPersistentDrawingCache(ViewGroup.PERSISTENT_ANIMATION_CACHE
            | ViewGroup.PERSISTENT_SCROLLING_CACHE);
    }

    @Override
    public void setOverScrollMode(int mode) {
        if (mode != OVER_SCROLL_NEVER) {
            if (mEdgeGlowTop == null) {
                Context context = getContext();
                mEdgeGlowTop = new EdgeEffect(context);
                mEdgeGlowBottom = new EdgeEffect(context);
            }
        } else {
            mEdgeGlowTop = null;
            mEdgeGlowBottom = null;
        }
        super.setOverScrollMode(mode);
    }

    /**
     * {@inheritDoc}
     */
    @Override
    public void setAdapter(ListAdapter adapter) {
        if (adapter != null) {
            mAdapterHasStableIds = mAdapter.hasStableIds();
            if (mChoiceMode != CHOICE_MODE_NONE && mAdapterHasStableIds &&
                    mCheckedIdStates == null) {
                mCheckedIdStates = new LongSparseArray<Integer>();
            }
        }

        if (mCheckStates != null) {
            mCheckStates.clear();
        }

        if (mCheckedIdStates != null) {
            mCheckedIdStates.clear();
        }
    }

    /**
     * Returns the number of items currently selected. This will only be valid
     * if the choice mode is not {@link #CHOICE_MODE_NONE} (default).
     *
     * <p>To determine the specific items that are currently selected, use one of
     * the <code>getChecked*</code> methods.
     *
     * @return The number of items currently selected
     *
     * @see #getCheckedItemPosition()
     * @see #getCheckedItemPositions()
     * @see #getCheckedItemIds()
     */
    public int getCheckedItemCount() {
        return mCheckedItemCount;
    }

    /**
     * Returns the checked state of the specified position. The result is only
     * valid if the choice mode has been set to {@link #CHOICE_MODE_SINGLE}
     * or {@link #CHOICE_MODE_MULTIPLE}.
     *
     * @param position The item whose checked state to return
     * @return The item's checked state or <code>false</code> if choice mode
     *         is invalid
     *
     * @see #setChoiceMode(int)
     */
    public boolean isItemChecked(int position) {
        if (mChoiceMode != CHOICE_MODE_NONE && mCheckStates != null) {
            return mCheckStates.get(position);
        }

        return false;
    }

    /**
     * Returns the currently checked item. The result is only valid if the choice
     * mode has been set to {@link #CHOICE_MODE_SINGLE}.
     *
     * @return The position of the currently checked item or
     *         {@link #INVALID_POSITION} if nothing is selected
     *
     * @see #setChoiceMode(int)
     */
    public int getCheckedItemPosition() {
        if (mChoiceMode == CHOICE_MODE_SINGLE && mCheckStates != null && mCheckStates.size() == 1) {
            return mCheckStates.keyAt(0);
        }

        return INVALID_POSITION;
    }

    /**
     * Returns the set of checked items in the list. The result is only valid if
     * the choice mode has not been set to {@link #CHOICE_MODE_NONE}.
     *
     * @return  A SparseBooleanArray which will return true for each call to
     *          get(int position) where position is a checked position in the
     *          list and false otherwise, or <code>null</code> if the choice
     *          mode is set to {@link #CHOICE_MODE_NONE}.
     */
    public SparseBooleanArray getCheckedItemPositions() {
        if (mChoiceMode != CHOICE_MODE_NONE) {
            return mCheckStates;
        }
        return null;
    }

    /**
     * Returns the set of checked items ids. The result is only valid if the
     * choice mode has not been set to {@link #CHOICE_MODE_NONE} and the adapter
     * has stable IDs. ({@link ListAdapter#hasStableIds()} == {@code true})
     *
     * @return A new array which contains the id of each checked item in the
     *         list.
     */
    public long[] getCheckedItemIds() {
        if (mChoiceMode == CHOICE_MODE_NONE || mCheckedIdStates == null || mAdapter == null) {
            return new long[0];
        }

        final LongSparseArray<Integer> idStates = mCheckedIdStates;
        final int count = idStates.size();
        final long[] ids = new long[count];

        for (int i = 0; i < count; i++) {
            ids[i] = idStates.keyAt(i);
        }

        return ids;
    }

    /**
     * Clear any choices previously set
     */
    public void clearChoices() {
        if (mCheckStates != null) {
            mCheckStates.clear();
        }
        if (mCheckedIdStates != null) {
            mCheckedIdStates.clear();
        }
        mCheckedItemCount = 0;
    }

    /**
     * Sets the checked state of the specified position. The is only valid if
     * the choice mode has been set to {@link #CHOICE_MODE_SINGLE} or
     * {@link #CHOICE_MODE_MULTIPLE}.
     *
     * @param position The item whose checked state is to be checked
     * @param value The new checked state for the item
     */
    public void setItemChecked(int position, boolean value) {
        if (mChoiceMode == CHOICE_MODE_NONE) {
            return;
        }

        // Start selection mode if needed. We don't need to if we're unchecking something.
        if (value && mChoiceMode == CHOICE_MODE_MULTIPLE_MODAL && mChoiceActionMode == null) {
            if (mMultiChoiceModeCallback == null ||
                    !mMultiChoiceModeCallback.hasWrappedCallback()) {
                throw new IllegalStateException("AbsListView: attempted to start selection mode " +
                        "for CHOICE_MODE_MULTIPLE_MODAL but no choice mode callback was " +
                        "supplied. Call setMultiChoiceModeListener to set a callback.");
            }
            mChoiceActionMode = startActionMode(mMultiChoiceModeCallback);
        }

        if (mChoiceMode == CHOICE_MODE_MULTIPLE || mChoiceMode == CHOICE_MODE_MULTIPLE_MODAL) {
            boolean oldValue = mCheckStates.get(position);
            mCheckStates.put(position, value);
            if (mCheckedIdStates != null && mAdapter.hasStableIds()) {
                if (value) {
                    mCheckedIdStates.put(mAdapter.getItemId(position), position);
                } else {
                    mCheckedIdStates.delete(mAdapter.getItemId(position));
                }
            }
            if (oldValue != value) {
                if (value) {
                    mCheckedItemCount++;
                } else {
                    mCheckedItemCount--;
                }
            }
            if (mChoiceActionMode != null) {
                final long id = mAdapter.getItemId(position);
                mMultiChoiceModeCallback.onItemCheckedStateChanged(mChoiceActionMode,
                        position, id, value);
            }
        } else {
            boolean updateIds = mCheckedIdStates != null && mAdapter.hasStableIds();
            // Clear all values if we're checking something, or unchecking the currently
            // selected item
            if (value || isItemChecked(position)) {
                mCheckStates.clear();
                if (updateIds) {
                    mCheckedIdStates.clear();
                }
            }
            // this may end up selecting the value we just cleared but this way
            // we ensure length of mCheckStates is 1, a fact getCheckedItemPosition relies on
            if (value) {
                mCheckStates.put(position, true);
                if (updateIds) {
                    mCheckedIdStates.put(mAdapter.getItemId(position), position);
                }
                mCheckedItemCount = 1;
            } else if (mCheckStates.size() == 0 || !mCheckStates.valueAt(0)) {
                mCheckedItemCount = 0;
            }
        }

        // Do not generate a data change while we are in the layout phase
        if (!mInLayout && !mBlockLayoutRequests) {
            mDataChanged = true;
            rememberSyncState();
            requestLayout();
        }
    }

    @Override
    public boolean performItemClick(View view, int position, long id) {
        boolean handled = false;
        boolean dispatchItemClick = true;

        if (mChoiceMode != CHOICE_MODE_NONE) {
            handled = true;
            boolean checkedStateChanged = false;

            if (mChoiceMode == CHOICE_MODE_MULTIPLE ||
                    (mChoiceMode == CHOICE_MODE_MULTIPLE_MODAL && mChoiceActionMode != null)) {
                boolean checked = !mCheckStates.get(position, false);
                mCheckStates.put(position, checked);
                if (mCheckedIdStates != null && mAdapter.hasStableIds()) {
                    if (checked) {
                        mCheckedIdStates.put(mAdapter.getItemId(position), position);
                    } else {
                        mCheckedIdStates.delete(mAdapter.getItemId(position));
                    }
                }
                if (checked) {
                    mCheckedItemCount++;
                } else {
                    mCheckedItemCount--;
                }
                if (mChoiceActionMode != null) {
                    mMultiChoiceModeCallback.onItemCheckedStateChanged(mChoiceActionMode,
                            position, id, checked);
                    dispatchItemClick = false;
                }
                checkedStateChanged = true;
            } else if (mChoiceMode == CHOICE_MODE_SINGLE) {
                boolean checked = !mCheckStates.get(position, false);
                if (checked) {
                    mCheckStates.clear();
                    mCheckStates.put(position, true);
                    if (mCheckedIdStates != null && mAdapter.hasStableIds()) {
                        mCheckedIdStates.clear();
                        mCheckedIdStates.put(mAdapter.getItemId(position), position);
                    }
                    mCheckedItemCount = 1;
                } else if (mCheckStates.size() == 0 || !mCheckStates.valueAt(0)) {
                    mCheckedItemCount = 0;
                }
                checkedStateChanged = true;
            }

            if (checkedStateChanged) {
                updateOnScreenCheckedViews();
            }
        }

        if (dispatchItemClick) {
            handled |= super.performItemClick(view, position, id);
        }

        return handled;
    }

    /**
     * Perform a quick, in-place update of the checked or activated state
     * on all visible item views. This should only be called when a valid
     * choice mode is active.
     */
    private void updateOnScreenCheckedViews() {
        final int firstPos = mFirstPosition;
        final int count = getChildCount();
        final boolean useActivated = getContext().getApplicationInfo().targetSdkVersion
                >= android.os.Build.VERSION_CODES.HONEYCOMB;
        for (int i = 0; i < count; i++) {
            final View child = getChildAt(i);
            final int position = firstPos + i;

            if (child instanceof Checkable) {
                ((Checkable) child).setChecked(mCheckStates.get(position));
            } else if (useActivated) {
                child.setActivated(mCheckStates.get(position));
            }
        }
    }

    /**
     * @see #setChoiceMode(int)
     *
     * @return The current choice mode
     */
    public int getChoiceMode() {
        return mChoiceMode;
    }

    /**
     * Defines the choice behavior for the List. By default, Lists do not have any choice behavior
     * ({@link #CHOICE_MODE_NONE}). By setting the choiceMode to {@link #CHOICE_MODE_SINGLE}, the
     * List allows up to one item to  be in a chosen state. By setting the choiceMode to
     * {@link #CHOICE_MODE_MULTIPLE}, the list allows any number of items to be chosen.
     *
     * @param choiceMode One of {@link #CHOICE_MODE_NONE}, {@link #CHOICE_MODE_SINGLE}, or
     * {@link #CHOICE_MODE_MULTIPLE}
     */
    public void setChoiceMode(int choiceMode) {
        mChoiceMode = choiceMode;
        if (mChoiceActionMode != null) {
            mChoiceActionMode.finish();
            mChoiceActionMode = null;
        }
        if (mChoiceMode != CHOICE_MODE_NONE) {
            if (mCheckStates == null) {
                mCheckStates = new SparseBooleanArray(0);
            }
            if (mCheckedIdStates == null && mAdapter != null && mAdapter.hasStableIds()) {
                mCheckedIdStates = new LongSparseArray<Integer>(0);
            }
            // Modal multi-choice mode only has choices when the mode is active. Clear them.
            if (mChoiceMode == CHOICE_MODE_MULTIPLE_MODAL) {
                clearChoices();
                setLongClickable(true);
            }
        }
    }

    /**
     * Set a {@link MultiChoiceModeListener} that will manage the lifecycle of the
     * selection {@link ActionMode}. Only used when the choice mode is set to
     * {@link #CHOICE_MODE_MULTIPLE_MODAL}.
     *
     * @param listener Listener that will manage the selection mode
     *
     * @see #setChoiceMode(int)
     */
    public void setMultiChoiceModeListener(MultiChoiceModeListener listener) {
        if (mMultiChoiceModeCallback == null) {
            mMultiChoiceModeCallback = new MultiChoiceModeWrapper();
        }
        mMultiChoiceModeCallback.setWrapped(listener);
    }

    /**
     * @return true if all list content currently fits within the view boundaries
     */
    private boolean contentFits() {
        final int childCount = getChildCount();
        if (childCount == 0) return true;
        if (childCount != mItemCount) return false;

        return getChildAt(0).getTop() >= mListPadding.top &&
                getChildAt(childCount - 1).getBottom() <= getHeight() - mListPadding.bottom;
    }

    /**
     * Specifies whether fast scrolling is enabled or disabled.
     * <p>
     * When fast scrolling is enabled, the user can quickly scroll through lists
     * by dragging the fast scroll thumb.
     * <p>
     * If the adapter backing this list implements {@link SectionIndexer}, the
     * fast scroller will display section header previews as the user scrolls.
     * Additionally, the user will be able to quickly jump between sections by
     * tapping along the length of the scroll bar.
     *
     * @see SectionIndexer
     * @see #isFastScrollEnabled()
     * @param enabled true to enable fast scrolling, false otherwise
     */
    public void setFastScrollEnabled(final boolean enabled) {
        if (mFastScrollEnabled != enabled) {
            mFastScrollEnabled = enabled;

            if (isOwnerThread()) {
                setFastScrollerEnabledUiThread(enabled);
            } else {
                post(new Runnable() {
                    @Override
                    public void run() {
                        setFastScrollerEnabledUiThread(enabled);
                    }
                });
            }
        }
    }

    private void setFastScrollerEnabledUiThread(boolean enabled) {
        if (mFastScroller != null) {
            mFastScroller.setEnabled(enabled);
        } else if (enabled) {
            mFastScroller = new FastScroller(this);
            mFastScroller.setEnabled(true);
        }

        resolvePadding();

        if (mFastScroller != null) {
            mFastScroller.updateLayout();
        }
    }

    /**
     * Set whether or not the fast scroller should always be shown in place of
     * the standard scroll bars. This will enable fast scrolling if it is not
     * already enabled.
     * <p>
     * Fast scrollers shown in this way will not fade out and will be a
     * permanent fixture within the list. This is best combined with an inset
     * scroll bar style to ensure the scroll bar does not overlap content.
     *
     * @param alwaysShow true if the fast scroller should always be displayed,
     *            false otherwise
     * @see #setScrollBarStyle(int)
     * @see #setFastScrollEnabled(boolean)
     */
    public void setFastScrollAlwaysVisible(final boolean alwaysShow) {
        if (mFastScrollAlwaysVisible != alwaysShow) {
            if (alwaysShow && !mFastScrollEnabled) {
                setFastScrollEnabled(true);
            }

            mFastScrollAlwaysVisible = alwaysShow;

            if (isOwnerThread()) {
                setFastScrollerAlwaysVisibleUiThread(alwaysShow);
            } else {
                post(new Runnable() {
                    @Override
                    public void run() {
                        setFastScrollerAlwaysVisibleUiThread(alwaysShow);
                    }
                });
            }
        }
    }

    private void setFastScrollerAlwaysVisibleUiThread(boolean alwaysShow) {
        if (mFastScroller != null) {
            mFastScroller.setAlwaysShow(alwaysShow);
        }
    }

    /**
     * @return whether the current thread is the one that created the view
     */
    private boolean isOwnerThread() {
        return mOwnerThread == Thread.currentThread();
    }

    /**
     * Returns true if the fast scroller is set to always show on this view.
     *
     * @return true if the fast scroller will always show
     * @see #setFastScrollAlwaysVisible(boolean)
     */
    public boolean isFastScrollAlwaysVisible() {
        if (mFastScroller == null) {
            return mFastScrollEnabled && mFastScrollAlwaysVisible;
        } else {
            return mFastScroller.isEnabled() && mFastScroller.isAlwaysShowEnabled();
        }
    }

    @Override
    public int getVerticalScrollbarWidth() {
        if (mFastScroller != null && mFastScroller.isEnabled()) {
            return Math.max(super.getVerticalScrollbarWidth(), mFastScroller.getWidth());
        }
        return super.getVerticalScrollbarWidth();
    }

    /**
     * Returns true if the fast scroller is enabled.
     *
     * @see #setFastScrollEnabled(boolean)
     * @return true if fast scroll is enabled, false otherwise
     */
    @ViewDebug.ExportedProperty
    public boolean isFastScrollEnabled() {
        if (mFastScroller == null) {
            return mFastScrollEnabled;
        } else {
            return mFastScroller.isEnabled();
        }
    }

    @Override
    public void setVerticalScrollbarPosition(int position) {
        super.setVerticalScrollbarPosition(position);
        if (mFastScroller != null) {
            mFastScroller.setScrollbarPosition(position);
        }
    }

    @Override
    public void setScrollBarStyle(int style) {
        super.setScrollBarStyle(style);
        if (mFastScroller != null) {
            mFastScroller.setScrollBarStyle(style);
        }
    }

    /**
     * If fast scroll is enabled, then don't draw the vertical scrollbar.
     * @hide
     */
    @Override
    protected boolean isVerticalScrollBarHidden() {
        return isFastScrollEnabled();
    }

    /**
     * When smooth scrollbar is enabled, the position and size of the scrollbar thumb
     * is computed based on the number of visible pixels in the visible items. This
     * however assumes that all list items have the same height. If you use a list in
     * which items have different heights, the scrollbar will change appearance as the
     * user scrolls through the list. To avoid this issue, you need to disable this
     * property.
     *
     * When smooth scrollbar is disabled, the position and size of the scrollbar thumb
     * is based solely on the number of items in the adapter and the position of the
     * visible items inside the adapter. This provides a stable scrollbar as the user
     * navigates through a list of items with varying heights.
     *
     * @param enabled Whether or not to enable smooth scrollbar.
     *
     * @see #setSmoothScrollbarEnabled(boolean)
     * @attr ref android.R.styleable#AbsListView_smoothScrollbar
     */
    public void setSmoothScrollbarEnabled(boolean enabled) {
        mSmoothScrollbarEnabled = enabled;
    }

    /**
     * Returns the current state of the fast scroll feature.
     *
     * @return True if smooth scrollbar is enabled is enabled, false otherwise.
     *
     * @see #setSmoothScrollbarEnabled(boolean)
     */
    @ViewDebug.ExportedProperty
    public boolean isSmoothScrollbarEnabled() {
        return mSmoothScrollbarEnabled;
    }

    /**
     * Set the listener that will receive notifications every time the list scrolls.
     *
     * @param l the scroll listener
     */
    public void setOnScrollListener(OnScrollListener l) {
        mOnScrollListener = l;
        invokeOnItemScrollListener();
    }

    /**
     * Notify our scroll listener (if there is one) of a change in scroll state
     */
    void invokeOnItemScrollListener() {
        if (mFastScroller != null) {
            mFastScroller.onScroll(mFirstPosition, getChildCount(), mItemCount);
        }
        if (mOnScrollListener != null) {
            mOnScrollListener.onScroll(this, mFirstPosition, getChildCount(), mItemCount);
        }
        onScrollChanged(0, 0, 0, 0); // dummy values, View's implementation does not use these.
    }

    @Override
    public void sendAccessibilityEvent(int eventType) {
        // Since this class calls onScrollChanged even if the mFirstPosition and the
        // child count have not changed we will avoid sending duplicate accessibility
        // events.
        if (eventType == AccessibilityEvent.TYPE_VIEW_SCROLLED) {
            final int firstVisiblePosition = getFirstVisiblePosition();
            final int lastVisiblePosition = getLastVisiblePosition();
            if (mLastAccessibilityScrollEventFromIndex == firstVisiblePosition
                    && mLastAccessibilityScrollEventToIndex == lastVisiblePosition) {
                return;
            } else {
                mLastAccessibilityScrollEventFromIndex = firstVisiblePosition;
                mLastAccessibilityScrollEventToIndex = lastVisiblePosition;
            }
        }
        super.sendAccessibilityEvent(eventType);
    }

    @Override
    public void onInitializeAccessibilityEvent(AccessibilityEvent event) {
        super.onInitializeAccessibilityEvent(event);
        event.setClassName(AbsListView.class.getName());
    }

    @Override
    public void onInitializeAccessibilityNodeInfo(AccessibilityNodeInfo info) {
        super.onInitializeAccessibilityNodeInfo(info);
        info.setClassName(AbsListView.class.getName());
        if (isEnabled()) {
            if (getFirstVisiblePosition() > 0) {
                info.addAction(AccessibilityNodeInfo.ACTION_SCROLL_BACKWARD);
                info.setScrollable(true);
            }
            if (getLastVisiblePosition() < getCount() - 1) {
                info.addAction(AccessibilityNodeInfo.ACTION_SCROLL_FORWARD);
                info.setScrollable(true);
            }
        }
    }

    @Override
    public boolean performAccessibilityAction(int action, Bundle arguments) {
        if (super.performAccessibilityAction(action, arguments)) {
            return true;
        }
        switch (action) {
            case AccessibilityNodeInfo.ACTION_SCROLL_FORWARD: {
                if (isEnabled() && getLastVisiblePosition() < getCount() - 1) {
                    final int viewportHeight = getHeight() - mListPadding.top - mListPadding.bottom;
                    smoothScrollBy(viewportHeight, PositionScroller.SCROLL_DURATION);
                    return true;
                }
            } return false;
            case AccessibilityNodeInfo.ACTION_SCROLL_BACKWARD: {
                if (isEnabled() && mFirstPosition > 0) {
                    final int viewportHeight = getHeight() - mListPadding.top - mListPadding.bottom;
                    smoothScrollBy(-viewportHeight, PositionScroller.SCROLL_DURATION);
                    return true;
                }
            } return false;
        }
        return false;
    }

    /** @hide */
    @Override
    public View findViewByAccessibilityIdTraversal(int accessibilityId) {
        if (accessibilityId == getAccessibilityViewId()) {
            return this;
        }
        // If the data changed the children are invalid since the data model changed.
        // Hence, we pretend they do not exist. After a layout the children will sync
        // with the model at which point we notify that the accessibility state changed,
        // so a service will be able to re-fetch the views.
        if (mDataChanged) {
            return null;
        }
        return super.findViewByAccessibilityIdTraversal(accessibilityId);
    }

    /**
     * Indicates whether the children's drawing cache is used during a scroll.
     * By default, the drawing cache is enabled but this will consume more memory.
     *
     * @return true if the scrolling cache is enabled, false otherwise
     *
     * @see #setScrollingCacheEnabled(boolean)
     * @see View#setDrawingCacheEnabled(boolean)
     */
    @ViewDebug.ExportedProperty
    public boolean isScrollingCacheEnabled() {
        return mScrollingCacheEnabled;
    }

    /**
     * Enables or disables the children's drawing cache during a scroll.
     * By default, the drawing cache is enabled but this will use more memory.
     *
     * When the scrolling cache is enabled, the caches are kept after the
     * first scrolling. You can manually clear the cache by calling
     * {@link android.view.ViewGroup#setChildrenDrawingCacheEnabled(boolean)}.
     *
     * @param enabled true to enable the scroll cache, false otherwise
     *
     * @see #isScrollingCacheEnabled()
     * @see View#setDrawingCacheEnabled(boolean)
     */
    public void setScrollingCacheEnabled(boolean enabled) {
        if (mScrollingCacheEnabled && !enabled) {
            clearScrollingCache();
        }
        mScrollingCacheEnabled = enabled;
    }

    /**
     * Enables or disables the type filter window. If enabled, typing when
     * this view has focus will filter the children to match the users input.
     * Note that the {@link Adapter} used by this view must implement the
     * {@link Filterable} interface.
     *
     * @param textFilterEnabled true to enable type filtering, false otherwise
     *
     * @see Filterable
     */
    public void setTextFilterEnabled(boolean textFilterEnabled) {
        mTextFilterEnabled = textFilterEnabled;
    }

    /**
     * Indicates whether type filtering is enabled for this view
     *
     * @return true if type filtering is enabled, false otherwise
     *
     * @see #setTextFilterEnabled(boolean)
     * @see Filterable
     */
    @ViewDebug.ExportedProperty
    public boolean isTextFilterEnabled() {
        return mTextFilterEnabled;
    }

    @Override
    public void getFocusedRect(Rect r) {
        View view = getSelectedView();
        if (view != null && view.getParent() == this) {
            // the focused rectangle of the selected view offset into the
            // coordinate space of this view.
            view.getFocusedRect(r);
            offsetDescendantRectToMyCoords(view, r);
        } else {
            // otherwise, just the norm
            super.getFocusedRect(r);
        }
    }

    private void useDefaultSelector() {
        setSelector(getResources().getDrawable(
                com.android.internal.R.drawable.list_selector_background));
    }

    /**
     * Indicates whether the content of this view is pinned to, or stacked from,
     * the bottom edge.
     *
     * @return true if the content is stacked from the bottom edge, false otherwise
     */
    @ViewDebug.ExportedProperty
    public boolean isStackFromBottom() {
        return mStackFromBottom;
    }

    /**
     * When stack from bottom is set to true, the list fills its content starting from
     * the bottom of the view.
     *
     * @param stackFromBottom true to pin the view's content to the bottom edge,
     *        false to pin the view's content to the top edge
     */
    public void setStackFromBottom(boolean stackFromBottom) {
        if (mStackFromBottom != stackFromBottom) {
            mStackFromBottom = stackFromBottom;
            requestLayoutIfNecessary();
        }
    }

    void requestLayoutIfNecessary() {
        if (getChildCount() > 0) {
            resetList();
            requestLayout();
            invalidate();
        }
    }

    static class SavedState extends BaseSavedState {
        long selectedId;
        long firstId;
        int viewTop;
        int position;
        int height;
        String filter;
        boolean inActionMode;
        int checkedItemCount;
        SparseBooleanArray checkState;
        LongSparseArray<Integer> checkIdState;

        /**
         * Constructor called from {@link AbsListView#onSaveInstanceState()}
         */
        SavedState(Parcelable superState) {
            super(superState);
        }

        /**
         * Constructor called from {@link #CREATOR}
         */
        private SavedState(Parcel in) {
            super(in);
            selectedId = in.readLong();
            firstId = in.readLong();
            viewTop = in.readInt();
            position = in.readInt();
            height = in.readInt();
            filter = in.readString();
            inActionMode = in.readByte() != 0;
            checkedItemCount = in.readInt();
            checkState = in.readSparseBooleanArray();
            final int N = in.readInt();
            if (N > 0) {
                checkIdState = new LongSparseArray<Integer>();
                for (int i=0; i<N; i++) {
                    final long key = in.readLong();
                    final int value = in.readInt();
                    checkIdState.put(key, value);
                }
            }
        }

        @Override
        public void writeToParcel(Parcel out, int flags) {
            super.writeToParcel(out, flags);
            out.writeLong(selectedId);
            out.writeLong(firstId);
            out.writeInt(viewTop);
            out.writeInt(position);
            out.writeInt(height);
            out.writeString(filter);
            out.writeByte((byte) (inActionMode ? 1 : 0));
            out.writeInt(checkedItemCount);
            out.writeSparseBooleanArray(checkState);
            final int N = checkIdState != null ? checkIdState.size() : 0;
            out.writeInt(N);
            for (int i=0; i<N; i++) {
                out.writeLong(checkIdState.keyAt(i));
                out.writeInt(checkIdState.valueAt(i));
            }
        }

        @Override
        public String toString() {
            return "AbsListView.SavedState{"
                    + Integer.toHexString(System.identityHashCode(this))
                    + " selectedId=" + selectedId
                    + " firstId=" + firstId
                    + " viewTop=" + viewTop
                    + " position=" + position
                    + " height=" + height
                    + " filter=" + filter
                    + " checkState=" + checkState + "}";
        }

        public static final Parcelable.Creator<SavedState> CREATOR
                = new Parcelable.Creator<SavedState>() {
            @Override
            public SavedState createFromParcel(Parcel in) {
                return new SavedState(in);
            }

            @Override
            public SavedState[] newArray(int size) {
                return new SavedState[size];
            }
        };
    }

    @Override
    public Parcelable onSaveInstanceState() {
        /*
         * This doesn't really make sense as the place to dismiss the
         * popups, but there don't seem to be any other useful hooks
         * that happen early enough to keep from getting complaints
         * about having leaked the window.
         */
        dismissPopup();

        Parcelable superState = super.onSaveInstanceState();

        SavedState ss = new SavedState(superState);

        if (mPendingSync != null) {
            // Just keep what we last restored.
            ss.selectedId = mPendingSync.selectedId;
            ss.firstId = mPendingSync.firstId;
            ss.viewTop = mPendingSync.viewTop;
            ss.position = mPendingSync.position;
            ss.height = mPendingSync.height;
            ss.filter = mPendingSync.filter;
            ss.inActionMode = mPendingSync.inActionMode;
            ss.checkedItemCount = mPendingSync.checkedItemCount;
            ss.checkState = mPendingSync.checkState;
            ss.checkIdState = mPendingSync.checkIdState;
            return ss;
        }

        boolean haveChildren = getChildCount() > 0 && mItemCount > 0;
        long selectedId = getSelectedItemId();
        ss.selectedId = selectedId;
        ss.height = getHeight();

        if (selectedId >= 0) {
            // Remember the selection
            ss.viewTop = mSelectedTop;
            ss.position = getSelectedItemPosition();
            ss.firstId = INVALID_POSITION;
        } else {
            if (haveChildren && mFirstPosition > 0) {
                // Remember the position of the first child.
                // We only do this if we are not currently at the top of
                // the list, for two reasons:
                // (1) The list may be in the process of becoming empty, in
                // which case mItemCount may not be 0, but if we try to
                // ask for any information about position 0 we will crash.
                // (2) Being "at the top" seems like a special case, anyway,
                // and the user wouldn't expect to end up somewhere else when
                // they revisit the list even if its content has changed.
                View v = getChildAt(0);
                ss.viewTop = v.getTop();
                int firstPos = mFirstPosition;
                if (firstPos >= mItemCount) {
                    firstPos = mItemCount - 1;
                }
                ss.position = firstPos;
                ss.firstId = mAdapter.getItemId(firstPos);
            } else {
                ss.viewTop = 0;
                ss.firstId = INVALID_POSITION;
                ss.position = 0;
            }
        }

        ss.filter = null;
        if (mFiltered) {
            final EditText textFilter = mTextFilter;
            if (textFilter != null) {
                Editable filterText = textFilter.getText();
                if (filterText != null) {
                    ss.filter = filterText.toString();
                }
            }
        }

        ss.inActionMode = mChoiceMode == CHOICE_MODE_MULTIPLE_MODAL && mChoiceActionMode != null;

        if (mCheckStates != null) {
            ss.checkState = mCheckStates.clone();
        }
        if (mCheckedIdStates != null) {
            final LongSparseArray<Integer> idState = new LongSparseArray<Integer>();
            final int count = mCheckedIdStates.size();
            for (int i = 0; i < count; i++) {
                idState.put(mCheckedIdStates.keyAt(i), mCheckedIdStates.valueAt(i));
            }
            ss.checkIdState = idState;
        }
        ss.checkedItemCount = mCheckedItemCount;

        if (mRemoteAdapter != null) {
            mRemoteAdapter.saveRemoteViewsCache();
        }

        return ss;
    }

    @Override
    public void onRestoreInstanceState(Parcelable state) {
        SavedState ss = (SavedState) state;

        super.onRestoreInstanceState(ss.getSuperState());
        mDataChanged = true;

        mSyncHeight = ss.height;

        if (ss.selectedId >= 0) {
            mNeedSync = true;
            mPendingSync = ss;
            mSyncRowId = ss.selectedId;
            mSyncPosition = ss.position;
            mSpecificTop = ss.viewTop;
            mSyncMode = SYNC_SELECTED_POSITION;
        } else if (ss.firstId >= 0) {
            setSelectedPositionInt(INVALID_POSITION);
            // Do this before setting mNeedSync since setNextSelectedPosition looks at mNeedSync
            setNextSelectedPositionInt(INVALID_POSITION);
            mSelectorPosition = INVALID_POSITION;
            mNeedSync = true;
            mPendingSync = ss;
            mSyncRowId = ss.firstId;
            mSyncPosition = ss.position;
            mSpecificTop = ss.viewTop;
            mSyncMode = SYNC_FIRST_POSITION;
        }

        setFilterText(ss.filter);

        if (ss.checkState != null) {
            mCheckStates = ss.checkState;
        }

        if (ss.checkIdState != null) {
            mCheckedIdStates = ss.checkIdState;
        }

        mCheckedItemCount = ss.checkedItemCount;

        if (ss.inActionMode && mChoiceMode == CHOICE_MODE_MULTIPLE_MODAL &&
                mMultiChoiceModeCallback != null) {
            mChoiceActionMode = startActionMode(mMultiChoiceModeCallback);
        }

        requestLayout();
    }

    private boolean acceptFilter() {
        return mTextFilterEnabled && getAdapter() instanceof Filterable &&
                ((Filterable) getAdapter()).getFilter() != null;
    }

    /**
     * Sets the initial value for the text filter.
     * @param filterText The text to use for the filter.
     *
     * @see #setTextFilterEnabled
     */
    public void setFilterText(String filterText) {
        // TODO: Should we check for acceptFilter()?
        if (mTextFilterEnabled && !TextUtils.isEmpty(filterText)) {
            createTextFilter(false);
            // This is going to call our listener onTextChanged, but we might not
            // be ready to bring up a window yet
            mTextFilter.setText(filterText);
            mTextFilter.setSelection(filterText.length());
            if (mAdapter instanceof Filterable) {
                // if mPopup is non-null, then onTextChanged will do the filtering
                if (mPopup == null) {
                    Filter f = ((Filterable) mAdapter).getFilter();
                    f.filter(filterText);
                }
                // Set filtered to true so we will display the filter window when our main
                // window is ready
                mFiltered = true;
                mDataSetObserver.clearSavedState();
            }
        }
    }

    /**
     * Returns the list's text filter, if available.
     * @return the list's text filter or null if filtering isn't enabled
     */
    public CharSequence getTextFilter() {
        if (mTextFilterEnabled && mTextFilter != null) {
            return mTextFilter.getText();
        }
        return null;
    }

    @Override
    protected void onFocusChanged(boolean gainFocus, int direction, Rect previouslyFocusedRect) {
        super.onFocusChanged(gainFocus, direction, previouslyFocusedRect);
        if (gainFocus && mSelectedPosition < 0 && !isInTouchMode()) {
            if (!isAttachedToWindow() && mAdapter != null) {
                // Data may have changed while we were detached and it's valid
                // to change focus while detached. Refresh so we don't die.
                mDataChanged = true;
                mOldItemCount = mItemCount;
                mItemCount = mAdapter.getCount();
            }
            resurrectSelection();
        }
    }

    @Override
    public void requestLayout() {
        if (!mBlockLayoutRequests && !mInLayout) {
            super.requestLayout();
        }
    }

    /**
     * The list is empty. Clear everything out.
     */
    void resetList() {
        removeAllViewsInLayout();
        mFirstPosition = 0;
        mDataChanged = false;
        mPositionScrollAfterLayout = null;
        mNeedSync = false;
        mPendingSync = null;
        mOldSelectedPosition = INVALID_POSITION;
        mOldSelectedRowId = INVALID_ROW_ID;
        setSelectedPositionInt(INVALID_POSITION);
        setNextSelectedPositionInt(INVALID_POSITION);
        mSelectedTop = 0;
        mSelectorPosition = INVALID_POSITION;
        mSelectorRect.setEmpty();
        invalidate();
    }

    @Override
    protected int computeVerticalScrollExtent() {
        final int count = getChildCount();
        if (count > 0) {
            if (mSmoothScrollbarEnabled) {
                int extent = count * 100;

                View view = getChildAt(0);
                final int top = view.getTop();
                int height = view.getHeight();
                if (height > 0) {
                    extent += (top * 100) / height;
                }

                view = getChildAt(count - 1);
                final int bottom = view.getBottom();
                height = view.getHeight();
                if (height > 0) {
                    extent -= ((bottom - getHeight()) * 100) / height;
                }

                return extent;
            } else {
                return 1;
            }
        }
        return 0;
    }

    @Override
    protected int computeVerticalScrollOffset() {
        final int firstPosition = mFirstPosition;
        final int childCount = getChildCount();
        if (firstPosition >= 0 && childCount > 0) {
            if (mSmoothScrollbarEnabled) {
                final View view = getChildAt(0);
                final int top = view.getTop();
                int height = view.getHeight();
                if (height > 0) {
                    return Math.max(firstPosition * 100 - (top * 100) / height +
                            (int)((float)mScrollY / getHeight() * mItemCount * 100), 0);
                }
            } else {
                int index;
                final int count = mItemCount;
                if (firstPosition == 0) {
                    index = 0;
                } else if (firstPosition + childCount == count) {
                    index = count;
                } else {
                    index = firstPosition + childCount / 2;
                }
                return (int) (firstPosition + childCount * (index / (float) count));
            }
        }
        return 0;
    }

    @Override
    protected int computeVerticalScrollRange() {
        int result;
        if (mSmoothScrollbarEnabled) {
            result = Math.max(mItemCount * 100, 0);
            if (mScrollY != 0) {
                // Compensate for overscroll
                result += Math.abs((int) ((float) mScrollY / getHeight() * mItemCount * 100));
            }
        } else {
            result = mItemCount;
        }
        return result;
    }

    @Override
    protected float getTopFadingEdgeStrength() {
        final int count = getChildCount();
        final float fadeEdge = super.getTopFadingEdgeStrength();
        if (count == 0) {
            return fadeEdge;
        } else {
            if (mFirstPosition > 0) {
                return 1.0f;
            }

            final int top = getChildAt(0).getTop();
            final float fadeLength = getVerticalFadingEdgeLength();
            return top < mPaddingTop ? -(top - mPaddingTop) / fadeLength : fadeEdge;
        }
    }

    @Override
    protected float getBottomFadingEdgeStrength() {
        final int count = getChildCount();
        final float fadeEdge = super.getBottomFadingEdgeStrength();
        if (count == 0) {
            return fadeEdge;
        } else {
            if (mFirstPosition + count - 1 < mItemCount - 1) {
                return 1.0f;
            }

            final int bottom = getChildAt(count - 1).getBottom();
            final int height = getHeight();
            final float fadeLength = getVerticalFadingEdgeLength();
            return bottom > height - mPaddingBottom ?
                    (bottom - height + mPaddingBottom) / fadeLength : fadeEdge;
        }
    }

    @Override
    protected void onMeasure(int widthMeasureSpec, int heightMeasureSpec) {
        if (mSelector == null) {
            useDefaultSelector();
        }
        final Rect listPadding = mListPadding;
        listPadding.left = mSelectionLeftPadding + mPaddingLeft;
        listPadding.top = mSelectionTopPadding + mPaddingTop;
        listPadding.right = mSelectionRightPadding + mPaddingRight;
        listPadding.bottom = mSelectionBottomPadding + mPaddingBottom;

        // Check if our previous measured size was at a point where we should scroll later.
        if (mTranscriptMode == TRANSCRIPT_MODE_NORMAL) {
            final int childCount = getChildCount();
            final int listBottom = getHeight() - getPaddingBottom();
            final View lastChild = getChildAt(childCount - 1);
            final int lastBottom = lastChild != null ? lastChild.getBottom() : listBottom;
            mForceTranscriptScroll = mFirstPosition + childCount >= mLastHandledItemCount &&
                    lastBottom <= listBottom;
        }
    }

    /**
     * Subclasses should NOT override this method but
     *  {@link #layoutChildren()} instead.
     */
    @Override
    protected void onLayout(boolean changed, int l, int t, int r, int b) {
        super.onLayout(changed, l, t, r, b);
        mInLayout = true;
        final int childCount = getChildCount();
        if (changed) {
            for (int i = 0; i < childCount; i++) {
                getChildAt(i).forceLayout();
            }
            mRecycler.markChildrenDirty();
        }

        layoutChildren();
        mInLayout = false;

        mOverscrollMax = (b - t) / OVERSCROLL_LIMIT_DIVISOR;
<<<<<<< HEAD
        mHeight = getHeight();
        mWidth = getWidth();
=======

        // TODO: Move somewhere sane. This doesn't belong in onLayout().
        if (mFastScroller != null) {
            mFastScroller.onItemCountChanged(getChildCount(), mItemCount);
        }
>>>>>>> 76593e19
    }

    /**
     * @hide
     */
    @Override
    protected boolean setFrame(int left, int top, int right, int bottom) {
        final boolean changed = super.setFrame(left, top, right, bottom);

        if (changed) {
            // Reposition the popup when the frame has changed. This includes
            // translating the widget, not just changing its dimension. The
            // filter popup needs to follow the widget.
            final boolean visible = getWindowVisibility() == View.VISIBLE;
            if (mFiltered && visible && mPopup != null && mPopup.isShowing()) {
                positionPopup();
            }
        }

        return changed;
    }

    /**
     * Subclasses must override this method to layout their children.
     */
    protected void layoutChildren() {
    }

    void updateScrollIndicators() {
        if (mScrollUp != null) {
            boolean canScrollUp;
            // 0th element is not visible
            canScrollUp = mFirstPosition > 0;

            // ... Or top of 0th element is not visible
            if (!canScrollUp) {
                if (getChildCount() > 0) {
                    View child = getChildAt(0);
                    canScrollUp = child.getTop() < mListPadding.top;
                }
            }

            mScrollUp.setVisibility(canScrollUp ? View.VISIBLE : View.INVISIBLE);
        }

        if (mScrollDown != null) {
            boolean canScrollDown;
            int count = getChildCount();

            // Last item is not visible
            canScrollDown = (mFirstPosition + count) < mItemCount;

            // ... Or bottom of the last element is not visible
            if (!canScrollDown && count > 0) {
                View child = getChildAt(count - 1);
                canScrollDown = child.getBottom() > mBottom - mListPadding.bottom;
            }

            mScrollDown.setVisibility(canScrollDown ? View.VISIBLE : View.INVISIBLE);
        }
    }

    @Override
    @ViewDebug.ExportedProperty
    public View getSelectedView() {
        if (mItemCount > 0 && mSelectedPosition >= 0) {
            return getChildAt(mSelectedPosition - mFirstPosition);
        } else {
            return null;
        }
    }

    /**
     * List padding is the maximum of the normal view's padding and the padding of the selector.
     *
     * @see android.view.View#getPaddingTop()
     * @see #getSelector()
     *
     * @return The top list padding.
     */
    public int getListPaddingTop() {
        return mListPadding.top;
    }

    /**
     * List padding is the maximum of the normal view's padding and the padding of the selector.
     *
     * @see android.view.View#getPaddingBottom()
     * @see #getSelector()
     *
     * @return The bottom list padding.
     */
    public int getListPaddingBottom() {
        return mListPadding.bottom;
    }

    /**
     * List padding is the maximum of the normal view's padding and the padding of the selector.
     *
     * @see android.view.View#getPaddingLeft()
     * @see #getSelector()
     *
     * @return The left list padding.
     */
    public int getListPaddingLeft() {
        return mListPadding.left;
    }

    /**
     * List padding is the maximum of the normal view's padding and the padding of the selector.
     *
     * @see android.view.View#getPaddingRight()
     * @see #getSelector()
     *
     * @return The right list padding.
     */
    public int getListPaddingRight() {
        return mListPadding.right;
    }

    /**
     * Get a view and have it show the data associated with the specified
     * position. This is called when we have already discovered that the view is
     * not available for reuse in the recycle bin. The only choices left are
     * converting an old view or making a new one.
     *
     * @param position The position to display
     * @param isScrap Array of at least 1 boolean, the first entry will become true if
     *                the returned view was taken from the scrap heap, false if otherwise.
     *
     * @return A view displaying the data associated with the specified position
     */
    View obtainView(int position, boolean[] isScrap) {
        Trace.traceBegin(Trace.TRACE_TAG_VIEW, "obtainView");

        isScrap[0] = false;

        // Check whether we have a transient state view. Attempt to re-bind the
        // data and discard the view if we fail.
        final View transientView = mRecycler.getTransientStateView(position);
        if (transientView != null) {
            final LayoutParams params = (LayoutParams) transientView.getLayoutParams();

            // If the view type hasn't changed, attempt to re-bind the data.
            if (params.viewType == mAdapter.getItemViewType(position)) {
                final View updatedView = mAdapter.getView(position, transientView, this);

<<<<<<< HEAD
            if (mListAnimationMode != 0 && !mIsWidget) {
                child = setAnimation(child);
            }

            if (child.getImportantForAccessibility() == IMPORTANT_FOR_ACCESSIBILITY_AUTO) {
                child.setImportantForAccessibility(IMPORTANT_FOR_ACCESSIBILITY_YES);
=======
                // If we failed to re-bind the data, scrap the obtained view.
                if (updatedView != transientView) {
                    mRecycler.addScrapView(updatedView, position);
                }
>>>>>>> 76593e19
            }

            // Scrap view implies temporary detachment.
            isScrap[0] = true;
            return transientView;
        }

        final View scrapView = mRecycler.getScrapView(position);
        final View child = mAdapter.getView(position, scrapView, this);
        if (scrapView != null) {
            if (child != scrapView) {
                // Failed to re-bind the data, return scrap to the heap.
                mRecycler.addScrapView(scrapView, position);
            } else {
                isScrap[0] = true;

                // Clear any system-managed transient state so that we can
                // recycle this view and bind it to different data.
                if (child.isAccessibilityFocused()) {
                    child.clearAccessibilityFocus();
                }

                child.dispatchFinishTemporaryDetach();
            }
        }

        if (mCacheColorHint != 0) {
            child.setDrawingCacheBackgroundColor(mCacheColorHint);
        }

        if (child.getImportantForAccessibility() == IMPORTANT_FOR_ACCESSIBILITY_AUTO) {
            child.setImportantForAccessibility(IMPORTANT_FOR_ACCESSIBILITY_YES);
        }

        if (mAdapterHasStableIds) {
            final ViewGroup.LayoutParams vlp = child.getLayoutParams();
            LayoutParams lp;
            if (vlp == null) {
                lp = (LayoutParams) generateDefaultLayoutParams();
            } else if (!checkLayoutParams(vlp)) {
                lp = (LayoutParams) generateLayoutParams(vlp);
            } else {
                lp = (LayoutParams) vlp;
            }
            lp.itemId = mAdapter.getItemId(position);
            child.setLayoutParams(lp);
        }

        if (AccessibilityManager.getInstance(mContext).isEnabled()) {
            if (mAccessibilityDelegate == null) {
                mAccessibilityDelegate = new ListItemAccessibilityDelegate();
            }
            if (child.getAccessibilityDelegate() == null) {
                child.setAccessibilityDelegate(mAccessibilityDelegate);
            }
        }

        Trace.traceEnd(Trace.TRACE_TAG_VIEW);

        return child;
    }

    private View setAnimation(View view) {
        if (view == null) {
            return view;
        }

        int scrollY = 0;
        boolean down = false;
        Animation anim = null;

        try {
            scrollY = getChildAt(0).getTop();
        } catch (NullPointerException e) {
            scrollY = mPositionV;
        }

        if (mPositionV < scrollY) {
            down = true;
        }

        mPositionV = scrollY;

        switch (mListAnimationMode) {
            case 1:
                anim = new ScaleAnimation(0.5f, 1.0f, 0.5f, 1.0f);
                break;
            case 2:
                anim = new ScaleAnimation(0.5f, 1.0f, 0.5f, 1.0f,
                    Animation.RELATIVE_TO_SELF, 1.0f,
                    Animation.RELATIVE_TO_SELF, 1.0f);
                break;
            case 3:
                anim = new ScaleAnimation(0.5f, 1.0f, 0.5f, 1.0f,
                    Animation.RELATIVE_TO_SELF, 0.5f,
                    Animation.RELATIVE_TO_SELF, 0.5f);
                break;
            case 4:
                anim = new AlphaAnimation(0.0f, 1.0f);
                break;
            case 5:
                anim = new TranslateAnimation(0.0f, 0.0f, -mHeight, 0.0f);
                break;
            case 6:
                anim = new TranslateAnimation(0.0f, 0.0f, mHeight, 0.0f);
                break;
            case 7:
                if (down) {
                    anim = new TranslateAnimation(0.0f, 0.0f, -mHeight, 0.0f);
                } else {
                    anim = new TranslateAnimation(0.0f, 0.0f, mHeight, 0.0f);
                }
                break;
            case 8:
                if (down) {
                    anim = new TranslateAnimation(0.0f, 0.0f, mHeight, 0.0f);
                } else {
                    anim = new TranslateAnimation(0.0f, 0.0f, -mHeight, 0.0f);
                }
                break;
            case 9:
                anim = new TranslateAnimation(-mWidth, 0.0f, 0.0f, 0.0f);
                break;
            case 10:
                anim = new TranslateAnimation(mWidth, 0.0f, 0.0f, 0.0f);
                break;
        }

        if (mListAnimationInterpolatorMode == 0) {
            return applyAnimationToView(view, anim);
        }

        switch (mListAnimationInterpolatorMode) {
            case 1:
                anim.setInterpolator(AnimationUtils.loadInterpolator(
                    mContext, android.R.anim.accelerate_interpolator));
                break;
            case 2:
                anim.setInterpolator(AnimationUtils.loadInterpolator(
                    mContext, android.R.anim.decelerate_interpolator));
                break;
            case 3:
                anim.setInterpolator(AnimationUtils.loadInterpolator(
                    mContext, android.R.anim.accelerate_decelerate_interpolator));
                break;
            case 4:
                anim.setInterpolator(AnimationUtils.loadInterpolator(
                    mContext, android.R.anim.anticipate_interpolator));
                break;
            case 5:
                anim.setInterpolator(AnimationUtils.loadInterpolator(
                    mContext, android.R.anim.overshoot_interpolator));
                break;
            case 6:
                anim.setInterpolator(AnimationUtils.loadInterpolator(
                    mContext, android.R.anim.anticipate_overshoot_interpolator));
                break;
            case 7:
                anim.setInterpolator(AnimationUtils.loadInterpolator(
                    mContext, android.R.anim.bounce_interpolator));
                break;
        }
        return applyAnimationToView(view, anim);
    }

    private View applyAnimationToView(View view, Animation anim) {
        if (anim == null) {
            return view;
        }
        anim.setDuration(500);
        view.startAnimation(anim);
        return view;
    }

    class ListItemAccessibilityDelegate extends AccessibilityDelegate {
        @Override
        public AccessibilityNodeInfo createAccessibilityNodeInfo(View host) {
            // If the data changed the children are invalid since the data model changed.
            // Hence, we pretend they do not exist. After a layout the children will sync
            // with the model at which point we notify that the accessibility state changed,
            // so a service will be able to re-fetch the views.
            if (mDataChanged) {
                return null;
            }
            return super.createAccessibilityNodeInfo(host);
        }

        @Override
        public void onInitializeAccessibilityNodeInfo(View host, AccessibilityNodeInfo info) {
            super.onInitializeAccessibilityNodeInfo(host, info);

            final int position = getPositionForView(host);
            onInitializeAccessibilityNodeInfoForItem(host, position, info);
        }

        @Override
        public boolean performAccessibilityAction(View host, int action, Bundle arguments) {
            if (super.performAccessibilityAction(host, action, arguments)) {
                return true;
            }

            final int position = getPositionForView(host);
            final ListAdapter adapter = getAdapter();

            if ((position == INVALID_POSITION) || (adapter == null)) {
                // Cannot perform actions on invalid items.
                return false;
            }

            if (!isEnabled() || !adapter.isEnabled(position)) {
                // Cannot perform actions on disabled items.
                return false;
            }

            final long id = getItemIdAtPosition(position);

            switch (action) {
                case AccessibilityNodeInfo.ACTION_CLEAR_SELECTION: {
                    if (getSelectedItemPosition() == position) {
                        setSelection(INVALID_POSITION);
                        return true;
                    }
                } return false;
                case AccessibilityNodeInfo.ACTION_SELECT: {
                    if (getSelectedItemPosition() != position) {
                        setSelection(position);
                        return true;
                    }
                } return false;
                case AccessibilityNodeInfo.ACTION_CLICK: {
                    if (isClickable()) {
                        return performItemClick(host, position, id);
                    }
                } return false;
                case AccessibilityNodeInfo.ACTION_LONG_CLICK: {
                    if (isLongClickable()) {
                        return performLongPress(host, position, id);
                    }
                } return false;
            }

            return false;
        }
    }

    /**
     * Initializes an {@link AccessibilityNodeInfo} with information about a
     * particular item in the list.
     *
     * @param view View representing the list item.
     * @param position Position of the list item within the adapter.
     * @param info Node info to populate.
     */
    public void onInitializeAccessibilityNodeInfoForItem(
            View view, int position, AccessibilityNodeInfo info) {
        final ListAdapter adapter = getAdapter();
        if (position == INVALID_POSITION || adapter == null) {
            // The item doesn't exist, so there's not much we can do here.
            return;
        }

        if (!isEnabled() || !adapter.isEnabled(position)) {
            info.setEnabled(false);
            return;
        }

        if (position == getSelectedItemPosition()) {
            info.setSelected(true);
            info.addAction(AccessibilityNodeInfo.ACTION_CLEAR_SELECTION);
        } else {
            info.addAction(AccessibilityNodeInfo.ACTION_SELECT);
        }

        if (isClickable()) {
            info.addAction(AccessibilityNodeInfo.ACTION_CLICK);
            info.setClickable(true);
        }

        if (isLongClickable()) {
            info.addAction(AccessibilityNodeInfo.ACTION_LONG_CLICK);
            info.setLongClickable(true);
        }
    }

    void positionSelector(int position, View sel) {
        if (position != INVALID_POSITION) {
            mSelectorPosition = position;
        }

        final Rect selectorRect = mSelectorRect;
        selectorRect.set(sel.getLeft(), sel.getTop(), sel.getRight(), sel.getBottom());
        if (sel instanceof SelectionBoundsAdjuster) {
            ((SelectionBoundsAdjuster)sel).adjustListItemSelectionBounds(selectorRect);
        }
        positionSelector(selectorRect.left, selectorRect.top, selectorRect.right,
                selectorRect.bottom);

        final boolean isChildViewEnabled = mIsChildViewEnabled;
        if (sel.isEnabled() != isChildViewEnabled) {
            mIsChildViewEnabled = !isChildViewEnabled;
            if (getSelectedItemPosition() != INVALID_POSITION) {
                refreshDrawableState();
            }
        }
    }

    private void positionSelector(int l, int t, int r, int b) {
        mSelectorRect.set(l - mSelectionLeftPadding, t - mSelectionTopPadding, r
                + mSelectionRightPadding, b + mSelectionBottomPadding);
    }

    @Override
    protected void dispatchDraw(Canvas canvas) {
        int saveCount = 0;
        final boolean clipToPadding = (mGroupFlags & CLIP_TO_PADDING_MASK) == CLIP_TO_PADDING_MASK;
        if (clipToPadding) {
            saveCount = canvas.save();
            final int scrollX = mScrollX;
            final int scrollY = mScrollY;
            canvas.clipRect(scrollX + mPaddingLeft, scrollY + mPaddingTop,
                    scrollX + mRight - mLeft - mPaddingRight,
                    scrollY + mBottom - mTop - mPaddingBottom);
            mGroupFlags &= ~CLIP_TO_PADDING_MASK;
        }

        final boolean drawSelectorOnTop = mDrawSelectorOnTop;
        if (!drawSelectorOnTop) {
            drawSelector(canvas);
        }

        super.dispatchDraw(canvas);

        if (drawSelectorOnTop) {
            drawSelector(canvas);
        }

        if (clipToPadding) {
            canvas.restoreToCount(saveCount);
            mGroupFlags |= CLIP_TO_PADDING_MASK;
        }
    }

    @Override
    protected boolean isPaddingOffsetRequired() {
        return (mGroupFlags & CLIP_TO_PADDING_MASK) != CLIP_TO_PADDING_MASK;
    }

    @Override
    protected int getLeftPaddingOffset() {
        return (mGroupFlags & CLIP_TO_PADDING_MASK) == CLIP_TO_PADDING_MASK ? 0 : -mPaddingLeft;
    }

    @Override
    protected int getTopPaddingOffset() {
        return (mGroupFlags & CLIP_TO_PADDING_MASK) == CLIP_TO_PADDING_MASK ? 0 : -mPaddingTop;
    }

    @Override
    protected int getRightPaddingOffset() {
        return (mGroupFlags & CLIP_TO_PADDING_MASK) == CLIP_TO_PADDING_MASK ? 0 : mPaddingRight;
    }

    @Override
    protected int getBottomPaddingOffset() {
        return (mGroupFlags & CLIP_TO_PADDING_MASK) == CLIP_TO_PADDING_MASK ? 0 : mPaddingBottom;
    }

    @Override
    protected void onSizeChanged(int w, int h, int oldw, int oldh) {
        if (getChildCount() > 0) {
            mDataChanged = true;
            rememberSyncState();
        }

        if (mFastScroller != null) {
            mFastScroller.onSizeChanged(w, h, oldw, oldh);
        }
    }

    /**
     * @return True if the current touch mode requires that we draw the selector in the pressed
     *         state.
     */
    boolean touchModeDrawsInPressedState() {
        // FIXME use isPressed for this
        switch (mTouchMode) {
        case TOUCH_MODE_TAP:
        case TOUCH_MODE_DONE_WAITING:
            return true;
        default:
            return false;
        }
    }

    /**
     * Indicates whether this view is in a state where the selector should be drawn. This will
     * happen if we have focus but are not in touch mode, or we are in the middle of displaying
     * the pressed state for an item.
     *
     * @return True if the selector should be shown
     */
    boolean shouldShowSelector() {
        return (!isInTouchMode()) || (touchModeDrawsInPressedState() && isPressed());
    }

    private void drawSelector(Canvas canvas) {
        if (!mSelectorRect.isEmpty()) {
            final Drawable selector = mSelector;
            selector.setBounds(mSelectorRect);
            selector.draw(canvas);
        }
    }

    /**
     * Controls whether the selection highlight drawable should be drawn on top of the item or
     * behind it.
     *
     * @param onTop If true, the selector will be drawn on the item it is highlighting. The default
     *        is false.
     *
     * @attr ref android.R.styleable#AbsListView_drawSelectorOnTop
     */
    public void setDrawSelectorOnTop(boolean onTop) {
        mDrawSelectorOnTop = onTop;
    }

    /**
     * Set a Drawable that should be used to highlight the currently selected item.
     *
     * @param resID A Drawable resource to use as the selection highlight.
     *
     * @attr ref android.R.styleable#AbsListView_listSelector
     */
    public void setSelector(int resID) {
        setSelector(getResources().getDrawable(resID));
    }

    public void setSelector(Drawable sel) {
        if (mSelector != null) {
            mSelector.setCallback(null);
            unscheduleDrawable(mSelector);
        }
        mSelector = sel;
        Rect padding = new Rect();
        sel.getPadding(padding);
        mSelectionLeftPadding = padding.left;
        mSelectionTopPadding = padding.top;
        mSelectionRightPadding = padding.right;
        mSelectionBottomPadding = padding.bottom;
        sel.setCallback(this);
        updateSelectorState();
    }

    /**
     * Returns the selector {@link android.graphics.drawable.Drawable} that is used to draw the
     * selection in the list.
     *
     * @return the drawable used to display the selector
     */
    public Drawable getSelector() {
        return mSelector;
    }

    /**
     * Sets the selector state to "pressed" and posts a CheckForKeyLongPress to see if
     * this is a long press.
     */
    void keyPressed() {
        if (!isEnabled() || !isClickable()) {
            return;
        }

        Drawable selector = mSelector;
        Rect selectorRect = mSelectorRect;
        if (selector != null && (isFocused() || touchModeDrawsInPressedState())
                && !selectorRect.isEmpty()) {

            final View v = getChildAt(mSelectedPosition - mFirstPosition);

            if (v != null) {
                if (v.hasFocusable()) return;
                v.setPressed(true);
            }
            setPressed(true);

            final boolean longClickable = isLongClickable();
            Drawable d = selector.getCurrent();
            if (d != null && d instanceof TransitionDrawable) {
                if (longClickable) {
                    ((TransitionDrawable) d).startTransition(
                            ViewConfiguration.getLongPressTimeout());
                } else {
                    ((TransitionDrawable) d).resetTransition();
                }
            }
            if (longClickable && !mDataChanged) {
                if (mPendingCheckForKeyLongPress == null) {
                    mPendingCheckForKeyLongPress = new CheckForKeyLongPress();
                }
                mPendingCheckForKeyLongPress.rememberWindowAttachCount();
                postDelayed(mPendingCheckForKeyLongPress, ViewConfiguration.getLongPressTimeout());
            }
        }
    }

    public void setScrollIndicators(View up, View down) {
        mScrollUp = up;
        mScrollDown = down;
    }

    void updateSelectorState() {
        if (mSelector != null) {
            if (shouldShowSelector()) {
                mSelector.setState(getDrawableState());
            } else {
                mSelector.setState(StateSet.NOTHING);
            }
        }
    }

    @Override
    protected void drawableStateChanged() {
        super.drawableStateChanged();
        updateSelectorState();
    }

    @Override
    protected int[] onCreateDrawableState(int extraSpace) {
        // If the child view is enabled then do the default behavior.
        if (mIsChildViewEnabled) {
            // Common case
            return super.onCreateDrawableState(extraSpace);
        }

        // The selector uses this View's drawable state. The selected child view
        // is disabled, so we need to remove the enabled state from the drawable
        // states.
        final int enabledState = ENABLED_STATE_SET[0];

        // If we don't have any extra space, it will return one of the static state arrays,
        // and clearing the enabled state on those arrays is a bad thing!  If we specify
        // we need extra space, it will create+copy into a new array that safely mutable.
        int[] state = super.onCreateDrawableState(extraSpace + 1);
        int enabledPos = -1;
        for (int i = state.length - 1; i >= 0; i--) {
            if (state[i] == enabledState) {
                enabledPos = i;
                break;
            }
        }

        // Remove the enabled state
        if (enabledPos >= 0) {
            System.arraycopy(state, enabledPos + 1, state, enabledPos,
                    state.length - enabledPos - 1);
        }

        return state;
    }

    @Override
    public boolean verifyDrawable(Drawable dr) {
        return mSelector == dr || super.verifyDrawable(dr);
    }

    @Override
    public void jumpDrawablesToCurrentState() {
        super.jumpDrawablesToCurrentState();
        if (mSelector != null) mSelector.jumpToCurrentState();
    }

    @Override
    protected void onAttachedToWindow() {
        super.onAttachedToWindow();

        final ViewTreeObserver treeObserver = getViewTreeObserver();
        treeObserver.addOnTouchModeChangeListener(this);
        if (mTextFilterEnabled && mPopup != null && !mGlobalLayoutListenerAddedFilter) {
            treeObserver.addOnGlobalLayoutListener(this);
        }

        if (mAdapter != null && mDataSetObserver == null) {
            mDataSetObserver = new AdapterDataSetObserver();
            mAdapter.registerDataSetObserver(mDataSetObserver);

            // Data may have changed while we were detached. Refresh.
            mDataChanged = true;
            mOldItemCount = mItemCount;
            mItemCount = mAdapter.getCount();
        }
    }

    @Override
    protected void onDetachedFromWindow() {
        super.onDetachedFromWindow();

        // Dismiss the popup in case onSaveInstanceState() was not invoked
        dismissPopup();

        // Detach any view left in the scrap heap
        mRecycler.clear();

        final ViewTreeObserver treeObserver = getViewTreeObserver();
        treeObserver.removeOnTouchModeChangeListener(this);
        if (mTextFilterEnabled && mPopup != null) {
            treeObserver.removeOnGlobalLayoutListener(this);
            mGlobalLayoutListenerAddedFilter = false;
        }

        if (mAdapter != null && mDataSetObserver != null) {
            mAdapter.unregisterDataSetObserver(mDataSetObserver);
            mDataSetObserver = null;
        }

        if (mScrollStrictSpan != null) {
            mScrollStrictSpan.finish();
            mScrollStrictSpan = null;
        }

        if (mFlingStrictSpan != null) {
            mFlingStrictSpan.finish();
            mFlingStrictSpan = null;
        }

        if (mFlingRunnable != null) {
            removeCallbacks(mFlingRunnable);
        }

        if (mPositionScroller != null) {
            mPositionScroller.stop();
        }

        if (mClearScrollingCache != null) {
            removeCallbacks(mClearScrollingCache);
        }

        if (mPerformClick != null) {
            removeCallbacks(mPerformClick);
        }

        if (mTouchModeReset != null) {
            removeCallbacks(mTouchModeReset);
            mTouchModeReset.run();
        }
    }

    @Override
    public void onWindowFocusChanged(boolean hasWindowFocus) {
        super.onWindowFocusChanged(hasWindowFocus);

        final int touchMode = isInTouchMode() ? TOUCH_MODE_ON : TOUCH_MODE_OFF;

        if (!hasWindowFocus) {
            setChildrenDrawingCacheEnabled(false);
            if (mFlingRunnable != null) {
                removeCallbacks(mFlingRunnable);
                // let the fling runnable report it's new state which
                // should be idle
                mFlingRunnable.endFling();
                if (mPositionScroller != null) {
                    mPositionScroller.stop();
                }
                if (mScrollY != 0) {
                    mScrollY = 0;
                    invalidateParentCaches();
                    finishGlows();
                    invalidate();
                }
            }
            // Always hide the type filter
            dismissPopup();

            if (touchMode == TOUCH_MODE_OFF) {
                // Remember the last selected element
                mResurrectToPosition = mSelectedPosition;
            }
        } else {
            if (mFiltered && !mPopupHidden) {
                // Show the type filter only if a filter is in effect
                showPopup();
            }

            // If we changed touch mode since the last time we had focus
            if (touchMode != mLastTouchMode && mLastTouchMode != TOUCH_MODE_UNKNOWN) {
                // If we come back in trackball mode, we bring the selection back
                if (touchMode == TOUCH_MODE_OFF) {
                    // This will trigger a layout
                    resurrectSelection();

                // If we come back in touch mode, then we want to hide the selector
                } else {
                    hideSelector();
                    mLayoutMode = LAYOUT_NORMAL;
                    layoutChildren();
                }
            }
        }

        mLastTouchMode = touchMode;
    }

    @Override
    public void onRtlPropertiesChanged(int layoutDirection) {
        super.onRtlPropertiesChanged(layoutDirection);
        if (mFastScroller != null) {
           mFastScroller.setScrollbarPosition(getVerticalScrollbarPosition());
        }
    }

    /**
     * Creates the ContextMenuInfo returned from {@link #getContextMenuInfo()}. This
     * methods knows the view, position and ID of the item that received the
     * long press.
     *
     * @param view The view that received the long press.
     * @param position The position of the item that received the long press.
     * @param id The ID of the item that received the long press.
     * @return The extra information that should be returned by
     *         {@link #getContextMenuInfo()}.
     */
    ContextMenuInfo createContextMenuInfo(View view, int position, long id) {
        return new AdapterContextMenuInfo(view, position, id);
    }

    @Override
    public void onCancelPendingInputEvents() {
        super.onCancelPendingInputEvents();
        if (mPerformClick != null) {
            removeCallbacks(mPerformClick);
        }
        if (mPendingCheckForTap != null) {
            removeCallbacks(mPendingCheckForTap);
        }
        if (mPendingCheckForLongPress != null) {
            removeCallbacks(mPendingCheckForLongPress);
        }
        if (mPendingCheckForKeyLongPress != null) {
            removeCallbacks(mPendingCheckForKeyLongPress);
        }
    }

    /**
     * A base class for Runnables that will check that their view is still attached to
     * the original window as when the Runnable was created.
     *
     */
    private class WindowRunnnable {
        private int mOriginalAttachCount;

        public void rememberWindowAttachCount() {
            mOriginalAttachCount = getWindowAttachCount();
        }

        public boolean sameWindow() {
            return getWindowAttachCount() == mOriginalAttachCount;
        }
    }

    private class PerformClick extends WindowRunnnable implements Runnable {
        int mClickMotionPosition;

        @Override
        public void run() {
            // The data has changed since we posted this action in the event queue,
            // bail out before bad things happen
            if (mDataChanged) return;

            final ListAdapter adapter = mAdapter;
            final int motionPosition = mClickMotionPosition;
            if (adapter != null && mItemCount > 0 &&
                    motionPosition != INVALID_POSITION &&
                    motionPosition < adapter.getCount() && sameWindow()) {
                final View view = getChildAt(motionPosition - mFirstPosition);
                // If there is no view, something bad happened (the view scrolled off the
                // screen, etc.) and we should cancel the click
                if (view != null) {
                    performItemClick(view, motionPosition, adapter.getItemId(motionPosition));
                }
            }
        }
    }

    private class CheckForLongPress extends WindowRunnnable implements Runnable {
        @Override
        public void run() {
            final int motionPosition = mMotionPosition;
            final View child = getChildAt(motionPosition - mFirstPosition);
            if (child != null) {
                final int longPressPosition = mMotionPosition;
                final long longPressId = mAdapter.getItemId(mMotionPosition);

                boolean handled = false;
                if (sameWindow() && !mDataChanged) {
                    handled = performLongPress(child, longPressPosition, longPressId);
                }
                if (handled) {
                    mTouchMode = TOUCH_MODE_REST;
                    setPressed(false);
                    child.setPressed(false);
                } else {
                    mTouchMode = TOUCH_MODE_DONE_WAITING;
                }
            }
        }
    }

    private class CheckForKeyLongPress extends WindowRunnnable implements Runnable {
        @Override
        public void run() {
            if (isPressed() && mSelectedPosition >= 0) {
                int index = mSelectedPosition - mFirstPosition;
                View v = getChildAt(index);

                if (!mDataChanged) {
                    boolean handled = false;
                    if (sameWindow()) {
                        handled = performLongPress(v, mSelectedPosition, mSelectedRowId);
                    }
                    if (handled) {
                        setPressed(false);
                        v.setPressed(false);
                    }
                } else {
                    setPressed(false);
                    if (v != null) v.setPressed(false);
                }
            }
        }
    }

    boolean performLongPress(final View child,
            final int longPressPosition, final long longPressId) {
        // CHOICE_MODE_MULTIPLE_MODAL takes over long press.
        if (mChoiceMode == CHOICE_MODE_MULTIPLE_MODAL) {
            if (mChoiceActionMode == null &&
                    (mChoiceActionMode = startActionMode(mMultiChoiceModeCallback)) != null) {
                setItemChecked(longPressPosition, true);
                performHapticFeedback(HapticFeedbackConstants.LONG_PRESS);
            }
            return true;
        }

        boolean handled = false;
        if (mOnItemLongClickListener != null) {
            handled = mOnItemLongClickListener.onItemLongClick(AbsListView.this, child,
                    longPressPosition, longPressId);
        }
        if (!handled) {
            mContextMenuInfo = createContextMenuInfo(child, longPressPosition, longPressId);
            handled = super.showContextMenuForChild(AbsListView.this);
        }
        if (handled) {
            performHapticFeedback(HapticFeedbackConstants.LONG_PRESS);
        }
        return handled;
    }

    @Override
    protected ContextMenuInfo getContextMenuInfo() {
        return mContextMenuInfo;
    }

    /** @hide */
    @Override
    public boolean showContextMenu(float x, float y, int metaState) {
        final int position = pointToPosition((int)x, (int)y);
        if (position != INVALID_POSITION) {
            final long id = mAdapter.getItemId(position);
            View child = getChildAt(position - mFirstPosition);
            if (child != null) {
                mContextMenuInfo = createContextMenuInfo(child, position, id);
                return super.showContextMenuForChild(AbsListView.this);
            }
        }
        return super.showContextMenu(x, y, metaState);
    }

    @Override
    public boolean showContextMenuForChild(View originalView) {
        final int longPressPosition = getPositionForView(originalView);
        if (longPressPosition >= 0) {
            final long longPressId = mAdapter.getItemId(longPressPosition);
            boolean handled = false;

            if (mOnItemLongClickListener != null) {
                handled = mOnItemLongClickListener.onItemLongClick(AbsListView.this, originalView,
                        longPressPosition, longPressId);
            }
            if (!handled) {
                mContextMenuInfo = createContextMenuInfo(
                        getChildAt(longPressPosition - mFirstPosition),
                        longPressPosition, longPressId);
                handled = super.showContextMenuForChild(originalView);
            }

            return handled;
        }
        return false;
    }

    @Override
    public boolean onKeyDown(int keyCode, KeyEvent event) {
        return false;
    }

    @Override
    public boolean onKeyUp(int keyCode, KeyEvent event) {
        if (KeyEvent.isConfirmKey(keyCode)) {
            if (!isEnabled()) {
                return true;
            }
            if (isClickable() && isPressed() &&
                    mSelectedPosition >= 0 && mAdapter != null &&
                    mSelectedPosition < mAdapter.getCount()) {

                final View view = getChildAt(mSelectedPosition - mFirstPosition);
                if (view != null) {
                    performItemClick(view, mSelectedPosition, mSelectedRowId);
                    view.setPressed(false);
                }
                setPressed(false);
                return true;
            }
        }
        return super.onKeyUp(keyCode, event);
    }

    @Override
    protected void dispatchSetPressed(boolean pressed) {
        // Don't dispatch setPressed to our children. We call setPressed on ourselves to
        // get the selector in the right state, but we don't want to press each child.
    }

    /**
     * Maps a point to a position in the list.
     *
     * @param x X in local coordinate
     * @param y Y in local coordinate
     * @return The position of the item which contains the specified point, or
     *         {@link #INVALID_POSITION} if the point does not intersect an item.
     */
    public int pointToPosition(int x, int y) {
        Rect frame = mTouchFrame;
        if (frame == null) {
            mTouchFrame = new Rect();
            frame = mTouchFrame;
        }

        final int count = getChildCount();
        for (int i = count - 1; i >= 0; i--) {
            final View child = getChildAt(i);
            if (child.getVisibility() == View.VISIBLE) {
                child.getHitRect(frame);
                if (frame.contains(x, y)) {
                    return mFirstPosition + i;
                }
            }
        }
        return INVALID_POSITION;
    }


    /**
     * Maps a point to a the rowId of the item which intersects that point.
     *
     * @param x X in local coordinate
     * @param y Y in local coordinate
     * @return The rowId of the item which contains the specified point, or {@link #INVALID_ROW_ID}
     *         if the point does not intersect an item.
     */
    public long pointToRowId(int x, int y) {
        int position = pointToPosition(x, y);
        if (position >= 0) {
            return mAdapter.getItemId(position);
        }
        return INVALID_ROW_ID;
    }

    final class CheckForTap implements Runnable {
        @Override
        public void run() {
            if (mTouchMode == TOUCH_MODE_DOWN) {
                mTouchMode = TOUCH_MODE_TAP;
                final View child = getChildAt(mMotionPosition - mFirstPosition);
                if (child != null && !child.hasFocusable()) {
                    mLayoutMode = LAYOUT_NORMAL;

                    if (!mDataChanged) {
                        child.setPressed(true);
                        setPressed(true);
                        layoutChildren();
                        positionSelector(mMotionPosition, child);
                        refreshDrawableState();

                        final int longPressTimeout = ViewConfiguration.getLongPressTimeout();
                        final boolean longClickable = isLongClickable();

                        if (mSelector != null) {
                            Drawable d = mSelector.getCurrent();
                            if (d != null && d instanceof TransitionDrawable) {
                                if (longClickable) {
                                    ((TransitionDrawable) d).startTransition(longPressTimeout);
                                } else {
                                    ((TransitionDrawable) d).resetTransition();
                                }
                            }
                        }

                        if (longClickable) {
                            if (mPendingCheckForLongPress == null) {
                                mPendingCheckForLongPress = new CheckForLongPress();
                            }
                            mPendingCheckForLongPress.rememberWindowAttachCount();
                            postDelayed(mPendingCheckForLongPress, longPressTimeout);
                        } else {
                            mTouchMode = TOUCH_MODE_DONE_WAITING;
                        }
                    } else {
                        mTouchMode = TOUCH_MODE_DONE_WAITING;
                    }
                }
            }
        }
    }

    private boolean startScrollIfNeeded(int y) {
        // Check if we have moved far enough that it looks more like a
        // scroll than a tap
        final int deltaY = y - mMotionY;
        final int distance = Math.abs(deltaY);
        final boolean overscroll = mScrollY != 0;
        if (overscroll || distance > mTouchSlop) {
            createScrollingCache();
            if (overscroll) {
                mTouchMode = TOUCH_MODE_OVERSCROLL;
                mMotionCorrection = 0;
            } else {
                mTouchMode = TOUCH_MODE_SCROLL;
                mMotionCorrection = deltaY > 0 ? mTouchSlop : -mTouchSlop;
            }
            removeCallbacks(mPendingCheckForLongPress);
            setPressed(false);
            final View motionView = getChildAt(mMotionPosition - mFirstPosition);
            if (motionView != null) {
                motionView.setPressed(false);
            }
            reportScrollStateChange(OnScrollListener.SCROLL_STATE_TOUCH_SCROLL);
            // Time to start stealing events! Once we've stolen them, don't let anyone
            // steal from us
            final ViewParent parent = getParent();
            if (parent != null) {
                parent.requestDisallowInterceptTouchEvent(true);
            }
            scrollIfNeeded(y);
            return true;
        }

        return false;
    }

    private void scrollIfNeeded(int y) {
        final int rawDeltaY = y - mMotionY;
        final int deltaY = rawDeltaY - mMotionCorrection;
        int incrementalDeltaY = mLastY != Integer.MIN_VALUE ? y - mLastY : deltaY;

        if (mTouchMode == TOUCH_MODE_SCROLL) {
            mIsWidget = false;
            if (PROFILE_SCROLLING) {
                if (!mScrollProfilingStarted) {
                    Debug.startMethodTracing("AbsListViewScroll");
                    mScrollProfilingStarted = true;
                }
            }

            if (mScrollStrictSpan == null) {
                // If it's non-null, we're already in a scroll.
                mScrollStrictSpan = StrictMode.enterCriticalSpan("AbsListView-scroll");
            }

            if (y != mLastY) {
                // We may be here after stopping a fling and continuing to scroll.
                // If so, we haven't disallowed intercepting touch events yet.
                // Make sure that we do so in case we're in a parent that can intercept.
                if ((mGroupFlags & FLAG_DISALLOW_INTERCEPT) == 0 &&
                        Math.abs(rawDeltaY) > mTouchSlop) {
                    final ViewParent parent = getParent();
                    if (parent != null) {
                        parent.requestDisallowInterceptTouchEvent(true);
                    }
                }

                final int motionIndex;
                if (mMotionPosition >= 0) {
                    motionIndex = mMotionPosition - mFirstPosition;
                } else {
                    // If we don't have a motion position that we can reliably track,
                    // pick something in the middle to make a best guess at things below.
                    motionIndex = getChildCount() / 2;
                }

                int motionViewPrevTop = 0;
                View motionView = this.getChildAt(motionIndex);
                if (motionView != null) {
                    motionViewPrevTop = motionView.getTop();
                }

                // No need to do all this work if we're not going to move anyway
                boolean atEdge = false;
                if (incrementalDeltaY != 0) {
                    atEdge = trackMotionScroll(deltaY, incrementalDeltaY);
                }

                // Check to see if we have bumped into the scroll limit
                motionView = this.getChildAt(motionIndex);
                if (motionView != null) {
                    // Check if the top of the motion view is where it is
                    // supposed to be
                    final int motionViewRealTop = motionView.getTop();
                    if (atEdge) {
                        // Apply overscroll

                        int overscroll = -incrementalDeltaY -
                                (motionViewRealTop - motionViewPrevTop);
                        overScrollBy(0, overscroll, 0, mScrollY, 0, 0,
                                0, mOverscrollDistance, true);
                        if (Math.abs(mOverscrollDistance) == Math.abs(mScrollY)) {
                            // Don't allow overfling if we're at the edge.
                            if (mVelocityTracker != null) {
                                mVelocityTracker.clear();
                            }
                        }

                        final int overscrollMode = getOverScrollMode();
                        if (overscrollMode == OVER_SCROLL_ALWAYS ||
                                (overscrollMode == OVER_SCROLL_IF_CONTENT_SCROLLS &&
                                        !contentFits())) {
                            mDirection = 0; // Reset when entering overscroll.
                            mTouchMode = TOUCH_MODE_OVERSCROLL;
                            if (rawDeltaY > 0) {
                                mEdgeGlowTop.onPull((float) overscroll / getHeight());
                                if (!mEdgeGlowBottom.isFinished()) {
                                    mEdgeGlowBottom.onRelease();
                                }
                                invalidate(mEdgeGlowTop.getBounds(false));
                            } else if (rawDeltaY < 0) {
                                mEdgeGlowBottom.onPull((float) overscroll / getHeight());
                                if (!mEdgeGlowTop.isFinished()) {
                                    mEdgeGlowTop.onRelease();
                                }
                                invalidate(mEdgeGlowBottom.getBounds(true));
                            }
                        }
                    }
                    mMotionY = y;
                }
                mLastY = y;
            }
        } else if (mTouchMode == TOUCH_MODE_OVERSCROLL) {
            if (y != mLastY) {
                final int oldScroll = mScrollY;
                final int newScroll = oldScroll - incrementalDeltaY;
                int newDirection = y > mLastY ? 1 : -1;

                if (mDirection == 0) {
                    mDirection = newDirection;
                }

                int overScrollDistance = -incrementalDeltaY;
                if ((newScroll < 0 && oldScroll >= 0) || (newScroll > 0 && oldScroll <= 0)) {
                    overScrollDistance = -oldScroll;
                    incrementalDeltaY += overScrollDistance;
                } else {
                    incrementalDeltaY = 0;
                }

                if (overScrollDistance != 0) {
                    overScrollBy(0, overScrollDistance, 0, mScrollY, 0, 0,
                            0, mOverscrollDistance, true);
                    final int overscrollMode = getOverScrollMode();
                    if (overscrollMode == OVER_SCROLL_ALWAYS ||
                            (overscrollMode == OVER_SCROLL_IF_CONTENT_SCROLLS &&
                                    !contentFits())) {
                        if (rawDeltaY > 0) {
                            mEdgeGlowTop.onPull((float) overScrollDistance / getHeight());
                            if (!mEdgeGlowBottom.isFinished()) {
                                mEdgeGlowBottom.onRelease();
                            }
                            invalidate(mEdgeGlowTop.getBounds(false));
                        } else if (rawDeltaY < 0) {
                            mEdgeGlowBottom.onPull((float) overScrollDistance / getHeight());
                            if (!mEdgeGlowTop.isFinished()) {
                                mEdgeGlowTop.onRelease();
                            }
                            invalidate(mEdgeGlowBottom.getBounds(true));
                        }
                    }
                }

                if (incrementalDeltaY != 0) {
                    // Coming back to 'real' list scrolling
                    if (mScrollY != 0) {
                        mScrollY = 0;
                        invalidateParentIfNeeded();
                    }

                    trackMotionScroll(incrementalDeltaY, incrementalDeltaY);

                    mTouchMode = TOUCH_MODE_SCROLL;

                    // We did not scroll the full amount. Treat this essentially like the
                    // start of a new touch scroll
                    final int motionPosition = findClosestMotionRow(y);

                    mMotionCorrection = 0;
                    View motionView = getChildAt(motionPosition - mFirstPosition);
                    mMotionViewOriginalTop = motionView != null ? motionView.getTop() : 0;
                    mMotionY = y;
                    mMotionPosition = motionPosition;
                }
                mLastY = y;
                mDirection = newDirection;
            }
        }
    }

    @Override
    public void onTouchModeChanged(boolean isInTouchMode) {
        if (isInTouchMode) {
            // Get rid of the selection when we enter touch mode
            hideSelector();
            // Layout, but only if we already have done so previously.
            // (Otherwise may clobber a LAYOUT_SYNC layout that was requested to restore
            // state.)
            if (getHeight() > 0 && getChildCount() > 0) {
                // We do not lose focus initiating a touch (since AbsListView is focusable in
                // touch mode). Force an initial layout to get rid of the selection.
                layoutChildren();
            }
            updateSelectorState();
        } else {
            int touchMode = mTouchMode;
            if (touchMode == TOUCH_MODE_OVERSCROLL || touchMode == TOUCH_MODE_OVERFLING) {
                if (mFlingRunnable != null) {
                    mFlingRunnable.endFling();
                }
                if (mPositionScroller != null) {
                    mPositionScroller.stop();
                }

                if (mScrollY != 0) {
                    mScrollY = 0;
                    invalidateParentCaches();
                    finishGlows();
                    invalidate();
                }
            }
        }
    }

    private final Handler mInverse = new Handler() {
        public void handleMessage(Message msg) {
            mIsTap = !mIsTap;
        }
    };

    @Override
    public boolean onTouchEvent(MotionEvent ev) {
        if (!isEnabled()) {
            // A disabled view that is clickable still consumes the touch
            // events, it just doesn't respond to them.
            return isClickable() || isLongClickable();
        }

        if (mPositionScroller != null) {
            mPositionScroller.stop();
        }

        if (!isAttachedToWindow()) {
            // Something isn't right.
            // Since we rely on being attached to get data set change notifications,
            // don't risk doing anything where we might try to resync and find things
            // in a bogus state.
            return false;
        }

        if (mFastScroller != null) {
            boolean intercepted = mFastScroller.onTouchEvent(ev);
            if (intercepted) {
                return true;
            }
        }

        initVelocityTrackerIfNotExists();
        mVelocityTracker.addMovement(ev);

        final int actionMasked = ev.getActionMasked();
        switch (actionMasked) {
            case MotionEvent.ACTION_DOWN: {
                onTouchDown(ev);
                break;
            }

            case MotionEvent.ACTION_MOVE: {
                onTouchMove(ev);
                break;
            }

            case MotionEvent.ACTION_UP: {
                onTouchUp(ev);
                break;
            }

            case MotionEvent.ACTION_CANCEL: {
                onTouchCancel();
                break;
            }

            case MotionEvent.ACTION_POINTER_UP: {
                onSecondaryPointerUp(ev);
                final int x = mMotionX;
                final int y = mMotionY;
                final int motionPosition = pointToPosition(x, y);
                if (motionPosition >= 0) {
                    // Remember where the motion event started
                    final View child = getChildAt(motionPosition - mFirstPosition);
                    mMotionViewOriginalTop = child.getTop();
                    mMotionPosition = motionPosition;
                }
                mLastY = y;
                break;
            }

            case MotionEvent.ACTION_POINTER_DOWN: {
                // New pointers take over dragging duties
                final int index = ev.getActionIndex();
                final int id = ev.getPointerId(index);
                final int x = (int) ev.getX(index);
                final int y = (int) ev.getY(index);
                mMotionCorrection = 0;
                mActivePointerId = id;
                mMotionX = x;
                mMotionY = y;
                final int motionPosition = pointToPosition(x, y);
                if (motionPosition >= 0) {
                    // Remember where the motion event started
                    final View child = getChildAt(motionPosition - mFirstPosition);
                    mMotionViewOriginalTop = child.getTop();
                    mMotionPosition = motionPosition;
                }
                mLastY = y;
                break;
            }
        }

        return true;
    }

    private void onTouchDown(MotionEvent ev) {
        mIsTap = true;
        mActivePointerId = ev.getPointerId(0);
        mInverse.sendEmptyMessageDelayed(0, 100);
        if (mTouchMode == TOUCH_MODE_OVERFLING) {
            // Stopped the fling. It is a scroll.
            mFlingRunnable.endFling();
            if (mPositionScroller != null) {
                mPositionScroller.stop();
            }
            mTouchMode = TOUCH_MODE_OVERSCROLL;
            mMotionX = (int) ev.getX();
            mMotionY = (int) ev.getY();
            mLastY = mMotionY;
            mMotionCorrection = 0;
            mDirection = 0;
        } else {
            final int x = (int) ev.getX();
            final int y = (int) ev.getY();
            int motionPosition = pointToPosition(x, y);

            if (!mDataChanged) {
                if (mTouchMode == TOUCH_MODE_FLING) {
                    // Stopped a fling. It is a scroll.
                    createScrollingCache();
                    mTouchMode = TOUCH_MODE_SCROLL;
                    mMotionCorrection = 0;
                    motionPosition = findMotionRow(y);
                    mFlingRunnable.flywheelTouch();
                } else if ((motionPosition >= 0) && getAdapter().isEnabled(motionPosition)) {
                    // User clicked on an actual view (and was not stopping a
                    // fling). It might be a click or a scroll. Assume it is a
                    // click until proven otherwise.
                    mTouchMode = TOUCH_MODE_DOWN;

                    // FIXME Debounce
                    if (mPendingCheckForTap == null) {
                        mPendingCheckForTap = new CheckForTap();
                    }

                    postDelayed(mPendingCheckForTap, ViewConfiguration.getTapTimeout());
                }
            }

            if (motionPosition >= 0) {
                // Remember where the motion event started
                final View v = getChildAt(motionPosition - mFirstPosition);
                mMotionViewOriginalTop = v.getTop();
            }

            mMotionX = x;
            mMotionY = y;
            mMotionPosition = motionPosition;
            mLastY = Integer.MIN_VALUE;
        }

        if (mTouchMode == TOUCH_MODE_DOWN && mMotionPosition != INVALID_POSITION
                && performButtonActionOnTouchDown(ev)) {
            removeCallbacks(mPendingCheckForTap);
        }
    }

    private void onTouchMove(MotionEvent ev) {
        int pointerIndex = ev.findPointerIndex(mActivePointerId);
        if (pointerIndex == -1) {
            pointerIndex = 0;
            mActivePointerId = ev.getPointerId(pointerIndex);
        }

        if (mDataChanged) {
            // Re-sync everything if data has been changed
            // since the scroll operation can query the adapter.
            layoutChildren();
        }

        final int y = (int) ev.getY(pointerIndex);

        switch (mTouchMode) {
            case TOUCH_MODE_DOWN:
            case TOUCH_MODE_TAP:
            case TOUCH_MODE_DONE_WAITING:
                // Check if we have moved far enough that it looks more like a
                // scroll than a tap. If so, we'll enter scrolling mode.
                if (startScrollIfNeeded(y)) {
                    break;
                }
                // Otherwise, check containment within list bounds. If we're
                // outside bounds, cancel any active presses.
                final float x = ev.getX(pointerIndex);
                if (!pointInView(x, y, mTouchSlop)) {
                    setPressed(false);
                    final View motionView = getChildAt(mMotionPosition - mFirstPosition);
                    if (motionView != null) {
                        motionView.setPressed(false);
                    }
                    removeCallbacks(mTouchMode == TOUCH_MODE_DOWN ?
                            mPendingCheckForTap : mPendingCheckForLongPress);
                    mTouchMode = TOUCH_MODE_DONE_WAITING;
                    updateSelectorState();
                }
                break;
            case TOUCH_MODE_SCROLL:
            case TOUCH_MODE_OVERSCROLL:
                scrollIfNeeded(y);
                break;
        }
    }

    private void onTouchUp(MotionEvent ev) {
        switch (mTouchMode) {
        case TOUCH_MODE_DOWN:
        case TOUCH_MODE_TAP:
        case TOUCH_MODE_DONE_WAITING:
            final int motionPosition = mMotionPosition;
            final View child = getChildAt(motionPosition - mFirstPosition);
            if (child != null) {
                if (mTouchMode != TOUCH_MODE_DOWN) {
                    child.setPressed(false);
                }

                final float x = ev.getX();
                final boolean inList = x > mListPadding.left && x < getWidth() - mListPadding.right;
                if (inList && !child.hasFocusable()) {
                    if (mPerformClick == null) {
                        mPerformClick = new PerformClick();
                    }

                    final AbsListView.PerformClick performClick = mPerformClick;
                    performClick.mClickMotionPosition = motionPosition;
                    performClick.rememberWindowAttachCount();

                    mResurrectToPosition = motionPosition;

                    if (mTouchMode == TOUCH_MODE_DOWN || mTouchMode == TOUCH_MODE_TAP) {
                        removeCallbacks(mTouchMode == TOUCH_MODE_DOWN ?
                                mPendingCheckForTap : mPendingCheckForLongPress);
                        mLayoutMode = LAYOUT_NORMAL;
                        if (!mDataChanged && mAdapter.isEnabled(motionPosition)) {
                            mTouchMode = TOUCH_MODE_TAP;
                            setSelectedPositionInt(mMotionPosition);
                            layoutChildren();
                            child.setPressed(true);
                            positionSelector(mMotionPosition, child);
                            setPressed(true);
                            if (mSelector != null) {
                                Drawable d = mSelector.getCurrent();
                                if (d != null && d instanceof TransitionDrawable) {
                                    ((TransitionDrawable) d).resetTransition();
                                }
                            }
                            if (mTouchModeReset != null) {
                                removeCallbacks(mTouchModeReset);
                            }
                            mTouchModeReset = new Runnable() {
                                @Override
                                public void run() {
                                    mTouchModeReset = null;
                                    mTouchMode = TOUCH_MODE_REST;
                                    child.setPressed(false);
                                    setPressed(false);
                                    if (!mDataChanged && isAttachedToWindow()) {
                                        performClick.run();
                                    }
                                }
                            };
                            postDelayed(mTouchModeReset,
                                    ViewConfiguration.getPressedStateDuration());
                        } else {
                            mTouchMode = TOUCH_MODE_REST;
                            updateSelectorState();
                        }
                        return;
                    } else if (!mDataChanged && mAdapter.isEnabled(motionPosition)) {
                        performClick.run();
                    }
                }
            }
            mTouchMode = TOUCH_MODE_REST;
            updateSelectorState();
            break;
        case TOUCH_MODE_SCROLL:
            final int childCount = getChildCount();
            if (childCount > 0) {
                final int firstChildTop = getChildAt(0).getTop();
                final int lastChildBottom = getChildAt(childCount - 1).getBottom();
                final int contentTop = mListPadding.top;
                final int contentBottom = getHeight() - mListPadding.bottom;
                if (mFirstPosition == 0 && firstChildTop >= contentTop &&
                        mFirstPosition + childCount < mItemCount &&
                        lastChildBottom <= getHeight() - contentBottom) {
                    mTouchMode = TOUCH_MODE_REST;
                    reportScrollStateChange(OnScrollListener.SCROLL_STATE_IDLE);
                } else {
                    final VelocityTracker velocityTracker = mVelocityTracker;
                    velocityTracker.computeCurrentVelocity(1000, mMaximumVelocity);

                    final int initialVelocity = (int)
                            (velocityTracker.getYVelocity(mActivePointerId) * mVelocityScale);
                    // Fling if we have enough velocity and we aren't at a boundary.
                    // Since we can potentially overfling more than we can overscroll, don't
                    // allow the weird behavior where you can scroll to a boundary then
                    // fling further.
                    if (Math.abs(initialVelocity) > mMinimumVelocity &&
                            !((mFirstPosition == 0 &&
                                    firstChildTop == contentTop - mOverscrollDistance) ||
                              (mFirstPosition + childCount == mItemCount &&
                                    lastChildBottom == contentBottom + mOverscrollDistance))) {
                        if (mFlingRunnable == null) {
                            mFlingRunnable = new FlingRunnable();
                        }
                        reportScrollStateChange(OnScrollListener.SCROLL_STATE_FLING);

                        mFlingRunnable.start(-initialVelocity);
                    } else {
                        mTouchMode = TOUCH_MODE_REST;
                        reportScrollStateChange(OnScrollListener.SCROLL_STATE_IDLE);
                        if (mFlingRunnable != null) {
                            mFlingRunnable.endFling();
                        }
                        if (mPositionScroller != null) {
                            mPositionScroller.stop();
                        }
                    }
                }
            } else {
                mTouchMode = TOUCH_MODE_REST;
                reportScrollStateChange(OnScrollListener.SCROLL_STATE_IDLE);
            }
            break;

        case TOUCH_MODE_OVERSCROLL:
            if (mFlingRunnable == null) {
                mFlingRunnable = new FlingRunnable();
            }
            final VelocityTracker velocityTracker = mVelocityTracker;
            velocityTracker.computeCurrentVelocity(1000, mMaximumVelocity);
            final int initialVelocity = (int) velocityTracker.getYVelocity(mActivePointerId);

            reportScrollStateChange(OnScrollListener.SCROLL_STATE_FLING);
            if (Math.abs(initialVelocity) > mMinimumVelocity) {
                mFlingRunnable.startOverfling(-initialVelocity);
            } else {
                mFlingRunnable.startSpringback();
            }

            break;
        }

        setPressed(false);

        if (mEdgeGlowTop != null) {
            mEdgeGlowTop.onRelease();
            mEdgeGlowBottom.onRelease();
        }

        // Need to redraw since we probably aren't drawing the selector anymore
        invalidate();
        removeCallbacks(mPendingCheckForLongPress);
        recycleVelocityTracker();

        mActivePointerId = INVALID_POINTER;

        if (PROFILE_SCROLLING) {
            if (mScrollProfilingStarted) {
                Debug.stopMethodTracing();
                mScrollProfilingStarted = false;
            }
        }

        if (mScrollStrictSpan != null) {
            mScrollStrictSpan.finish();
            mScrollStrictSpan = null;
        }
    }

    private void onTouchCancel() {
        switch (mTouchMode) {
        case TOUCH_MODE_OVERSCROLL:
            if (mFlingRunnable == null) {
                mFlingRunnable = new FlingRunnable();
            }
            mFlingRunnable.startSpringback();
            break;

        case TOUCH_MODE_OVERFLING:
            // Do nothing - let it play out.
            break;

        default:
            mTouchMode = TOUCH_MODE_REST;
            setPressed(false);
            final View motionView = this.getChildAt(mMotionPosition - mFirstPosition);
            if (motionView != null) {
                motionView.setPressed(false);
            }
            clearScrollingCache();
            removeCallbacks(mPendingCheckForLongPress);
            recycleVelocityTracker();
        }

        if (mEdgeGlowTop != null) {
            mEdgeGlowTop.onRelease();
            mEdgeGlowBottom.onRelease();
        }
        mActivePointerId = INVALID_POINTER;
    }

    @Override
    protected void onOverScrolled(int scrollX, int scrollY, boolean clampedX, boolean clampedY) {
        if (mScrollY != scrollY) {
            onScrollChanged(mScrollX, scrollY, mScrollX, mScrollY);
            mScrollY = scrollY;
            invalidateParentIfNeeded();

            awakenScrollBars();
        }
    }

    @Override
    public boolean onGenericMotionEvent(MotionEvent event) {
        if ((event.getSource() & InputDevice.SOURCE_CLASS_POINTER) != 0) {
            switch (event.getAction()) {
                case MotionEvent.ACTION_SCROLL: {
                    if (mTouchMode == TOUCH_MODE_REST) {
                        final float vscroll = event.getAxisValue(MotionEvent.AXIS_VSCROLL);
                        if (vscroll != 0) {
                            final int delta = (int) (vscroll * getVerticalScrollFactor());
                            if (!trackMotionScroll(delta, delta)) {
                                return true;
                            }
                        }
                    }
                }
            }
        }
        return super.onGenericMotionEvent(event);
    }

    @Override
    public void draw(Canvas canvas) {
        super.draw(canvas);
        if (mEdgeGlowTop != null) {
            final int scrollY = mScrollY;
            if (!mEdgeGlowTop.isFinished()) {
                final int restoreCount = canvas.save();
                final int leftPadding = mListPadding.left + mGlowPaddingLeft;
                final int rightPadding = mListPadding.right + mGlowPaddingRight;
                final int width = getWidth() - leftPadding - rightPadding;

                int edgeY = Math.min(0, scrollY + mFirstPositionDistanceGuess);
                canvas.translate(leftPadding, edgeY);
                mEdgeGlowTop.setSize(width, getHeight());
                if (mEdgeGlowTop.draw(canvas)) {
                    mEdgeGlowTop.setPosition(leftPadding, edgeY);
                    invalidate(mEdgeGlowTop.getBounds(false));
                }
                canvas.restoreToCount(restoreCount);
            }
            if (!mEdgeGlowBottom.isFinished()) {
                final int restoreCount = canvas.save();
                final int leftPadding = mListPadding.left + mGlowPaddingLeft;
                final int rightPadding = mListPadding.right + mGlowPaddingRight;
                final int width = getWidth() - leftPadding - rightPadding;
                final int height = getHeight();

                int edgeX = -width + leftPadding;
                int edgeY = Math.max(height, scrollY + mLastPositionDistanceGuess);
                canvas.translate(edgeX, edgeY);
                canvas.rotate(180, width, 0);
                mEdgeGlowBottom.setSize(width, height);
                if (mEdgeGlowBottom.draw(canvas)) {
                    // Account for the rotation
                    mEdgeGlowBottom.setPosition(edgeX + width, edgeY);
                    invalidate(mEdgeGlowBottom.getBounds(true));
                }
                canvas.restoreToCount(restoreCount);
            }
        }
    }

    /**
     * @hide
     */
    public void setOverScrollEffectPadding(int leftPadding, int rightPadding) {
        mGlowPaddingLeft = leftPadding;
        mGlowPaddingRight = rightPadding;
    }

    private void initOrResetVelocityTracker() {
        if (mVelocityTracker == null) {
            mVelocityTracker = VelocityTracker.obtain();
        } else {
            mVelocityTracker.clear();
        }
    }

    private void initVelocityTrackerIfNotExists() {
        if (mVelocityTracker == null) {
            mVelocityTracker = VelocityTracker.obtain();
        }
    }

    private void recycleVelocityTracker() {
        if (mVelocityTracker != null) {
            mVelocityTracker.recycle();
            mVelocityTracker = null;
        }
    }

    @Override
    public void requestDisallowInterceptTouchEvent(boolean disallowIntercept) {
        if (disallowIntercept) {
            recycleVelocityTracker();
        }
        super.requestDisallowInterceptTouchEvent(disallowIntercept);
    }

    @Override
    public boolean onInterceptHoverEvent(MotionEvent event) {
        if (mFastScroller != null && mFastScroller.onInterceptHoverEvent(event)) {
            return true;
        }

        return super.onInterceptHoverEvent(event);
    }

    @Override
    public boolean onInterceptTouchEvent(MotionEvent ev) {
        int action = ev.getAction();
        View v;

        if (mPositionScroller != null) {
            mPositionScroller.stop();
        }

        if (!isAttachedToWindow()) {
            // Something isn't right.
            // Since we rely on being attached to get data set change notifications,
            // don't risk doing anything where we might try to resync and find things
            // in a bogus state.
            return false;
        }

        if (mFastScroller != null && mFastScroller.onInterceptTouchEvent(ev)) {
            return true;
        }

        switch (action & MotionEvent.ACTION_MASK) {
        case MotionEvent.ACTION_DOWN: {
            int touchMode = mTouchMode;
            if (touchMode == TOUCH_MODE_OVERFLING || touchMode == TOUCH_MODE_OVERSCROLL) {
                mMotionCorrection = 0;
                return true;
            }

            final int x = (int) ev.getX();
            final int y = (int) ev.getY();
            mActivePointerId = ev.getPointerId(0);

            int motionPosition = findMotionRow(y);
            if (touchMode != TOUCH_MODE_FLING && motionPosition >= 0) {
                // User clicked on an actual view (and was not stopping a fling).
                // Remember where the motion event started
                v = getChildAt(motionPosition - mFirstPosition);
                mMotionViewOriginalTop = v.getTop();
                mMotionX = x;
                mMotionY = y;
                mMotionPosition = motionPosition;
                mTouchMode = TOUCH_MODE_DOWN;
                clearScrollingCache();
            }
            mLastY = Integer.MIN_VALUE;
            initOrResetVelocityTracker();
            mVelocityTracker.addMovement(ev);
            if (touchMode == TOUCH_MODE_FLING) {
                return true;
            }
            break;
        }

        case MotionEvent.ACTION_MOVE: {
            switch (mTouchMode) {
            case TOUCH_MODE_DOWN:
                int pointerIndex = ev.findPointerIndex(mActivePointerId);
                if (pointerIndex == -1) {
                    pointerIndex = 0;
                    mActivePointerId = ev.getPointerId(pointerIndex);
                }
                final int y = (int) ev.getY(pointerIndex);
                initVelocityTrackerIfNotExists();
                mVelocityTracker.addMovement(ev);
                if (startScrollIfNeeded(y)) {
                    return true;
                }
                break;
            }
            break;
        }

        case MotionEvent.ACTION_CANCEL:
        case MotionEvent.ACTION_UP: {
            mTouchMode = TOUCH_MODE_REST;
            mActivePointerId = INVALID_POINTER;
            recycleVelocityTracker();
            reportScrollStateChange(OnScrollListener.SCROLL_STATE_IDLE);
            break;
        }

        case MotionEvent.ACTION_POINTER_UP: {
            onSecondaryPointerUp(ev);
            break;
        }
        }

        return false;
    }

    private void onSecondaryPointerUp(MotionEvent ev) {
        final int pointerIndex = (ev.getAction() & MotionEvent.ACTION_POINTER_INDEX_MASK) >>
                MotionEvent.ACTION_POINTER_INDEX_SHIFT;
        final int pointerId = ev.getPointerId(pointerIndex);
        if (pointerId == mActivePointerId) {
            // This was our active pointer going up. Choose a new
            // active pointer and adjust accordingly.
            // TODO: Make this decision more intelligent.
            final int newPointerIndex = pointerIndex == 0 ? 1 : 0;
            mMotionX = (int) ev.getX(newPointerIndex);
            mMotionY = (int) ev.getY(newPointerIndex);
            mMotionCorrection = 0;
            mActivePointerId = ev.getPointerId(newPointerIndex);
        }
    }

    /**
     * {@inheritDoc}
     */
    @Override
    public void addTouchables(ArrayList<View> views) {
        final int count = getChildCount();
        final int firstPosition = mFirstPosition;
        final ListAdapter adapter = mAdapter;

        if (adapter == null) {
            return;
        }

        for (int i = 0; i < count; i++) {
            final View child = getChildAt(i);
            if (adapter.isEnabled(firstPosition + i)) {
                views.add(child);
            }
            child.addTouchables(views);
        }
    }

    /**
     * Fires an "on scroll state changed" event to the registered
     * {@link android.widget.AbsListView.OnScrollListener}, if any. The state change
     * is fired only if the specified state is different from the previously known state.
     *
     * @param newState The new scroll state.
     */
    void reportScrollStateChange(int newState) {
        if (newState != mLastScrollState) {
            mLastScrollState = newState;
            if (newState == OnScrollListener.SCROLL_STATE_IDLE) {
                mListAnimationModeSet = false;
                mListAnimationMode = 0;
            } else if (!mListAnimationModeSet) {
                mListAnimationModeSet = true;
                mListAnimationMode = Settings.AOKP.getIntForUser(
                        mContext.getContentResolver(),
                        Settings.AOKP.LISTVIEW_ANIMATION,
                        0, UserHandle.USER_CURRENT_OR_SELF);
                if (mListAnimationMode != 0) {
                    mListAnimationInterpolatorMode = Settings.AOKP.getIntForUser(
                            mContext.getContentResolver(),
                            Settings.AOKP.LISTVIEW_INTERPOLATOR,
                            0, UserHandle.USER_CURRENT_OR_SELF);
                }
            }
            if (mOnScrollListener != null) {
                mOnScrollListener.onScrollStateChanged(this, newState);
            }
        }
    }

    /**
     * Responsible for fling behavior. Use {@link #start(int)} to
     * initiate a fling. Each frame of the fling is handled in {@link #run()}.
     * A FlingRunnable will keep re-posting itself until the fling is done.
     *
     */
    private class FlingRunnable implements Runnable {
        /**
         * Tracks the decay of a fling scroll
         */
        private final OverScroller mScroller;

        /**
         * Y value reported by mScroller on the previous fling
         */
        private int mLastFlingY;

        private final Runnable mCheckFlywheel = new Runnable() {
            @Override
            public void run() {
                final int activeId = mActivePointerId;
                final VelocityTracker vt = mVelocityTracker;
                final OverScroller scroller = mScroller;
                if (vt == null || activeId == INVALID_POINTER) {
                    return;
                }

                vt.computeCurrentVelocity(1000, mMaximumVelocity);
                final float yvel = -vt.getYVelocity(activeId);

                if (Math.abs(yvel) >= mMinimumVelocity
                        && scroller.isScrollingInDirection(0, yvel)) {
                    // Keep the fling alive a little longer
                    postDelayed(this, FLYWHEEL_TIMEOUT);
                } else {
                    endFling(false); // Don't disable the scrolling cache right after it was enabled
                    mTouchMode = TOUCH_MODE_SCROLL;
                    reportScrollStateChange(OnScrollListener.SCROLL_STATE_TOUCH_SCROLL);
                }
            }
        };

        private static final int FLYWHEEL_TIMEOUT = 40; // milliseconds

        FlingRunnable() {
            mScroller = new OverScroller(getContext());
        }

        void start(int initialVelocity) {
            if (Math.abs(initialVelocity) > mDecacheThreshold) {
                // For long flings, scrolling cache causes stutter, so don't use it
                clearScrollingCache();
            }

            int initialY = initialVelocity < 0 ? Integer.MAX_VALUE : 0;
            mLastFlingY = initialY;
            mScroller.setInterpolator(null);
            mScroller.fling(0, initialY, 0, initialVelocity,
                    0, Integer.MAX_VALUE, 0, Integer.MAX_VALUE);
            mTouchMode = TOUCH_MODE_FLING;
            postOnAnimation(this);

            if (PROFILE_FLINGING) {
                if (!mFlingProfilingStarted) {
                    Debug.startMethodTracing("AbsListViewFling");
                    mFlingProfilingStarted = true;
                }
            }

            if (mFlingStrictSpan == null) {
                mFlingStrictSpan = StrictMode.enterCriticalSpan("AbsListView-fling");
            }
        }

        void startSpringback() {
            if (mScroller.springBack(0, mScrollY, 0, 0, 0, 0)) {
                mTouchMode = TOUCH_MODE_OVERFLING;
                invalidate();
                postOnAnimation(this);
            } else {
                mTouchMode = TOUCH_MODE_REST;
                reportScrollStateChange(OnScrollListener.SCROLL_STATE_IDLE);
            }
        }

        void startOverfling(int initialVelocity) {
            mScroller.setInterpolator(null);
            mScroller.fling(0, mScrollY, 0, initialVelocity, 0, 0,
                    Integer.MIN_VALUE, Integer.MAX_VALUE, 0, getHeight());
            mTouchMode = TOUCH_MODE_OVERFLING;
            invalidate();
            postOnAnimation(this);
        }

        void edgeReached(int delta) {
            mScroller.notifyVerticalEdgeReached(mScrollY, 0, mOverflingDistance);
            final int overscrollMode = getOverScrollMode();
            if (overscrollMode == OVER_SCROLL_ALWAYS ||
                    (overscrollMode == OVER_SCROLL_IF_CONTENT_SCROLLS && !contentFits())) {
                mTouchMode = TOUCH_MODE_OVERFLING;
                final int vel = (int) mScroller.getCurrVelocity();
                if (delta > 0) {
                    mEdgeGlowTop.onAbsorb(vel);
                } else {
                    mEdgeGlowBottom.onAbsorb(vel);
                }
            } else {
                mTouchMode = TOUCH_MODE_REST;
                if (mPositionScroller != null) {
                    mPositionScroller.stop();
                }
            }
            invalidate();
            postOnAnimation(this);
        }

        void startScroll(int distance, int duration, boolean linear) {
            int initialY = distance < 0 ? Integer.MAX_VALUE : 0;
            mLastFlingY = initialY;
            mScroller.setInterpolator(linear ? sLinearInterpolator : null);
            mScroller.startScroll(0, initialY, 0, distance, duration);
            mTouchMode = TOUCH_MODE_FLING;
            postOnAnimation(this);
        }

        void endFling() {
            endFling(true);
        }

        void endFling(boolean clearCache) {
            mTouchMode = TOUCH_MODE_REST;

            removeCallbacks(this);
            removeCallbacks(mCheckFlywheel);

            reportScrollStateChange(OnScrollListener.SCROLL_STATE_IDLE);
            if (clearCache) {
                clearScrollingCache();
            }
            mScroller.abortAnimation();

            if (mFlingStrictSpan != null) {
                mFlingStrictSpan.finish();
                mFlingStrictSpan = null;
            }
        }

        void flywheelTouch() {
            postDelayed(mCheckFlywheel, FLYWHEEL_TIMEOUT);
        }

        @Override
        public void run() {
            switch (mTouchMode) {
            default:
                endFling();
                return;

            case TOUCH_MODE_SCROLL:
                if (mScroller.isFinished()) {
                    return;
                }
                // Fall through
            case TOUCH_MODE_FLING: {
                if (mDataChanged) {
                    layoutChildren();
                }

                if (mItemCount == 0 || getChildCount() == 0) {
                    endFling();
                    return;
                }

                final OverScroller scroller = mScroller;
                boolean more = scroller.computeScrollOffset();
                final int y = scroller.getCurrY();

                // Flip sign to convert finger direction to list items direction
                // (e.g. finger moving down means list is moving towards the top)
                int delta = mLastFlingY - y;

                // Pretend that each frame of a fling scroll is a touch scroll
                if (delta > 0) {
                    // List is moving towards the top. Use first view as mMotionPosition
                    mMotionPosition = mFirstPosition;
                    final View firstView = getChildAt(0);
                    mMotionViewOriginalTop = firstView.getTop();

                    // Don't fling more than 1 screen
                    delta = Math.min(getHeight() - mPaddingBottom - mPaddingTop - 1, delta);
                } else {
                    // List is moving towards the bottom. Use last view as mMotionPosition
                    int offsetToLast = getChildCount() - 1;
                    mMotionPosition = mFirstPosition + offsetToLast;

                    final View lastView = getChildAt(offsetToLast);
                    mMotionViewOriginalTop = lastView.getTop();

                    // Don't fling more than 1 screen
                    delta = Math.max(-(getHeight() - mPaddingBottom - mPaddingTop - 1), delta);
                }

                // Check to see if we have bumped into the scroll limit
                View motionView = getChildAt(mMotionPosition - mFirstPosition);
                int oldTop = 0;
                if (motionView != null) {
                    oldTop = motionView.getTop();
                }

                // Don't stop just because delta is zero (it could have been rounded)
                final boolean atEdge = trackMotionScroll(delta, delta);
                final boolean atEnd = atEdge && (delta != 0);
                if (atEnd) {
                    if (motionView != null) {
                        // Tweak the scroll for how far we overshot
                        int overshoot = -(delta - (motionView.getTop() - oldTop));
                        overScrollBy(0, overshoot, 0, mScrollY, 0, 0,
                                0, mOverflingDistance, false);
                    }
                    if (more) {
                        edgeReached(delta);
                    }
                    break;
                }

                if (more && !atEnd) {
                    if (atEdge) invalidate();
                    mLastFlingY = y;
                    postOnAnimation(this);
                } else {
                    endFling();

                    if (PROFILE_FLINGING) {
                        if (mFlingProfilingStarted) {
                            Debug.stopMethodTracing();
                            mFlingProfilingStarted = false;
                        }

                        if (mFlingStrictSpan != null) {
                            mFlingStrictSpan.finish();
                            mFlingStrictSpan = null;
                        }
                    }
                }
                break;
            }

            case TOUCH_MODE_OVERFLING: {
                final OverScroller scroller = mScroller;
                if (scroller.computeScrollOffset()) {
                    final int scrollY = mScrollY;
                    final int currY = scroller.getCurrY();
                    final int deltaY = currY - scrollY;
                    if (overScrollBy(0, deltaY, 0, scrollY, 0, 0,
                            0, mOverflingDistance, false)) {
                        final boolean crossDown = scrollY <= 0 && currY > 0;
                        final boolean crossUp = scrollY >= 0 && currY < 0;
                        if (crossDown || crossUp) {
                            int velocity = (int) scroller.getCurrVelocity();
                            if (crossUp) velocity = -velocity;

                            // Don't flywheel from this; we're just continuing things.
                            scroller.abortAnimation();
                            start(velocity);
                        } else {
                            startSpringback();
                        }
                    } else {
                        invalidate();
                        postOnAnimation(this);
                    }
                } else {
                    endFling();
                }
                break;
            }
            }
        }
    }

    class PositionScroller implements Runnable {
        private static final int SCROLL_DURATION = 200;

        private static final int MOVE_DOWN_POS = 1;
        private static final int MOVE_UP_POS = 2;
        private static final int MOVE_DOWN_BOUND = 3;
        private static final int MOVE_UP_BOUND = 4;
        private static final int MOVE_OFFSET = 5;

        private int mMode;
        private int mTargetPos;
        private int mBoundPos;
        private int mLastSeenPos;
        private int mScrollDuration;
        private final int mExtraScroll;

        private int mOffsetFromTop;

        PositionScroller() {
            mExtraScroll = ViewConfiguration.get(mContext).getScaledFadingEdgeLength();
        }

        void start(final int position) {
            stop();

            if (mDataChanged) {
                // Wait until we're back in a stable state to try this.
                mPositionScrollAfterLayout = new Runnable() {
                    @Override public void run() {
                        start(position);
                    }
                };
                return;
            }

            final int childCount = getChildCount();
            if (childCount == 0) {
                // Can't scroll without children.
                return;
            }

            final int firstPos = mFirstPosition;
            final int lastPos = firstPos + childCount - 1;

            int viewTravelCount;
            int clampedPosition = Math.max(0, Math.min(getCount() - 1, position));
            if (clampedPosition < firstPos) {
                viewTravelCount = firstPos - clampedPosition + 1;
                mMode = MOVE_UP_POS;
            } else if (clampedPosition > lastPos) {
                viewTravelCount = clampedPosition - lastPos + 1;
                mMode = MOVE_DOWN_POS;
            } else {
                scrollToVisible(clampedPosition, INVALID_POSITION, SCROLL_DURATION);
                return;
            }

            if (viewTravelCount > 0) {
                mScrollDuration = SCROLL_DURATION / viewTravelCount;
            } else {
                mScrollDuration = SCROLL_DURATION;
            }
            mTargetPos = clampedPosition;
            mBoundPos = INVALID_POSITION;
            mLastSeenPos = INVALID_POSITION;

            postOnAnimation(this);
        }

        void start(final int position, final int boundPosition) {
            stop();

            if (boundPosition == INVALID_POSITION) {
                start(position);
                return;
            }

            if (mDataChanged) {
                // Wait until we're back in a stable state to try this.
                mPositionScrollAfterLayout = new Runnable() {
                    @Override public void run() {
                        start(position, boundPosition);
                    }
                };
                return;
            }

            final int childCount = getChildCount();
            if (childCount == 0) {
                // Can't scroll without children.
                return;
            }

            final int firstPos = mFirstPosition;
            final int lastPos = firstPos + childCount - 1;

            int viewTravelCount;
            int clampedPosition = Math.max(0, Math.min(getCount() - 1, position));
            if (clampedPosition < firstPos) {
                final int boundPosFromLast = lastPos - boundPosition;
                if (boundPosFromLast < 1) {
                    // Moving would shift our bound position off the screen. Abort.
                    return;
                }

                final int posTravel = firstPos - clampedPosition + 1;
                final int boundTravel = boundPosFromLast - 1;
                if (boundTravel < posTravel) {
                    viewTravelCount = boundTravel;
                    mMode = MOVE_UP_BOUND;
                } else {
                    viewTravelCount = posTravel;
                    mMode = MOVE_UP_POS;
                }
            } else if (clampedPosition > lastPos) {
                final int boundPosFromFirst = boundPosition - firstPos;
                if (boundPosFromFirst < 1) {
                    // Moving would shift our bound position off the screen. Abort.
                    return;
                }

                final int posTravel = clampedPosition - lastPos + 1;
                final int boundTravel = boundPosFromFirst - 1;
                if (boundTravel < posTravel) {
                    viewTravelCount = boundTravel;
                    mMode = MOVE_DOWN_BOUND;
                } else {
                    viewTravelCount = posTravel;
                    mMode = MOVE_DOWN_POS;
                }
            } else {
                scrollToVisible(clampedPosition, boundPosition, SCROLL_DURATION);
                return;
            }

            if (viewTravelCount > 0) {
                mScrollDuration = SCROLL_DURATION / viewTravelCount;
            } else {
                mScrollDuration = SCROLL_DURATION;
            }
            mTargetPos = clampedPosition;
            mBoundPos = boundPosition;
            mLastSeenPos = INVALID_POSITION;

            postOnAnimation(this);
        }

        void startWithOffset(int position, int offset) {
            startWithOffset(position, offset, SCROLL_DURATION);
        }

        void startWithOffset(final int position, int offset, final int duration) {
            stop();

            if (mDataChanged) {
                // Wait until we're back in a stable state to try this.
                final int postOffset = offset;
                mPositionScrollAfterLayout = new Runnable() {
                    @Override public void run() {
                        startWithOffset(position, postOffset, duration);
                    }
                };
                return;
            }

            final int childCount = getChildCount();
            if (childCount == 0) {
                // Can't scroll without children.
                return;
            }

            offset += getPaddingTop();

            mTargetPos = Math.max(0, Math.min(getCount() - 1, position));
            mOffsetFromTop = offset;
            mBoundPos = INVALID_POSITION;
            mLastSeenPos = INVALID_POSITION;
            mMode = MOVE_OFFSET;

            final int firstPos = mFirstPosition;
            final int lastPos = firstPos + childCount - 1;

            int viewTravelCount;
            if (mTargetPos < firstPos) {
                viewTravelCount = firstPos - mTargetPos;
            } else if (mTargetPos > lastPos) {
                viewTravelCount = mTargetPos - lastPos;
            } else {
                // On-screen, just scroll.
                final int targetTop = getChildAt(mTargetPos - firstPos).getTop();
                smoothScrollBy(targetTop - offset, duration, true);
                return;
            }

            // Estimate how many screens we should travel
            final float screenTravelCount = (float) viewTravelCount / childCount;
            mScrollDuration = screenTravelCount < 1 ?
                    duration : (int) (duration / screenTravelCount);
            mLastSeenPos = INVALID_POSITION;

            postOnAnimation(this);
        }

        /**
         * Scroll such that targetPos is in the visible padded region without scrolling
         * boundPos out of view. Assumes targetPos is onscreen.
         */
        void scrollToVisible(int targetPos, int boundPos, int duration) {
            final int firstPos = mFirstPosition;
            final int childCount = getChildCount();
            final int lastPos = firstPos + childCount - 1;
            final int paddedTop = mListPadding.top;
            final int paddedBottom = getHeight() - mListPadding.bottom;

            if (targetPos < firstPos || targetPos > lastPos) {
                Log.w(TAG, "scrollToVisible called with targetPos " + targetPos +
                        " not visible [" + firstPos + ", " + lastPos + "]");
            }
            if (boundPos < firstPos || boundPos > lastPos) {
                // boundPos doesn't matter, it's already offscreen.
                boundPos = INVALID_POSITION;
            }

            final View targetChild = getChildAt(targetPos - firstPos);
            final int targetTop = targetChild.getTop();
            final int targetBottom = targetChild.getBottom();
            int scrollBy = 0;

            if (targetBottom > paddedBottom) {
                scrollBy = targetBottom - paddedBottom;
            }
            if (targetTop < paddedTop) {
                scrollBy = targetTop - paddedTop;
            }

            if (scrollBy == 0) {
                return;
            }

            if (boundPos >= 0) {
                final View boundChild = getChildAt(boundPos - firstPos);
                final int boundTop = boundChild.getTop();
                final int boundBottom = boundChild.getBottom();
                final int absScroll = Math.abs(scrollBy);

                if (scrollBy < 0 && boundBottom + absScroll > paddedBottom) {
                    // Don't scroll the bound view off the bottom of the screen.
                    scrollBy = Math.max(0, boundBottom - paddedBottom);
                } else if (scrollBy > 0 && boundTop - absScroll < paddedTop) {
                    // Don't scroll the bound view off the top of the screen.
                    scrollBy = Math.min(0, boundTop - paddedTop);
                }
            }

            smoothScrollBy(scrollBy, duration);
        }

        void stop() {
            removeCallbacks(this);
        }

        @Override
        public void run() {
            final int listHeight = getHeight();
            final int firstPos = mFirstPosition;

            switch (mMode) {
            case MOVE_DOWN_POS: {
                final int lastViewIndex = getChildCount() - 1;
                final int lastPos = firstPos + lastViewIndex;

                if (lastViewIndex < 0) {
                    return;
                }

                if (lastPos == mLastSeenPos && getChildCount() > 1) {
                    // No new views, let things keep going.
                    postOnAnimation(this);
                    return;
                }

                final View lastView = getChildAt(lastViewIndex);
                final int lastViewHeight = lastView.getHeight();
                final int lastViewTop = lastView.getTop();
                final int lastViewPixelsShowing = listHeight - lastViewTop;
                final int extraScroll = lastPos < mItemCount - 1 ?
                        Math.max(mListPadding.bottom, mExtraScroll) : mListPadding.bottom;

                final int scrollBy = lastViewHeight - lastViewPixelsShowing + extraScroll;
                smoothScrollBy(scrollBy, mScrollDuration, true);

                mLastSeenPos = lastPos;
                if (lastPos < mTargetPos) {
                    postOnAnimation(this);
                }
                break;
            }

            case MOVE_DOWN_BOUND: {
                final int nextViewIndex = 1;
                final int childCount = getChildCount();

                if (firstPos == mBoundPos || childCount <= nextViewIndex
                        || firstPos + childCount >= mItemCount) {
                    return;
                }
                final int nextPos = firstPos + nextViewIndex;

                if (nextPos == mLastSeenPos && getChildCount() > 1) {
                    // No new views, let things keep going.
                    postOnAnimation(this);
                    return;
                }

                final View nextView = getChildAt(nextViewIndex);
                final int nextViewHeight = nextView.getHeight();
                final int nextViewTop = nextView.getTop();
                final int extraScroll = Math.max(mListPadding.bottom, mExtraScroll);
                if (nextPos < mBoundPos) {
                    smoothScrollBy(Math.max(0, nextViewHeight + nextViewTop - extraScroll),
                            mScrollDuration, true);

                    mLastSeenPos = nextPos;

                    postOnAnimation(this);
                } else  {
                    if (nextViewTop > extraScroll) {
                        smoothScrollBy(nextViewTop - extraScroll, mScrollDuration, true);
                    }
                }
                break;
            }

            case MOVE_UP_POS: {
                if (firstPos == mLastSeenPos && getChildCount() > 1) {
                    // No new views, let things keep going.
                    postOnAnimation(this);
                    return;
                }

                final View firstView = getChildAt(0);
                if (firstView == null) {
                    return;
                }
                final int firstViewTop = firstView.getTop();
                final int extraScroll = firstPos > 0 ?
                        Math.max(mExtraScroll, mListPadding.top) : mListPadding.top;

                smoothScrollBy(firstViewTop - extraScroll, mScrollDuration, true);

                mLastSeenPos = firstPos;

                if (firstPos > mTargetPos) {
                    postOnAnimation(this);
                }
                break;
            }

            case MOVE_UP_BOUND: {
                final int lastViewIndex = getChildCount() - 2;
                if (lastViewIndex < 0) {
                    return;
                }
                final int lastPos = firstPos + lastViewIndex;

                if (lastPos == mLastSeenPos && getChildCount() > 1) {
                    // No new views, let things keep going.
                    postOnAnimation(this);
                    return;
                }

                final View lastView = getChildAt(lastViewIndex);
                final int lastViewHeight = lastView.getHeight();
                final int lastViewTop = lastView.getTop();
                final int lastViewPixelsShowing = listHeight - lastViewTop;
                final int extraScroll = Math.max(mListPadding.top, mExtraScroll);
                mLastSeenPos = lastPos;
                if (lastPos > mBoundPos) {
                    smoothScrollBy(-(lastViewPixelsShowing - extraScroll), mScrollDuration, true);
                    postOnAnimation(this);
                } else {
                    final int bottom = listHeight - extraScroll;
                    final int lastViewBottom = lastViewTop + lastViewHeight;
                    if (bottom > lastViewBottom) {
                        smoothScrollBy(-(bottom - lastViewBottom), mScrollDuration, true);
                    }
                }
                break;
            }

            case MOVE_OFFSET: {
                if (mLastSeenPos == firstPos && getChildCount() > 1) {
                    // No new views, let things keep going.
                    postOnAnimation(this);
                    return;
                }

                mLastSeenPos = firstPos;

                final int childCount = getChildCount();
                final int position = mTargetPos;
                final int lastPos = firstPos + childCount - 1;

                int viewTravelCount = 0;
                if (position < firstPos) {
                    viewTravelCount = firstPos - position + 1;
                } else if (position > lastPos) {
                    viewTravelCount = position - lastPos;
                }

                // Estimate how many screens we should travel
                final float screenTravelCount = (float) viewTravelCount / childCount;

                final float modifier = Math.min(Math.abs(screenTravelCount), 1.f);
                if (position < firstPos) {
                    final int distance = (int) (-getHeight() * modifier);
                    final int duration = (int) (mScrollDuration * modifier);
                    smoothScrollBy(distance, duration, true);
                    postOnAnimation(this);
                } else if (position > lastPos) {
                    final int distance = (int) (getHeight() * modifier);
                    final int duration = (int) (mScrollDuration * modifier);
                    smoothScrollBy(distance, duration, true);
                    postOnAnimation(this);
                } else {
                    // On-screen, just scroll.
                    final int targetTop = getChildAt(position - firstPos).getTop();
                    final int distance = targetTop - mOffsetFromTop;
                    final int duration = (int) (mScrollDuration *
                            ((float) Math.abs(distance) / getHeight()));
                    smoothScrollBy(distance, duration, true);
                }
                break;
            }

            default:
                break;
            }
        }
    }

    /**
     * The amount of friction applied to flings. The default value
     * is {@link ViewConfiguration#getScrollFriction}.
     */
    public void setFriction(float friction) {
        if (mFlingRunnable == null) {
            mFlingRunnable = new FlingRunnable();
        }
        mFlingRunnable.mScroller.setFriction(friction);
    }

    /**
     * Sets a scale factor for the fling velocity. The initial scale
     * factor is 1.0.
     *
     * @param scale The scale factor to multiply the velocity by.
     */
    public void setVelocityScale(float scale) {
        mVelocityScale = scale;
    }

    /**
     * Smoothly scroll to the specified adapter position. The view will
     * scroll such that the indicated position is displayed.
     * @param position Scroll to this adapter position.
     */
    public void smoothScrollToPosition(int position) {
        if (mPositionScroller == null) {
            mPositionScroller = new PositionScroller();
        }
        mPositionScroller.start(position);
    }

    /**
     * Smoothly scroll to the specified adapter position. The view will scroll
     * such that the indicated position is displayed <code>offset</code> pixels from
     * the top edge of the view. If this is impossible, (e.g. the offset would scroll
     * the first or last item beyond the boundaries of the list) it will get as close
     * as possible. The scroll will take <code>duration</code> milliseconds to complete.
     *
     * @param position Position to scroll to
     * @param offset Desired distance in pixels of <code>position</code> from the top
     *               of the view when scrolling is finished
     * @param duration Number of milliseconds to use for the scroll
     */
    public void smoothScrollToPositionFromTop(int position, int offset, int duration) {
        if (mPositionScroller == null) {
            mPositionScroller = new PositionScroller();
        }
        mPositionScroller.startWithOffset(position, offset, duration);
    }

    /**
     * Smoothly scroll to the specified adapter position. The view will scroll
     * such that the indicated position is displayed <code>offset</code> pixels from
     * the top edge of the view. If this is impossible, (e.g. the offset would scroll
     * the first or last item beyond the boundaries of the list) it will get as close
     * as possible.
     *
     * @param position Position to scroll to
     * @param offset Desired distance in pixels of <code>position</code> from the top
     *               of the view when scrolling is finished
     */
    public void smoothScrollToPositionFromTop(int position, int offset) {
        if (mPositionScroller == null) {
            mPositionScroller = new PositionScroller();
        }
        mPositionScroller.startWithOffset(position, offset);
    }

    /**
     * Smoothly scroll to the specified adapter position. The view will
     * scroll such that the indicated position is displayed, but it will
     * stop early if scrolling further would scroll boundPosition out of
     * view.
     * @param position Scroll to this adapter position.
     * @param boundPosition Do not scroll if it would move this adapter
     *          position out of view.
     */
    public void smoothScrollToPosition(int position, int boundPosition) {
        if (mPositionScroller == null) {
            mPositionScroller = new PositionScroller();
        }
        mPositionScroller.start(position, boundPosition);
    }

    /**
     * Smoothly scroll by distance pixels over duration milliseconds.
     * @param distance Distance to scroll in pixels.
     * @param duration Duration of the scroll animation in milliseconds.
     */
    public void smoothScrollBy(int distance, int duration) {
        smoothScrollBy(distance, duration, false);
    }

    void smoothScrollBy(int distance, int duration, boolean linear) {
        if (mFlingRunnable == null) {
            mFlingRunnable = new FlingRunnable();
        }

        // No sense starting to scroll if we're not going anywhere
        final int firstPos = mFirstPosition;
        final int childCount = getChildCount();
        final int lastPos = firstPos + childCount;
        final int topLimit = getPaddingTop();
        final int bottomLimit = getHeight() - getPaddingBottom();

        if (distance == 0 || mItemCount == 0 || childCount == 0 ||
                (firstPos == 0 && getChildAt(0).getTop() == topLimit && distance < 0) ||
                (lastPos == mItemCount &&
                        getChildAt(childCount - 1).getBottom() == bottomLimit && distance > 0)) {
            mFlingRunnable.endFling();
            if (mPositionScroller != null) {
                mPositionScroller.stop();
            }
        } else {
            reportScrollStateChange(OnScrollListener.SCROLL_STATE_FLING);
            mFlingRunnable.startScroll(distance, duration, linear);
        }
    }

    /**
     * Allows RemoteViews to scroll relatively to a position.
     */
    void smoothScrollByOffset(int position) {
        int index = -1;
        if (position < 0) {
            index = getFirstVisiblePosition();
        } else if (position > 0) {
            index = getLastVisiblePosition();
        }

        if (index > -1) {
            View child = getChildAt(index - getFirstVisiblePosition());
            if (child != null) {
                Rect visibleRect = new Rect();
                if (child.getGlobalVisibleRect(visibleRect)) {
                    // the child is partially visible
                    int childRectArea = child.getWidth() * child.getHeight();
                    int visibleRectArea = visibleRect.width() * visibleRect.height();
                    float visibleArea = (visibleRectArea / (float) childRectArea);
                    final float visibleThreshold = 0.75f;
                    if ((position < 0) && (visibleArea < visibleThreshold)) {
                        // the top index is not perceivably visible so offset
                        // to account for showing that top index as well
                        ++index;
                    } else if ((position > 0) && (visibleArea < visibleThreshold)) {
                        // the bottom index is not perceivably visible so offset
                        // to account for showing that bottom index as well
                        --index;
                    }
                }
                smoothScrollToPosition(Math.max(0, Math.min(getCount(), index + position)));
            }
        }
    }

    private void createScrollingCache() {
        if (mScrollingCacheEnabled && !mCachingStarted && !isHardwareAccelerated()) {
            setChildrenDrawnWithCacheEnabled(true);
            setChildrenDrawingCacheEnabled(true);
            mCachingStarted = mCachingActive = true;
        }
    }

    private void clearScrollingCache() {
        if (!isHardwareAccelerated()) {
            if (mClearScrollingCache == null) {
                mClearScrollingCache = new Runnable() {
                    @Override
                    public void run() {
                        if (mCachingStarted) {
                            mCachingStarted = mCachingActive = false;
                            setChildrenDrawnWithCacheEnabled(false);
                            if ((mPersistentDrawingCache & PERSISTENT_SCROLLING_CACHE) == 0) {
                                setChildrenDrawingCacheEnabled(false);
                            }
                            if (!isAlwaysDrawnWithCacheEnabled()) {
                                invalidate();
                            }
                        }
                    }
                };
            }
            post(mClearScrollingCache);
        }
    }

    /**
     * Scrolls the list items within the view by a specified number of pixels.
     *
     * @param y the amount of pixels to scroll by vertically
     * @see #canScrollList(int)
     */
    public void scrollListBy(int y) {
        trackMotionScroll(-y, -y);
    }

    /**
     * Check if the items in the list can be scrolled in a certain direction.
     *
     * @param direction Negative to check scrolling up, positive to check
     *            scrolling down.
     * @return true if the list can be scrolled in the specified direction,
     *         false otherwise.
     * @see #scrollListBy(int)
     */
    public boolean canScrollList(int direction) {
        final int childCount = getChildCount();
        if (childCount == 0) {
            return false;
        }

        final int firstPosition = mFirstPosition;
        final Rect listPadding = mListPadding;
        if (direction > 0) {
            final int lastBottom = getChildAt(childCount - 1).getBottom();
            final int lastPosition = firstPosition + childCount;
            return lastPosition < mItemCount || lastBottom > getHeight() - listPadding.bottom;
        } else {
            final int firstTop = getChildAt(0).getTop();
            return firstPosition > 0 || firstTop < listPadding.top;
        }
    }

    /**
     * Track a motion scroll
     *
     * @param deltaY Amount to offset mMotionView. This is the accumulated delta since the motion
     *        began. Positive numbers mean the user's finger is moving down the screen.
     * @param incrementalDeltaY Change in deltaY from the previous event.
     * @return true if we're already at the beginning/end of the list and have nothing to do.
     */
    boolean trackMotionScroll(int deltaY, int incrementalDeltaY) {
        final int childCount = getChildCount();
        if (childCount == 0) {
            return true;
        }

        final int firstTop = getChildAt(0).getTop();
        final int lastBottom = getChildAt(childCount - 1).getBottom();

        final Rect listPadding = mListPadding;

        // "effective padding" In this case is the amount of padding that affects
        // how much space should not be filled by items. If we don't clip to padding
        // there is no effective padding.
        int effectivePaddingTop = 0;
        int effectivePaddingBottom = 0;
        if ((mGroupFlags & CLIP_TO_PADDING_MASK) == CLIP_TO_PADDING_MASK) {
            effectivePaddingTop = listPadding.top;
            effectivePaddingBottom = listPadding.bottom;
        }

         // FIXME account for grid vertical spacing too?
        final int spaceAbove = effectivePaddingTop - firstTop;
        final int end = getHeight() - effectivePaddingBottom;
        final int spaceBelow = lastBottom - end;

        final int height = getHeight() - mPaddingBottom - mPaddingTop;
        if (deltaY < 0) {
            deltaY = Math.max(-(height - 1), deltaY);
        } else {
            deltaY = Math.min(height - 1, deltaY);
        }

        if (incrementalDeltaY < 0) {
            incrementalDeltaY = Math.max(-(height - 1), incrementalDeltaY);
        } else {
            incrementalDeltaY = Math.min(height - 1, incrementalDeltaY);
        }

        final int firstPosition = mFirstPosition;

        // Update our guesses for where the first and last views are
        if (firstPosition == 0) {
            mFirstPositionDistanceGuess = firstTop - listPadding.top;
        } else {
            mFirstPositionDistanceGuess += incrementalDeltaY;
        }
        if (firstPosition + childCount == mItemCount) {
            mLastPositionDistanceGuess = lastBottom + listPadding.bottom;
        } else {
            mLastPositionDistanceGuess += incrementalDeltaY;
        }

        final boolean cannotScrollDown = (firstPosition == 0 &&
                firstTop >= listPadding.top && incrementalDeltaY >= 0);
        final boolean cannotScrollUp = (firstPosition + childCount == mItemCount &&
                lastBottom <= getHeight() - listPadding.bottom && incrementalDeltaY <= 0);

        if (cannotScrollDown || cannotScrollUp) {
            return incrementalDeltaY != 0;
        }

        final boolean down = incrementalDeltaY < 0;

        final boolean inTouchMode = isInTouchMode();
        if (inTouchMode) {
            hideSelector();
        }

        final int headerViewsCount = getHeaderViewsCount();
        final int footerViewsStart = mItemCount - getFooterViewsCount();

        int start = 0;
        int count = 0;

        if (down) {
            int top = -incrementalDeltaY;
            if ((mGroupFlags & CLIP_TO_PADDING_MASK) == CLIP_TO_PADDING_MASK) {
                top += listPadding.top;
            }
            for (int i = 0; i < childCount; i++) {
                final View child = getChildAt(i);
                if (child.getBottom() >= top) {
                    break;
                } else {
                    count++;
                    int position = firstPosition + i;
                    if (position >= headerViewsCount && position < footerViewsStart) {
                        // The view will be rebound to new data, clear any
                        // system-managed transient state.
                        if (child.isAccessibilityFocused()) {
                            child.clearAccessibilityFocus();
                        }
                        mRecycler.addScrapView(child, position);
                    }
                }
            }
        } else {
            int bottom = getHeight() - incrementalDeltaY;
            if ((mGroupFlags & CLIP_TO_PADDING_MASK) == CLIP_TO_PADDING_MASK) {
                bottom -= listPadding.bottom;
            }
            for (int i = childCount - 1; i >= 0; i--) {
                final View child = getChildAt(i);
                if (child.getTop() <= bottom) {
                    break;
                } else {
                    start = i;
                    count++;
                    int position = firstPosition + i;
                    if (position >= headerViewsCount && position < footerViewsStart) {
                        // The view will be rebound to new data, clear any
                        // system-managed transient state.
                        if (child.isAccessibilityFocused()) {
                            child.clearAccessibilityFocus();
                        }
                        mRecycler.addScrapView(child, position);
                    }
                }
            }
        }

        mMotionViewNewTop = mMotionViewOriginalTop + deltaY;

        mBlockLayoutRequests = true;

        if (count > 0) {
            detachViewsFromParent(start, count);
            mRecycler.removeSkippedScrap();
        }

        // invalidate before moving the children to avoid unnecessary invalidate
        // calls to bubble up from the children all the way to the top
        if (!awakenScrollBars()) {
           invalidate();
        }

        offsetChildrenTopAndBottom(incrementalDeltaY);

        if (down) {
            mFirstPosition += count;
        }

        final int absIncrementalDeltaY = Math.abs(incrementalDeltaY);
        if (spaceAbove < absIncrementalDeltaY || spaceBelow < absIncrementalDeltaY) {
            fillGap(down);
        }

        if (!inTouchMode && mSelectedPosition != INVALID_POSITION) {
            final int childIndex = mSelectedPosition - mFirstPosition;
            if (childIndex >= 0 && childIndex < getChildCount()) {
                positionSelector(mSelectedPosition, getChildAt(childIndex));
            }
        } else if (mSelectorPosition != INVALID_POSITION) {
            final int childIndex = mSelectorPosition - mFirstPosition;
            if (childIndex >= 0 && childIndex < getChildCount()) {
                positionSelector(INVALID_POSITION, getChildAt(childIndex));
            }
        } else {
            mSelectorRect.setEmpty();
        }

        mBlockLayoutRequests = false;

        invokeOnItemScrollListener();

        return false;
    }

    /**
     * Returns the number of header views in the list. Header views are special views
     * at the top of the list that should not be recycled during a layout.
     *
     * @return The number of header views, 0 in the default implementation.
     */
    int getHeaderViewsCount() {
        return 0;
    }

    /**
     * Returns the number of footer views in the list. Footer views are special views
     * at the bottom of the list that should not be recycled during a layout.
     *
     * @return The number of footer views, 0 in the default implementation.
     */
    int getFooterViewsCount() {
        return 0;
    }

    /**
     * Fills the gap left open by a touch-scroll. During a touch scroll, children that
     * remain on screen are shifted and the other ones are discarded. The role of this
     * method is to fill the gap thus created by performing a partial layout in the
     * empty space.
     *
     * @param down true if the scroll is going down, false if it is going up
     */
    abstract void fillGap(boolean down);

    void hideSelector() {
        if (mSelectedPosition != INVALID_POSITION) {
            if (mLayoutMode != LAYOUT_SPECIFIC) {
                mResurrectToPosition = mSelectedPosition;
            }
            if (mNextSelectedPosition >= 0 && mNextSelectedPosition != mSelectedPosition) {
                mResurrectToPosition = mNextSelectedPosition;
            }
            setSelectedPositionInt(INVALID_POSITION);
            setNextSelectedPositionInt(INVALID_POSITION);
            mSelectedTop = 0;
        }
    }

    /**
     * @return A position to select. First we try mSelectedPosition. If that has been clobbered by
     * entering touch mode, we then try mResurrectToPosition. Values are pinned to the range
     * of items available in the adapter
     */
    int reconcileSelectedPosition() {
        int position = mSelectedPosition;
        if (position < 0) {
            position = mResurrectToPosition;
        }
        position = Math.max(0, position);
        position = Math.min(position, mItemCount - 1);
        return position;
    }

    /**
     * Find the row closest to y. This row will be used as the motion row when scrolling
     *
     * @param y Where the user touched
     * @return The position of the first (or only) item in the row containing y
     */
    abstract int findMotionRow(int y);

    /**
     * Find the row closest to y. This row will be used as the motion row when scrolling.
     *
     * @param y Where the user touched
     * @return The position of the first (or only) item in the row closest to y
     */
    int findClosestMotionRow(int y) {
        final int childCount = getChildCount();
        if (childCount == 0) {
            return INVALID_POSITION;
        }

        final int motionRow = findMotionRow(y);
        return motionRow != INVALID_POSITION ? motionRow : mFirstPosition + childCount - 1;
    }

    /**
     * Causes all the views to be rebuilt and redrawn.
     */
    public void invalidateViews() {
        mDataChanged = true;
        rememberSyncState();
        requestLayout();
        invalidate();
    }

    /**
     * If there is a selection returns false.
     * Otherwise resurrects the selection and returns true if resurrected.
     */
    boolean resurrectSelectionIfNeeded() {
        if (mSelectedPosition < 0 && resurrectSelection()) {
            updateSelectorState();
            return true;
        }
        return false;
    }

    /**
     * Makes the item at the supplied position selected.
     *
     * @param position the position of the new selection
     */
    abstract void setSelectionInt(int position);

    /**
     * Attempt to bring the selection back if the user is switching from touch
     * to trackball mode
     * @return Whether selection was set to something.
     */
    boolean resurrectSelection() {
        final int childCount = getChildCount();

        if (childCount <= 0) {
            return false;
        }

        int selectedTop = 0;
        int selectedPos;
        int childrenTop = mListPadding.top;
        int childrenBottom = mBottom - mTop - mListPadding.bottom;
        final int firstPosition = mFirstPosition;
        final int toPosition = mResurrectToPosition;
        boolean down = true;

        if (toPosition >= firstPosition && toPosition < firstPosition + childCount) {
            selectedPos = toPosition;

            final View selected = getChildAt(selectedPos - mFirstPosition);
            selectedTop = selected.getTop();
            int selectedBottom = selected.getBottom();

            // We are scrolled, don't get in the fade
            if (selectedTop < childrenTop) {
                selectedTop = childrenTop + getVerticalFadingEdgeLength();
            } else if (selectedBottom > childrenBottom) {
                selectedTop = childrenBottom - selected.getMeasuredHeight()
                        - getVerticalFadingEdgeLength();
            }
        } else {
            if (toPosition < firstPosition) {
                // Default to selecting whatever is first
                selectedPos = firstPosition;
                for (int i = 0; i < childCount; i++) {
                    final View v = getChildAt(i);
                    final int top = v.getTop();

                    if (i == 0) {
                        // Remember the position of the first item
                        selectedTop = top;
                        // See if we are scrolled at all
                        if (firstPosition > 0 || top < childrenTop) {
                            // If we are scrolled, don't select anything that is
                            // in the fade region
                            childrenTop += getVerticalFadingEdgeLength();
                        }
                    }
                    if (top >= childrenTop) {
                        // Found a view whose top is fully visisble
                        selectedPos = firstPosition + i;
                        selectedTop = top;
                        break;
                    }
                }
            } else {
                final int itemCount = mItemCount;
                down = false;
                selectedPos = firstPosition + childCount - 1;

                for (int i = childCount - 1; i >= 0; i--) {
                    final View v = getChildAt(i);
                    final int top = v.getTop();
                    final int bottom = v.getBottom();

                    if (i == childCount - 1) {
                        selectedTop = top;
                        if (firstPosition + childCount < itemCount || bottom > childrenBottom) {
                            childrenBottom -= getVerticalFadingEdgeLength();
                        }
                    }

                    if (bottom <= childrenBottom) {
                        selectedPos = firstPosition + i;
                        selectedTop = top;
                        break;
                    }
                }
            }
        }

        mResurrectToPosition = INVALID_POSITION;
        removeCallbacks(mFlingRunnable);
        if (mPositionScroller != null) {
            mPositionScroller.stop();
        }
        mTouchMode = TOUCH_MODE_REST;
        clearScrollingCache();
        mSpecificTop = selectedTop;
        selectedPos = lookForSelectablePosition(selectedPos, down);
        if (selectedPos >= firstPosition && selectedPos <= getLastVisiblePosition()) {
            mLayoutMode = LAYOUT_SPECIFIC;
            updateSelectorState();
            setSelectionInt(selectedPos);
            invokeOnItemScrollListener();
        } else {
            selectedPos = INVALID_POSITION;
        }
        reportScrollStateChange(OnScrollListener.SCROLL_STATE_IDLE);

        return selectedPos >= 0;
    }

    void confirmCheckedPositionsById() {
        // Clear out the positional check states, we'll rebuild it below from IDs.
        mCheckStates.clear();

        boolean checkedCountChanged = false;
        for (int checkedIndex = 0; checkedIndex < mCheckedIdStates.size(); checkedIndex++) {
            final long id = mCheckedIdStates.keyAt(checkedIndex);
            final int lastPos = mCheckedIdStates.valueAt(checkedIndex);

            final long lastPosId = mAdapter.getItemId(lastPos);
            if (id != lastPosId) {
                // Look around to see if the ID is nearby. If not, uncheck it.
                final int start = Math.max(0, lastPos - CHECK_POSITION_SEARCH_DISTANCE);
                final int end = Math.min(lastPos + CHECK_POSITION_SEARCH_DISTANCE, mItemCount);
                boolean found = false;
                for (int searchPos = start; searchPos < end; searchPos++) {
                    final long searchId = mAdapter.getItemId(searchPos);
                    if (id == searchId) {
                        found = true;
                        mCheckStates.put(searchPos, true);
                        mCheckedIdStates.setValueAt(checkedIndex, searchPos);
                        break;
                    }
                }

                if (!found) {
                    mCheckedIdStates.delete(id);
                    checkedIndex--;
                    mCheckedItemCount--;
                    checkedCountChanged = true;
                    if (mChoiceActionMode != null && mMultiChoiceModeCallback != null) {
                        mMultiChoiceModeCallback.onItemCheckedStateChanged(mChoiceActionMode,
                                lastPos, id, false);
                    }
                }
            } else {
                mCheckStates.put(lastPos, true);
            }
        }

        if (checkedCountChanged && mChoiceActionMode != null) {
            mChoiceActionMode.invalidate();
        }
    }

    @Override
    protected void handleDataChanged() {
        int count = mItemCount;
        int lastHandledItemCount = mLastHandledItemCount;
        mLastHandledItemCount = mItemCount;
        mIsWidget = true;

        if (mChoiceMode != CHOICE_MODE_NONE && mAdapter != null && mAdapter.hasStableIds()) {
            confirmCheckedPositionsById();
        }

        // TODO: In the future we can recycle these views based on stable ID instead.
        mRecycler.clearTransientStateViews();

        if (count > 0) {
            int newPos;
            int selectablePos;

            // Find the row we are supposed to sync to
            if (mNeedSync) {
                // Update this first, since setNextSelectedPositionInt inspects it
                mNeedSync = false;
                mPendingSync = null;

                if (mTranscriptMode == TRANSCRIPT_MODE_ALWAYS_SCROLL) {
                    mLayoutMode = LAYOUT_FORCE_BOTTOM;
                    return;
                } else if (mTranscriptMode == TRANSCRIPT_MODE_NORMAL) {
                    if (mForceTranscriptScroll) {
                        mForceTranscriptScroll = false;
                        mLayoutMode = LAYOUT_FORCE_BOTTOM;
                        return;
                    }
                    final int childCount = getChildCount();
                    final int listBottom = getHeight() - getPaddingBottom();
                    final View lastChild = getChildAt(childCount - 1);
                    final int lastBottom = lastChild != null ? lastChild.getBottom() : listBottom;
                    if (mFirstPosition + childCount >= lastHandledItemCount &&
                            lastBottom <= listBottom) {
                        mLayoutMode = LAYOUT_FORCE_BOTTOM;
                        return;
                    }
                    // Something new came in and we didn't scroll; give the user a clue that
                    // there's something new.
                    awakenScrollBars();
                }

                switch (mSyncMode) {
                case SYNC_SELECTED_POSITION:
                    if (isInTouchMode()) {
                        // We saved our state when not in touch mode. (We know this because
                        // mSyncMode is SYNC_SELECTED_POSITION.) Now we are trying to
                        // restore in touch mode. Just leave mSyncPosition as it is (possibly
                        // adjusting if the available range changed) and return.
                        mLayoutMode = LAYOUT_SYNC;
                        mSyncPosition = Math.min(Math.max(0, mSyncPosition), count - 1);

                        return;
                    } else {
                        // See if we can find a position in the new data with the same
                        // id as the old selection. This will change mSyncPosition.
                        newPos = findSyncPosition();
                        if (newPos >= 0) {
                            // Found it. Now verify that new selection is still selectable
                            selectablePos = lookForSelectablePosition(newPos, true);
                            if (selectablePos == newPos) {
                                // Same row id is selected
                                mSyncPosition = newPos;

                                if (mSyncHeight == getHeight()) {
                                    // If we are at the same height as when we saved state, try
                                    // to restore the scroll position too.
                                    mLayoutMode = LAYOUT_SYNC;
                                } else {
                                    // We are not the same height as when the selection was saved, so
                                    // don't try to restore the exact position
                                    mLayoutMode = LAYOUT_SET_SELECTION;
                                }

                                // Restore selection
                                setNextSelectedPositionInt(newPos);
                                return;
                            }
                        }
                    }
                    break;
                case SYNC_FIRST_POSITION:
                    // Leave mSyncPosition as it is -- just pin to available range
                    mLayoutMode = LAYOUT_SYNC;
                    mSyncPosition = Math.min(Math.max(0, mSyncPosition), count - 1);

                    return;
                }
            }

            if (!isInTouchMode()) {
                // We couldn't find matching data -- try to use the same position
                newPos = getSelectedItemPosition();

                // Pin position to the available range
                if (newPos >= count) {
                    newPos = count - 1;
                }
                if (newPos < 0) {
                    newPos = 0;
                }

                // Make sure we select something selectable -- first look down
                selectablePos = lookForSelectablePosition(newPos, true);

                if (selectablePos >= 0) {
                    setNextSelectedPositionInt(selectablePos);
                    return;
                } else {
                    // Looking down didn't work -- try looking up
                    selectablePos = lookForSelectablePosition(newPos, false);
                    if (selectablePos >= 0) {
                        setNextSelectedPositionInt(selectablePos);
                        return;
                    }
                }
            } else {

                // We already know where we want to resurrect the selection
                if (mResurrectToPosition >= 0) {
                    return;
                }
            }

        }

        // Nothing is selected. Give up and reset everything.
        mLayoutMode = mStackFromBottom ? LAYOUT_FORCE_BOTTOM : LAYOUT_FORCE_TOP;
        mSelectedPosition = INVALID_POSITION;
        mSelectedRowId = INVALID_ROW_ID;
        mNextSelectedPosition = INVALID_POSITION;
        mNextSelectedRowId = INVALID_ROW_ID;
        mNeedSync = false;
        mPendingSync = null;
        mSelectorPosition = INVALID_POSITION;
        checkSelectionChanged();
    }

    @Override
    protected void onDisplayHint(int hint) {
        super.onDisplayHint(hint);
        switch (hint) {
            case INVISIBLE:
                if (mPopup != null && mPopup.isShowing()) {
                    dismissPopup();
                }
                break;
            case VISIBLE:
                if (mFiltered && mPopup != null && !mPopup.isShowing()) {
                    showPopup();
                }
                break;
        }
        mPopupHidden = hint == INVISIBLE;
    }

    /**
     * Removes the filter window
     */
    private void dismissPopup() {
        if (mPopup != null) {
            mPopup.dismiss();
        }
    }

    /**
     * Shows the filter window
     */
    private void showPopup() {
        // Make sure we have a window before showing the popup
        if (getWindowVisibility() == View.VISIBLE) {
            createTextFilter(true);
            positionPopup();
            // Make sure we get focus if we are showing the popup
            checkFocus();
        }
    }

    private void positionPopup() {
        int screenHeight = getResources().getDisplayMetrics().heightPixels;
        final int[] xy = new int[2];
        getLocationOnScreen(xy);
        // TODO: The 20 below should come from the theme
        // TODO: And the gravity should be defined in the theme as well
        final int bottomGap = screenHeight - xy[1] - getHeight() + (int) (mDensityScale * 20);
        if (!mPopup.isShowing()) {
            mPopup.showAtLocation(this, Gravity.BOTTOM | Gravity.CENTER_HORIZONTAL,
                    xy[0], bottomGap);
        } else {
            mPopup.update(xy[0], bottomGap, -1, -1);
        }
    }

    /**
     * What is the distance between the source and destination rectangles given the direction of
     * focus navigation between them? The direction basically helps figure out more quickly what is
     * self evident by the relationship between the rects...
     *
     * @param source the source rectangle
     * @param dest the destination rectangle
     * @param direction the direction
     * @return the distance between the rectangles
     */
    static int getDistance(Rect source, Rect dest, int direction) {
        int sX, sY; // source x, y
        int dX, dY; // dest x, y
        switch (direction) {
        case View.FOCUS_RIGHT:
            sX = source.right;
            sY = source.top + source.height() / 2;
            dX = dest.left;
            dY = dest.top + dest.height() / 2;
            break;
        case View.FOCUS_DOWN:
            sX = source.left + source.width() / 2;
            sY = source.bottom;
            dX = dest.left + dest.width() / 2;
            dY = dest.top;
            break;
        case View.FOCUS_LEFT:
            sX = source.left;
            sY = source.top + source.height() / 2;
            dX = dest.right;
            dY = dest.top + dest.height() / 2;
            break;
        case View.FOCUS_UP:
            sX = source.left + source.width() / 2;
            sY = source.top;
            dX = dest.left + dest.width() / 2;
            dY = dest.bottom;
            break;
        case View.FOCUS_FORWARD:
        case View.FOCUS_BACKWARD:
            sX = source.right + source.width() / 2;
            sY = source.top + source.height() / 2;
            dX = dest.left + dest.width() / 2;
            dY = dest.top + dest.height() / 2;
            break;
        default:
            throw new IllegalArgumentException("direction must be one of "
                    + "{FOCUS_UP, FOCUS_DOWN, FOCUS_LEFT, FOCUS_RIGHT, "
                    + "FOCUS_FORWARD, FOCUS_BACKWARD}.");
        }
        int deltaX = dX - sX;
        int deltaY = dY - sY;
        return deltaY * deltaY + deltaX * deltaX;
    }

    @Override
    protected boolean isInFilterMode() {
        return mFiltered;
    }

    /**
     * Sends a key to the text filter window
     *
     * @param keyCode The keycode for the event
     * @param event The actual key event
     *
     * @return True if the text filter handled the event, false otherwise.
     */
    boolean sendToTextFilter(int keyCode, int count, KeyEvent event) {
        if (!acceptFilter()) {
            return false;
        }

        boolean handled = false;
        boolean okToSend = true;
        switch (keyCode) {
        case KeyEvent.KEYCODE_DPAD_UP:
        case KeyEvent.KEYCODE_DPAD_DOWN:
        case KeyEvent.KEYCODE_DPAD_LEFT:
        case KeyEvent.KEYCODE_DPAD_RIGHT:
        case KeyEvent.KEYCODE_DPAD_CENTER:
        case KeyEvent.KEYCODE_ENTER:
            okToSend = false;
            break;
        case KeyEvent.KEYCODE_BACK:
            if (mFiltered && mPopup != null && mPopup.isShowing()) {
                if (event.getAction() == KeyEvent.ACTION_DOWN
                        && event.getRepeatCount() == 0) {
                    KeyEvent.DispatcherState state = getKeyDispatcherState();
                    if (state != null) {
                        state.startTracking(event, this);
                    }
                    handled = true;
                } else if (event.getAction() == KeyEvent.ACTION_UP
                        && event.isTracking() && !event.isCanceled()) {
                    handled = true;
                    mTextFilter.setText("");
                }
            }
            okToSend = false;
            break;
        case KeyEvent.KEYCODE_SPACE:
            // Only send spaces once we are filtered
            okToSend = mFiltered;
            break;
        }

        if (okToSend) {
            createTextFilter(true);

            KeyEvent forwardEvent = event;
            if (forwardEvent.getRepeatCount() > 0) {
                forwardEvent = KeyEvent.changeTimeRepeat(event, event.getEventTime(), 0);
            }

            int action = event.getAction();
            switch (action) {
                case KeyEvent.ACTION_DOWN:
                    handled = mTextFilter.onKeyDown(keyCode, forwardEvent);
                    break;

                case KeyEvent.ACTION_UP:
                    handled = mTextFilter.onKeyUp(keyCode, forwardEvent);
                    break;

                case KeyEvent.ACTION_MULTIPLE:
                    handled = mTextFilter.onKeyMultiple(keyCode, count, event);
                    break;
            }
        }
        return handled;
    }

    /**
     * Return an InputConnection for editing of the filter text.
     */
    @Override
    public InputConnection onCreateInputConnection(EditorInfo outAttrs) {
        if (isTextFilterEnabled()) {
            if (mPublicInputConnection == null) {
                mDefInputConnection = new BaseInputConnection(this, false);
                mPublicInputConnection = new InputConnectionWrapper(outAttrs);
            }
            outAttrs.inputType = EditorInfo.TYPE_CLASS_TEXT | EditorInfo.TYPE_TEXT_VARIATION_FILTER;
            outAttrs.imeOptions = EditorInfo.IME_ACTION_DONE;
            return mPublicInputConnection;
        }
        return null;
    }

    private class InputConnectionWrapper implements InputConnection {
        private final EditorInfo mOutAttrs;
        private InputConnection mTarget;

        public InputConnectionWrapper(EditorInfo outAttrs) {
            mOutAttrs = outAttrs;
        }

        private InputConnection getTarget() {
            if (mTarget == null) {
                mTarget = getTextFilterInput().onCreateInputConnection(mOutAttrs);
            }
            return mTarget;
        }

        @Override
        public boolean reportFullscreenMode(boolean enabled) {
            // Use our own input connection, since it is
            // the "real" one the IME is talking with.
            return mDefInputConnection.reportFullscreenMode(enabled);
        }

        @Override
        public boolean performEditorAction(int editorAction) {
            // The editor is off in its own window; we need to be
            // the one that does this.
            if (editorAction == EditorInfo.IME_ACTION_DONE) {
                InputMethodManager imm = (InputMethodManager)
                        getContext().getSystemService(Context.INPUT_METHOD_SERVICE);
                if (imm != null) {
                    imm.hideSoftInputFromWindow(getWindowToken(), 0);
                }
                return true;
            }
            return false;
        }

        @Override
        public boolean sendKeyEvent(KeyEvent event) {
            // Use our own input connection, since the filter
            // text view may not be shown in a window so has
            // no ViewAncestor to dispatch events with.
            return mDefInputConnection.sendKeyEvent(event);
        }

        @Override
        public CharSequence getTextBeforeCursor(int n, int flags) {
            if (mTarget == null) return "";
            return mTarget.getTextBeforeCursor(n, flags);
        }

        @Override
        public CharSequence getTextAfterCursor(int n, int flags) {
            if (mTarget == null) return "";
            return mTarget.getTextAfterCursor(n, flags);
        }

        @Override
        public CharSequence getSelectedText(int flags) {
            if (mTarget == null) return "";
            return mTarget.getSelectedText(flags);
        }

        @Override
        public int getCursorCapsMode(int reqModes) {
            if (mTarget == null) return InputType.TYPE_TEXT_FLAG_CAP_SENTENCES;
            return mTarget.getCursorCapsMode(reqModes);
        }

        @Override
        public ExtractedText getExtractedText(ExtractedTextRequest request, int flags) {
            return getTarget().getExtractedText(request, flags);
        }

        @Override
        public boolean deleteSurroundingText(int beforeLength, int afterLength) {
            return getTarget().deleteSurroundingText(beforeLength, afterLength);
        }

        @Override
        public boolean setComposingText(CharSequence text, int newCursorPosition) {
            return getTarget().setComposingText(text, newCursorPosition);
        }

        @Override
        public boolean setComposingRegion(int start, int end) {
            return getTarget().setComposingRegion(start, end);
        }

        @Override
        public boolean finishComposingText() {
            return mTarget == null || mTarget.finishComposingText();
        }

        @Override
        public boolean commitText(CharSequence text, int newCursorPosition) {
            return getTarget().commitText(text, newCursorPosition);
        }

        @Override
        public boolean commitCompletion(CompletionInfo text) {
            return getTarget().commitCompletion(text);
        }

        @Override
        public boolean commitCorrection(CorrectionInfo correctionInfo) {
            return getTarget().commitCorrection(correctionInfo);
        }

        @Override
        public boolean setSelection(int start, int end) {
            return getTarget().setSelection(start, end);
        }

        @Override
        public boolean performContextMenuAction(int id) {
            return getTarget().performContextMenuAction(id);
        }

        @Override
        public boolean beginBatchEdit() {
            return getTarget().beginBatchEdit();
        }

        @Override
        public boolean endBatchEdit() {
            return getTarget().endBatchEdit();
        }

        @Override
        public boolean clearMetaKeyStates(int states) {
            return getTarget().clearMetaKeyStates(states);
        }

        @Override
        public boolean performPrivateCommand(String action, Bundle data) {
            return getTarget().performPrivateCommand(action, data);
        }
    }

    /**
     * For filtering we proxy an input connection to an internal text editor,
     * and this allows the proxying to happen.
     */
    @Override
    public boolean checkInputConnectionProxy(View view) {
        return view == mTextFilter;
    }

    /**
     * Creates the window for the text filter and populates it with an EditText field;
     *
     * @param animateEntrance true if the window should appear with an animation
     */
    private void createTextFilter(boolean animateEntrance) {
        if (mPopup == null) {
            PopupWindow p = new PopupWindow(getContext());
            p.setFocusable(false);
            p.setTouchable(false);
            p.setInputMethodMode(PopupWindow.INPUT_METHOD_NOT_NEEDED);
            p.setContentView(getTextFilterInput());
            p.setWidth(LayoutParams.WRAP_CONTENT);
            p.setHeight(LayoutParams.WRAP_CONTENT);
            p.setBackgroundDrawable(null);
            mPopup = p;
            getViewTreeObserver().addOnGlobalLayoutListener(this);
            mGlobalLayoutListenerAddedFilter = true;
        }
        if (animateEntrance) {
            mPopup.setAnimationStyle(com.android.internal.R.style.Animation_TypingFilter);
        } else {
            mPopup.setAnimationStyle(com.android.internal.R.style.Animation_TypingFilterRestore);
        }
    }

    private EditText getTextFilterInput() {
        if (mTextFilter == null) {
            final LayoutInflater layoutInflater = LayoutInflater.from(getContext());
            mTextFilter = (EditText) layoutInflater.inflate(
                    com.android.internal.R.layout.typing_filter, null);
            // For some reason setting this as the "real" input type changes
            // the text view in some way that it doesn't work, and I don't
            // want to figure out why this is.
            mTextFilter.setRawInputType(EditorInfo.TYPE_CLASS_TEXT
                    | EditorInfo.TYPE_TEXT_VARIATION_FILTER);
            mTextFilter.setImeOptions(EditorInfo.IME_FLAG_NO_EXTRACT_UI);
            mTextFilter.addTextChangedListener(this);
        }
        return mTextFilter;
    }

    /**
     * Clear the text filter.
     */
    public void clearTextFilter() {
        if (mFiltered) {
            getTextFilterInput().setText("");
            mFiltered = false;
            if (mPopup != null && mPopup.isShowing()) {
                dismissPopup();
            }
        }
    }

    /**
     * Returns if the ListView currently has a text filter.
     */
    public boolean hasTextFilter() {
        return mFiltered;
    }

    @Override
    public void onGlobalLayout() {
        if (isShown()) {
            // Show the popup if we are filtered
            if (mFiltered && mPopup != null && !mPopup.isShowing() && !mPopupHidden) {
                showPopup();
            }
        } else {
            // Hide the popup when we are no longer visible
            if (mPopup != null && mPopup.isShowing()) {
                dismissPopup();
            }
        }
    }

    /**
     * For our text watcher that is associated with the text filter.  Does
     * nothing.
     */
    @Override
    public void beforeTextChanged(CharSequence s, int start, int count, int after) {
    }

    /**
     * For our text watcher that is associated with the text filter. Performs
     * the actual filtering as the text changes, and takes care of hiding and
     * showing the popup displaying the currently entered filter text.
     */
    @Override
    public void onTextChanged(CharSequence s, int start, int before, int count) {
        if (isTextFilterEnabled()) {
            createTextFilter(true);
            int length = s.length();
            boolean showing = mPopup.isShowing();
            if (!showing && length > 0) {
                // Show the filter popup if necessary
                showPopup();
                mFiltered = true;
            } else if (showing && length == 0) {
                // Remove the filter popup if the user has cleared all text
                dismissPopup();
                mFiltered = false;
            }
            if (mAdapter instanceof Filterable) {
                Filter f = ((Filterable) mAdapter).getFilter();
                // Filter should not be null when we reach this part
                if (f != null) {
                    f.filter(s, this);
                } else {
                    throw new IllegalStateException("You cannot call onTextChanged with a non "
                            + "filterable adapter");
                }
            }
        }
    }

    /**
     * For our text watcher that is associated with the text filter.  Does
     * nothing.
     */
    @Override
    public void afterTextChanged(Editable s) {
    }

    @Override
    public void onFilterComplete(int count) {
        if (mSelectedPosition < 0 && count > 0) {
            mResurrectToPosition = INVALID_POSITION;
            resurrectSelection();
        }
    }

    @Override
    protected ViewGroup.LayoutParams generateDefaultLayoutParams() {
        return new AbsListView.LayoutParams(ViewGroup.LayoutParams.MATCH_PARENT,
                ViewGroup.LayoutParams.WRAP_CONTENT, 0);
    }

    @Override
    protected ViewGroup.LayoutParams generateLayoutParams(ViewGroup.LayoutParams p) {
        return new LayoutParams(p);
    }

    @Override
    public LayoutParams generateLayoutParams(AttributeSet attrs) {
        return new AbsListView.LayoutParams(getContext(), attrs);
    }

    @Override
    protected boolean checkLayoutParams(ViewGroup.LayoutParams p) {
        return p instanceof AbsListView.LayoutParams;
    }

    /**
     * Puts the list or grid into transcript mode. In this mode the list or grid will always scroll
     * to the bottom to show new items.
     *
     * @param mode the transcript mode to set
     *
     * @see #TRANSCRIPT_MODE_DISABLED
     * @see #TRANSCRIPT_MODE_NORMAL
     * @see #TRANSCRIPT_MODE_ALWAYS_SCROLL
     */
    public void setTranscriptMode(int mode) {
        mTranscriptMode = mode;
    }

    /**
     * Returns the current transcript mode.
     *
     * @return {@link #TRANSCRIPT_MODE_DISABLED}, {@link #TRANSCRIPT_MODE_NORMAL} or
     *         {@link #TRANSCRIPT_MODE_ALWAYS_SCROLL}
     */
    public int getTranscriptMode() {
        return mTranscriptMode;
    }

    @Override
    public int getSolidColor() {
        return mCacheColorHint;
    }

    /**
     * When set to a non-zero value, the cache color hint indicates that this list is always drawn
     * on top of a solid, single-color, opaque background.
     *
     * Zero means that what's behind this object is translucent (non solid) or is not made of a
     * single color. This hint will not affect any existing background drawable set on this view (
     * typically set via {@link #setBackgroundDrawable(Drawable)}).
     *
     * @param color The background color
     */
    public void setCacheColorHint(int color) {
        if (color != mCacheColorHint) {
            mCacheColorHint = color;
            int count = getChildCount();
            for (int i = 0; i < count; i++) {
                getChildAt(i).setDrawingCacheBackgroundColor(color);
            }
            mRecycler.setCacheColorHint(color);
        }
    }

    /**
     * When set to a non-zero value, the cache color hint indicates that this list is always drawn
     * on top of a solid, single-color, opaque background
     *
     * @return The cache color hint
     */
    @ViewDebug.ExportedProperty(category = "drawing")
    public int getCacheColorHint() {
        return mCacheColorHint;
    }

    /**
     * Move all views (excluding headers and footers) held by this AbsListView into the supplied
     * List. This includes views displayed on the screen as well as views stored in AbsListView's
     * internal view recycler.
     *
     * @param views A list into which to put the reclaimed views
     */
    public void reclaimViews(List<View> views) {
        int childCount = getChildCount();
        RecyclerListener listener = mRecycler.mRecyclerListener;

        // Reclaim views on screen
        for (int i = 0; i < childCount; i++) {
            View child = getChildAt(i);
            AbsListView.LayoutParams lp = (AbsListView.LayoutParams) child.getLayoutParams();
            // Don't reclaim header or footer views, or views that should be ignored
            if (lp != null && mRecycler.shouldRecycleViewType(lp.viewType)) {
                views.add(child);
                child.setAccessibilityDelegate(null);
                if (listener != null) {
                    // Pretend they went through the scrap heap
                    listener.onMovedToScrapHeap(child);
                }
            }
        }
        mRecycler.reclaimScrapViews(views);
        removeAllViewsInLayout();
    }

    private void finishGlows() {
        if (mEdgeGlowTop != null) {
            mEdgeGlowTop.finish();
            mEdgeGlowBottom.finish();
        }
    }

    /**
     * Sets up this AbsListView to use a remote views adapter which connects to a RemoteViewsService
     * through the specified intent.
     * @param intent the intent used to identify the RemoteViewsService for the adapter to connect to.
     */
    public void setRemoteViewsAdapter(Intent intent) {
        // Ensure that we don't already have a RemoteViewsAdapter that is bound to an existing
        // service handling the specified intent.
        if (mRemoteAdapter != null) {
            Intent.FilterComparison fcNew = new Intent.FilterComparison(intent);
            Intent.FilterComparison fcOld = new Intent.FilterComparison(
                    mRemoteAdapter.getRemoteViewsServiceIntent());
            if (fcNew.equals(fcOld)) {
                return;
            }
        }
        mDeferNotifyDataSetChanged = false;
        // Otherwise, create a new RemoteViewsAdapter for binding
        mRemoteAdapter = new RemoteViewsAdapter(getContext(), intent, this);
        if (mRemoteAdapter.isDataReady()) {
            setAdapter(mRemoteAdapter);
        }
    }

    /**
     * Sets up the onClickHandler to be used by the RemoteViewsAdapter when inflating RemoteViews
     *
     * @param handler The OnClickHandler to use when inflating RemoteViews.
     *
     * @hide
     */
    public void setRemoteViewsOnClickHandler(OnClickHandler handler) {
        // Ensure that we don't already have a RemoteViewsAdapter that is bound to an existing
        // service handling the specified intent.
        if (mRemoteAdapter != null) {
            mRemoteAdapter.setRemoteViewsOnClickHandler(handler);
        }
    }

    /**
     * This defers a notifyDataSetChanged on the pending RemoteViewsAdapter if it has not
     * connected yet.
     */
    @Override
    public void deferNotifyDataSetChanged() {
        mDeferNotifyDataSetChanged = true;
    }

    /**
     * Called back when the adapter connects to the RemoteViewsService.
     */
    @Override
    public boolean onRemoteAdapterConnected() {
        if (mRemoteAdapter != mAdapter) {
            setAdapter(mRemoteAdapter);
            if (mDeferNotifyDataSetChanged) {
                mRemoteAdapter.notifyDataSetChanged();
                mDeferNotifyDataSetChanged = false;
            }
            return false;
        } else if (mRemoteAdapter != null) {
            mRemoteAdapter.superNotifyDataSetChanged();
            return true;
        }
        return false;
    }

    /**
     * Called back when the adapter disconnects from the RemoteViewsService.
     */
    @Override
    public void onRemoteAdapterDisconnected() {
        // If the remote adapter disconnects, we keep it around
        // since the currently displayed items are still cached.
        // Further, we want the service to eventually reconnect
        // when necessary, as triggered by this view requesting
        // items from the Adapter.
    }

    /**
     * Hints the RemoteViewsAdapter, if it exists, about which views are currently
     * being displayed by the AbsListView.
     */
    void setVisibleRangeHint(int start, int end) {
        if (mRemoteAdapter != null) {
            mRemoteAdapter.setVisibleRangeHint(start, end);
        }
    }

    /**
     * Sets the recycler listener to be notified whenever a View is set aside in
     * the recycler for later reuse. This listener can be used to free resources
     * associated to the View.
     *
     * @param listener The recycler listener to be notified of views set aside
     *        in the recycler.
     *
     * @see android.widget.AbsListView.RecycleBin
     * @see android.widget.AbsListView.RecyclerListener
     */
    public void setRecyclerListener(RecyclerListener listener) {
        mRecycler.mRecyclerListener = listener;
    }

    class AdapterDataSetObserver extends AdapterView<ListAdapter>.AdapterDataSetObserver {
        @Override
        public void onChanged() {
            super.onChanged();
            if (mFastScroller != null) {
                mFastScroller.onSectionsChanged();
            }
        }

        @Override
        public void onInvalidated() {
            super.onInvalidated();
            if (mFastScroller != null) {
                mFastScroller.onSectionsChanged();
            }
        }
    }

    /**
     * A MultiChoiceModeListener receives events for {@link AbsListView#CHOICE_MODE_MULTIPLE_MODAL}.
     * It acts as the {@link ActionMode.Callback} for the selection mode and also receives
     * {@link #onItemCheckedStateChanged(ActionMode, int, long, boolean)} events when the user
     * selects and deselects list items.
     */
    public interface MultiChoiceModeListener extends ActionMode.Callback {
        /**
         * Called when an item is checked or unchecked during selection mode.
         *
         * @param mode The {@link ActionMode} providing the selection mode
         * @param position Adapter position of the item that was checked or unchecked
         * @param id Adapter ID of the item that was checked or unchecked
         * @param checked <code>true</code> if the item is now checked, <code>false</code>
         *                if the item is now unchecked.
         */
        public void onItemCheckedStateChanged(ActionMode mode,
                int position, long id, boolean checked);
    }

    class MultiChoiceModeWrapper implements MultiChoiceModeListener {
        private MultiChoiceModeListener mWrapped;

        public void setWrapped(MultiChoiceModeListener wrapped) {
            mWrapped = wrapped;
        }

        public boolean hasWrappedCallback() {
            return mWrapped != null;
        }

        @Override
        public boolean onCreateActionMode(ActionMode mode, Menu menu) {
            if (mWrapped.onCreateActionMode(mode, menu)) {
                // Initialize checked graphic state?
                setLongClickable(false);
                return true;
            }
            return false;
        }

        @Override
        public boolean onPrepareActionMode(ActionMode mode, Menu menu) {
            return mWrapped.onPrepareActionMode(mode, menu);
        }

        @Override
        public boolean onActionItemClicked(ActionMode mode, MenuItem item) {
            return mWrapped.onActionItemClicked(mode, item);
        }

        @Override
        public void onDestroyActionMode(ActionMode mode) {
            mWrapped.onDestroyActionMode(mode);
            mChoiceActionMode = null;

            // Ending selection mode means deselecting everything.
            clearChoices();

            mDataChanged = true;
            rememberSyncState();
            requestLayout();

            setLongClickable(true);
        }

        @Override
        public void onItemCheckedStateChanged(ActionMode mode,
                int position, long id, boolean checked) {
            mWrapped.onItemCheckedStateChanged(mode, position, id, checked);

            // If there are no items selected we no longer need the selection mode.
            if (getCheckedItemCount() == 0) {
                mode.finish();
            }
        }
    }

    /**
     * AbsListView extends LayoutParams to provide a place to hold the view type.
     */
    public static class LayoutParams extends ViewGroup.LayoutParams {
        /**
         * View type for this view, as returned by
         * {@link android.widget.Adapter#getItemViewType(int) }
         */
        @ViewDebug.ExportedProperty(category = "list", mapping = {
            @ViewDebug.IntToString(from = ITEM_VIEW_TYPE_IGNORE, to = "ITEM_VIEW_TYPE_IGNORE"),
            @ViewDebug.IntToString(from = ITEM_VIEW_TYPE_HEADER_OR_FOOTER, to = "ITEM_VIEW_TYPE_HEADER_OR_FOOTER")
        })
        int viewType;

        /**
         * When this boolean is set, the view has been added to the AbsListView
         * at least once. It is used to know whether headers/footers have already
         * been added to the list view and whether they should be treated as
         * recycled views or not.
         */
        @ViewDebug.ExportedProperty(category = "list")
        boolean recycledHeaderFooter;

        /**
         * When an AbsListView is measured with an AT_MOST measure spec, it needs
         * to obtain children views to measure itself. When doing so, the children
         * are not attached to the window, but put in the recycler which assumes
         * they've been attached before. Setting this flag will force the reused
         * view to be attached to the window rather than just attached to the
         * parent.
         */
        @ViewDebug.ExportedProperty(category = "list")
        boolean forceAdd;

        /**
         * The position the view was removed from when pulled out of the
         * scrap heap.
         * @hide
         */
        int scrappedFromPosition;

        /**
         * The ID the view represents
         */
        long itemId = -1;

        public LayoutParams(Context c, AttributeSet attrs) {
            super(c, attrs);
        }

        public LayoutParams(int w, int h) {
            super(w, h);
        }

        public LayoutParams(int w, int h, int viewType) {
            super(w, h);
            this.viewType = viewType;
        }

        public LayoutParams(ViewGroup.LayoutParams source) {
            super(source);
        }
    }

    /**
     * A RecyclerListener is used to receive a notification whenever a View is placed
     * inside the RecycleBin's scrap heap. This listener is used to free resources
     * associated to Views placed in the RecycleBin.
     *
     * @see android.widget.AbsListView.RecycleBin
     * @see android.widget.AbsListView#setRecyclerListener(android.widget.AbsListView.RecyclerListener)
     */
    public static interface RecyclerListener {
        /**
         * Indicates that the specified View was moved into the recycler's scrap heap.
         * The view is not displayed on screen any more and any expensive resource
         * associated with the view should be discarded.
         *
         * @param view
         */
        void onMovedToScrapHeap(View view);
    }

    /**
     * The RecycleBin facilitates reuse of views across layouts. The RecycleBin has two levels of
     * storage: ActiveViews and ScrapViews. ActiveViews are those views which were onscreen at the
     * start of a layout. By construction, they are displaying current information. At the end of
     * layout, all views in ActiveViews are demoted to ScrapViews. ScrapViews are old views that
     * could potentially be used by the adapter to avoid allocating views unnecessarily.
     *
     * @see android.widget.AbsListView#setRecyclerListener(android.widget.AbsListView.RecyclerListener)
     * @see android.widget.AbsListView.RecyclerListener
     */
    class RecycleBin {
        private RecyclerListener mRecyclerListener;

        /**
         * The position of the first view stored in mActiveViews.
         */
        private int mFirstActivePosition;

        /**
         * Views that were on screen at the start of layout. This array is populated at the start of
         * layout, and at the end of layout all view in mActiveViews are moved to mScrapViews.
         * Views in mActiveViews represent a contiguous range of Views, with position of the first
         * view store in mFirstActivePosition.
         */
        private View[] mActiveViews = new View[0];

        /**
         * Unsorted views that can be used by the adapter as a convert view.
         */
        private ArrayList<View>[] mScrapViews;

        private int mViewTypeCount;

        private ArrayList<View> mCurrentScrap;

        private ArrayList<View> mSkippedScrap;

        private SparseArray<View> mTransientStateViews;
        private LongSparseArray<View> mTransientStateViewsById;

        public void setViewTypeCount(int viewTypeCount) {
            if (viewTypeCount < 1) {
                throw new IllegalArgumentException("Can't have a viewTypeCount < 1");
            }
            //noinspection unchecked
            ArrayList<View>[] scrapViews = new ArrayList[viewTypeCount];
            for (int i = 0; i < viewTypeCount; i++) {
                scrapViews[i] = new ArrayList<View>();
            }
            mViewTypeCount = viewTypeCount;
            mCurrentScrap = scrapViews[0];
            mScrapViews = scrapViews;
        }

        public void markChildrenDirty() {
            if (mViewTypeCount == 1) {
                final ArrayList<View> scrap = mCurrentScrap;
                final int scrapCount = scrap.size();
                for (int i = 0; i < scrapCount; i++) {
                    scrap.get(i).forceLayout();
                }
            } else {
                final int typeCount = mViewTypeCount;
                for (int i = 0; i < typeCount; i++) {
                    final ArrayList<View> scrap = mScrapViews[i];
                    final int scrapCount = scrap.size();
                    for (int j = 0; j < scrapCount; j++) {
                        scrap.get(j).forceLayout();
                    }
                }
            }
            if (mTransientStateViews != null) {
                final int count = mTransientStateViews.size();
                for (int i = 0; i < count; i++) {
                    mTransientStateViews.valueAt(i).forceLayout();
                }
            }
            if (mTransientStateViewsById != null) {
                final int count = mTransientStateViewsById.size();
                for (int i = 0; i < count; i++) {
                    mTransientStateViewsById.valueAt(i).forceLayout();
                }
            }
        }

        public boolean shouldRecycleViewType(int viewType) {
            return viewType >= 0;
        }

        /**
         * Clears the scrap heap.
         */
        void clear() {
            if (mViewTypeCount == 1) {
                final ArrayList<View> scrap = mCurrentScrap;
                final int scrapCount = scrap.size();
                for (int i = 0; i < scrapCount; i++) {
                    removeDetachedView(scrap.remove(scrapCount - 1 - i), false);
                }
            } else {
                final int typeCount = mViewTypeCount;
                for (int i = 0; i < typeCount; i++) {
                    final ArrayList<View> scrap = mScrapViews[i];
                    final int scrapCount = scrap.size();
                    for (int j = 0; j < scrapCount; j++) {
                        removeDetachedView(scrap.remove(scrapCount - 1 - j), false);
                    }
                }
            }

            clearTransientStateViews();
        }

        /**
         * Fill ActiveViews with all of the children of the AbsListView.
         *
         * @param childCount The minimum number of views mActiveViews should hold
         * @param firstActivePosition The position of the first view that will be stored in
         *        mActiveViews
         */
        void fillActiveViews(int childCount, int firstActivePosition) {
            if (mActiveViews.length < childCount) {
                mActiveViews = new View[childCount];
            }
            mFirstActivePosition = firstActivePosition;

            //noinspection MismatchedReadAndWriteOfArray
            final View[] activeViews = mActiveViews;
            for (int i = 0; i < childCount; i++) {
                View child = getChildAt(i);
                AbsListView.LayoutParams lp = (AbsListView.LayoutParams) child.getLayoutParams();
                // Don't put header or footer views into the scrap heap
                if (lp != null && lp.viewType != ITEM_VIEW_TYPE_HEADER_OR_FOOTER) {
                    // Note:  We do place AdapterView.ITEM_VIEW_TYPE_IGNORE in active views.
                    //        However, we will NOT place them into scrap views.
                    activeViews[i] = child;
                }
            }
        }

        /**
         * Get the view corresponding to the specified position. The view will be removed from
         * mActiveViews if it is found.
         *
         * @param position The position to look up in mActiveViews
         * @return The view if it is found, null otherwise
         */
        View getActiveView(int position) {
            int index = position - mFirstActivePosition;
            final View[] activeViews = mActiveViews;
            if (index >=0 && index < activeViews.length) {
                final View match = activeViews[index];
                activeViews[index] = null;
                return match;
            }
            return null;
        }

        View getTransientStateView(int position) {
            if (mAdapter != null && mAdapterHasStableIds && mTransientStateViewsById != null) {
                long id = mAdapter.getItemId(position);
                View result = mTransientStateViewsById.get(id);
                mTransientStateViewsById.remove(id);
                return result;
            }
            if (mTransientStateViews != null) {
                final int index = mTransientStateViews.indexOfKey(position);
                if (index >= 0) {
                    View result = mTransientStateViews.valueAt(index);
                    mTransientStateViews.removeAt(index);
                    return result;
                }
            }
            return null;
        }

        /**
         * Dumps and fully detaches any currently saved views with transient
         * state.
         */
        void clearTransientStateViews() {
            final SparseArray<View> viewsByPos = mTransientStateViews;
            if (viewsByPos != null) {
                final int N = viewsByPos.size();
                for (int i = 0; i < N; i++) {
                    removeDetachedView(viewsByPos.valueAt(i), false);
                }
                viewsByPos.clear();
            }

            final LongSparseArray<View> viewsById = mTransientStateViewsById;
            if (viewsById != null) {
                final int N = viewsById.size();
                for (int i = 0; i < N; i++) {
                    removeDetachedView(viewsById.valueAt(i), false);
                }
                viewsById.clear();
            }
        }

        /**
         * @return A view from the ScrapViews collection. These are unordered.
         */
        View getScrapView(int position) {
            if (mViewTypeCount == 1) {
                return retrieveFromScrap(mCurrentScrap, position);
            } else {
                int whichScrap = mAdapter.getItemViewType(position);
                if (whichScrap >= 0 && whichScrap < mScrapViews.length) {
                    return retrieveFromScrap(mScrapViews[whichScrap], position);
                }
            }
            return null;
        }

        /**
         * Puts a view into the list of scrap views.
         * <p>
         * If the list data hasn't changed or the adapter has stable IDs, views
         * with transient state will be preserved for later retrieval.
         *
         * @param scrap The view to add
         * @param position The view's position within its parent
         */
        void addScrapView(View scrap, int position) {
            final AbsListView.LayoutParams lp = (AbsListView.LayoutParams) scrap.getLayoutParams();
            if (lp == null) {
                return;
            }

            lp.scrappedFromPosition = position;

            // Remove but don't scrap header or footer views, or views that
            // should otherwise not be recycled.
            final int viewType = lp.viewType;
            if (!shouldRecycleViewType(viewType)) {
                return;
            }

            scrap.dispatchStartTemporaryDetach();

            // The the accessibility state of the view may change while temporary
            // detached and we do not allow detached views to fire accessibility
            // events. So we are announcing that the subtree changed giving a chance
            // to clients holding on to a view in this subtree to refresh it.
            notifyViewAccessibilityStateChangedIfNeeded(
                    AccessibilityEvent.CONTENT_CHANGE_TYPE_SUBTREE);

            // Don't scrap views that have transient state.
            final boolean scrapHasTransientState = scrap.hasTransientState();
            if (scrapHasTransientState) {
                if (mAdapter != null && mAdapterHasStableIds) {
                    // If the adapter has stable IDs, we can reuse the view for
                    // the same data.
                    if (mTransientStateViewsById == null) {
                        mTransientStateViewsById = new LongSparseArray<View>();
                    }
                    mTransientStateViewsById.put(lp.itemId, scrap);
                } else if (!mDataChanged) {
                    // If the data hasn't changed, we can reuse the views at
                    // their old positions.
                    if (mTransientStateViews == null) {
                        mTransientStateViews = new SparseArray<View>();
                    }
                    mTransientStateViews.put(position, scrap);
                } else {
                    // Otherwise, we'll have to remove the view and start over.
                    if (mSkippedScrap == null) {
                        mSkippedScrap = new ArrayList<View>();
                    }
                    mSkippedScrap.add(scrap);
                }
            } else {
                if (mViewTypeCount == 1) {
                    mCurrentScrap.add(scrap);
                } else {
                    mScrapViews[viewType].add(scrap);
                }

                // Clear any system-managed transient state.
                if (scrap.isAccessibilityFocused()) {
                    scrap.clearAccessibilityFocus();
                }

                scrap.setAccessibilityDelegate(null);

                if (mRecyclerListener != null) {
                    mRecyclerListener.onMovedToScrapHeap(scrap);
                }
            }
        }

        /**
         * Finish the removal of any views that skipped the scrap heap.
         */
        void removeSkippedScrap() {
            if (mSkippedScrap == null) {
                return;
            }
            final int count = mSkippedScrap.size();
            for (int i = 0; i < count; i++) {
                removeDetachedView(mSkippedScrap.get(i), false);
            }
            mSkippedScrap.clear();
        }

        /**
         * Move all views remaining in mActiveViews to mScrapViews.
         */
        void scrapActiveViews() {
            final View[] activeViews = mActiveViews;
            final boolean hasListener = mRecyclerListener != null;
            final boolean multipleScraps = mViewTypeCount > 1;

            ArrayList<View> scrapViews = mCurrentScrap;
            final int count = activeViews.length;
            for (int i = count - 1; i >= 0; i--) {
                final View victim = activeViews[i];
                if (victim != null) {
                    final AbsListView.LayoutParams lp
                            = (AbsListView.LayoutParams) victim.getLayoutParams();
                    final int whichScrap = lp.viewType;

                    activeViews[i] = null;

                    if (victim.hasTransientState()) {
                        // Store views with transient state for later use.
                        victim.dispatchStartTemporaryDetach();

                        if (mAdapter != null && mAdapterHasStableIds) {
                            if (mTransientStateViewsById == null) {
                                mTransientStateViewsById = new LongSparseArray<View>();
                            }
                            long id = mAdapter.getItemId(mFirstActivePosition + i);
                            mTransientStateViewsById.put(id, victim);
                        } else if (!mDataChanged) {
                            if (mTransientStateViews == null) {
                                mTransientStateViews = new SparseArray<View>();
                            }
                            mTransientStateViews.put(mFirstActivePosition + i, victim);
                        } else if (whichScrap != ITEM_VIEW_TYPE_HEADER_OR_FOOTER) {
                            // The data has changed, we can't keep this view.
                            removeDetachedView(victim, false);
                        }
                    } else if (!shouldRecycleViewType(whichScrap)) {
                        // Discard non-recyclable views except headers/footers.
                        if (whichScrap != ITEM_VIEW_TYPE_HEADER_OR_FOOTER) {
                            removeDetachedView(victim, false);
                        }
                    } else {
                        // Store everything else on the appropriate scrap heap.
                        if (multipleScraps) {
                            scrapViews = mScrapViews[whichScrap];
                        }

                        victim.dispatchStartTemporaryDetach();
                        lp.scrappedFromPosition = mFirstActivePosition + i;
                        scrapViews.add(victim);

                        victim.setAccessibilityDelegate(null);
                        if (hasListener) {
                            mRecyclerListener.onMovedToScrapHeap(victim);
                        }
                    }
                }
            }

            pruneScrapViews();
        }

        /**
         * Makes sure that the size of mScrapViews does not exceed the size of
         * mActiveViews, which can happen if an adapter does not recycle its
         * views. Removes cached transient state views that no longer have
         * transient state.
         */
        private void pruneScrapViews() {
            final int maxViews = mActiveViews.length;
            final int viewTypeCount = mViewTypeCount;
            final ArrayList<View>[] scrapViews = mScrapViews;
            for (int i = 0; i < viewTypeCount; ++i) {
                final ArrayList<View> scrapPile = scrapViews[i];
                int size = scrapPile.size();
                final int extras = size - maxViews;
                size--;
                for (int j = 0; j < extras; j++) {
                    removeDetachedView(scrapPile.remove(size--), false);
                }
            }

            final SparseArray<View> transViewsByPos = mTransientStateViews;
            if (transViewsByPos != null) {
                for (int i = 0; i < transViewsByPos.size(); i++) {
                    final View v = transViewsByPos.valueAt(i);
                    if (!v.hasTransientState()) {
                        removeDetachedView(v, false);
                        transViewsByPos.removeAt(i);
                        i--;
                    }
                }
            }

            final LongSparseArray<View> transViewsById = mTransientStateViewsById;
            if (transViewsById != null) {
                for (int i = 0; i < transViewsById.size(); i++) {
                    final View v = transViewsById.valueAt(i);
                    if (!v.hasTransientState()) {
                        removeDetachedView(v, false);
                        transViewsById.removeAt(i);
                        i--;
                    }
                }
            }
        }

        /**
         * Puts all views in the scrap heap into the supplied list.
         */
        void reclaimScrapViews(List<View> views) {
            if (mViewTypeCount == 1) {
                views.addAll(mCurrentScrap);
            } else {
                final int viewTypeCount = mViewTypeCount;
                final ArrayList<View>[] scrapViews = mScrapViews;
                for (int i = 0; i < viewTypeCount; ++i) {
                    final ArrayList<View> scrapPile = scrapViews[i];
                    views.addAll(scrapPile);
                }
            }
        }

        /**
         * Updates the cache color hint of all known views.
         *
         * @param color The new cache color hint.
         */
        void setCacheColorHint(int color) {
            if (mViewTypeCount == 1) {
                final ArrayList<View> scrap = mCurrentScrap;
                final int scrapCount = scrap.size();
                for (int i = 0; i < scrapCount; i++) {
                    scrap.get(i).setDrawingCacheBackgroundColor(color);
                }
            } else {
                final int typeCount = mViewTypeCount;
                for (int i = 0; i < typeCount; i++) {
                    final ArrayList<View> scrap = mScrapViews[i];
                    final int scrapCount = scrap.size();
                    for (int j = 0; j < scrapCount; j++) {
                        scrap.get(j).setDrawingCacheBackgroundColor(color);
                    }
                }
            }
            // Just in case this is called during a layout pass
            final View[] activeViews = mActiveViews;
            final int count = activeViews.length;
            for (int i = 0; i < count; ++i) {
                final View victim = activeViews[i];
                if (victim != null) {
                    victim.setDrawingCacheBackgroundColor(color);
                }
            }
        }
    }

    static View retrieveFromScrap(ArrayList<View> scrapViews, int position) {
        int size = scrapViews.size();
        if (size > 0) {
            // See if we still have a view for this position.
            for (int i=0; i<size; i++) {
                View view = scrapViews.get(i);
                if (((AbsListView.LayoutParams)view.getLayoutParams())
                        .scrappedFromPosition == position) {
                    scrapViews.remove(i);
                    return view;
                }
            }
            return scrapViews.remove(size - 1);
        } else {
            return null;
        }
    }
}<|MERGE_RESOLUTION|>--- conflicted
+++ resolved
@@ -2114,16 +2114,13 @@
         mInLayout = false;
 
         mOverscrollMax = (b - t) / OVERSCROLL_LIMIT_DIVISOR;
-<<<<<<< HEAD
         mHeight = getHeight();
         mWidth = getWidth();
-=======
 
         // TODO: Move somewhere sane. This doesn't belong in onLayout().
         if (mFastScroller != null) {
             mFastScroller.onItemCountChanged(getChildCount(), mItemCount);
         }
->>>>>>> 76593e19
     }
 
     /**
@@ -2270,22 +2267,11 @@
             // If the view type hasn't changed, attempt to re-bind the data.
             if (params.viewType == mAdapter.getItemViewType(position)) {
                 final View updatedView = mAdapter.getView(position, transientView, this);
-
-<<<<<<< HEAD
-            if (mListAnimationMode != 0 && !mIsWidget) {
-                child = setAnimation(child);
-            }
-
-            if (child.getImportantForAccessibility() == IMPORTANT_FOR_ACCESSIBILITY_AUTO) {
-                child.setImportantForAccessibility(IMPORTANT_FOR_ACCESSIBILITY_YES);
-=======
                 // If we failed to re-bind the data, scrap the obtained view.
                 if (updatedView != transientView) {
                     mRecycler.addScrapView(updatedView, position);
                 }
->>>>>>> 76593e19
-            }
-
+            }
             // Scrap view implies temporary detachment.
             isScrap[0] = true;
             return transientView;
@@ -2312,6 +2298,10 @@
 
         if (mCacheColorHint != 0) {
             child.setDrawingCacheBackgroundColor(mCacheColorHint);
+        }
+
+        if (mListAnimationMode != 0 && !mIsWidget) {
+            setAnimation(child);
         }
 
         if (child.getImportantForAccessibility() == IMPORTANT_FOR_ACCESSIBILITY_AUTO) {
@@ -2346,9 +2336,9 @@
         return child;
     }
 
-    private View setAnimation(View view) {
+    private void setAnimation(View view) {
         if (view == null) {
-            return view;
+            return;
         }
 
         int scrollY = 0;
@@ -2413,7 +2403,7 @@
         }
 
         if (mListAnimationInterpolatorMode == 0) {
-            return applyAnimationToView(view, anim);
+            applyAnimationToView(view, anim);
         }
 
         switch (mListAnimationInterpolatorMode) {
@@ -2446,16 +2436,15 @@
                     mContext, android.R.anim.bounce_interpolator));
                 break;
         }
-        return applyAnimationToView(view, anim);
-    }
-
-    private View applyAnimationToView(View view, Animation anim) {
+        applyAnimationToView(view, anim);
+    }
+
+    private void applyAnimationToView(View view, Animation anim) {
         if (anim == null) {
-            return view;
+            return;
         }
         anim.setDuration(500);
         view.startAnimation(anim);
-        return view;
     }
 
     class ListItemAccessibilityDelegate extends AccessibilityDelegate {
