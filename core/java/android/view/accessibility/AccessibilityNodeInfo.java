/*
 * Copyright (C) 2011 The Android Open Source Project
 *
 * Licensed under the Apache License, Version 2.0 (the "License");
 * you may not use this file except in compliance with the License.
 * You may obtain a copy of the License at
 *
 *      http://www.apache.org/licenses/LICENSE-2.0
 *
 * Unless required by applicable law or agreed to in writing, software
 * distributed under the License is distributed on an "AS IS" BASIS,
 * WITHOUT WARRANTIES OR CONDITIONS OF ANY KIND, either express or implied.
 * See the License for the specific language governing permissions and
 * limitations under the License.
 */

package android.view.accessibility;

import android.accessibilityservice.IAccessibilityServiceConnection;
import android.graphics.Rect;
import android.os.Parcel;
import android.os.Parcelable;
import android.text.TextUtils;
import android.util.SparseLongArray;
import android.view.View;

import java.util.Collections;
import java.util.List;

/**
 * This class represents a node of the window content as well as actions that
 * can be requested from its source. From the point of view of an
 * {@link android.accessibilityservice.AccessibilityService} a window content is
 * presented as tree of accessibility node info which may or may not map one-to-one
 * to the view hierarchy. In other words, a custom view is free to report itself as
 * a tree of accessibility node info.
 * </p>
 * <p>
 * Once an accessibility node info is delivered to an accessibility service it is
 * made immutable and calling a state mutation method generates an error.
 * </p>
 * <p>
 * Please refer to {@link android.accessibilityservice.AccessibilityService} for
 * details about how to obtain a handle to window content as a tree of accessibility
 * node info as well as familiarizing with the security model.
 * </p>
 *
 * @see android.accessibilityservice.AccessibilityService
 * @see AccessibilityEvent
 * @see AccessibilityManager
 */
public class AccessibilityNodeInfo implements Parcelable {

    private static final boolean DEBUG = false;

    // Actions.

    /**
     * Action that focuses the node.
     */
    public static final int ACTION_FOCUS =  0x00000001;

    /**
     * Action that unfocuses the node.
     */
    public static final int ACTION_CLEAR_FOCUS =  0x00000002;

    /**
     * Action that selects the node.
     */
    public static final int ACTION_SELECT =  0x00000004;

    /**
     * Action that unselects the node.
     */
    public static final int ACTION_CLEAR_SELECTION =  0x00000008;

    // Boolean attributes.

    private static final int PROPERTY_CHECKABLE = 0x00000001;

    private static final int PROPERTY_CHECKED = 0x00000002;

    private static final int PROPERTY_FOCUSABLE = 0x00000004;

    private static final int PROPERTY_FOCUSED = 0x00000008;

    private static final int PROPERTY_SELECTED = 0x00000010;

    private static final int PROPERTY_CLICKABLE = 0x00000020;

    private static final int PROPERTY_LONG_CLICKABLE = 0x00000040;

    private static final int PROPERTY_ENABLED = 0x00000080;

    private static final int PROPERTY_PASSWORD = 0x00000100;

    private static final int PROPERTY_SCROLLABLE = 0x00000200;

    /**
     * Bits that provide the id of a virtual descendant of a view.
     */
    private static final long VIRTUAL_DESCENDANT_ID_MASK = 0xffffffff00000000L;

    /**
     * Bit shift of {@link #VIRTUAL_DESCENDANT_ID_MASK} to get to the id for a
     * virtual descendant of a view. Such a descendant does not exist in the view
     * hierarchy and is only reported via the accessibility APIs.
     */
    private static final int VIRTUAL_DESCENDANT_ID_SHIFT = 32;

    /**
     * Gets the accessibility view id which identifies a View in the view three.
     *
     * @param accessibilityNodeId The id of an {@link AccessibilityNodeInfo}.
     * @return The accessibility view id part of the node id.
     *
     * @hide
     */
    public static int getAccessibilityViewId(long accessibilityNodeId) {
        return (int) accessibilityNodeId;
    }

    /**
     * Gets the virtual descendant id which identifies an imaginary view in a
     * containing View.
     *
     * @param accessibilityNodeId The id of an {@link AccessibilityNodeInfo}.
     * @return The virtual view id part of the node id.
     *
     * @hide
     */
    public static int getVirtualDescendantId(long accessibilityNodeId) {
        return (int) ((accessibilityNodeId & VIRTUAL_DESCENDANT_ID_MASK)
                >> VIRTUAL_DESCENDANT_ID_SHIFT);
    }

    /**
     * Makes a node id by shifting the <code>virtualDescendantId</code>
     * by {@link #VIRTUAL_DESCENDANT_ID_SHIFT} and taking
     * the bitwise or with the <code>accessibilityViewId</code>.
     *
     * @param accessibilityViewId A View accessibility id.
     * @param virtualDescendantId A virtual descendant id.
     * @return The node id.
     *
     * @hide
     */
    public static long makeNodeId(int accessibilityViewId, int virtualDescendantId) {
        return (((long) virtualDescendantId) << VIRTUAL_DESCENDANT_ID_SHIFT) | accessibilityViewId;
    }

    // Housekeeping.
    private static final int MAX_POOL_SIZE = 50;
    private static final Object sPoolLock = new Object();
    private static AccessibilityNodeInfo sPool;
    private static int sPoolSize;
    private AccessibilityNodeInfo mNext;
    private boolean mIsInPool;
    private boolean mSealed;

    // Data.
    private long mSourceNodeId = makeNodeId(View.NO_ID, View.NO_ID);
    private int mWindowId = View.NO_ID;
    private long mParentNodeId = makeNodeId(View.NO_ID, View.NO_ID);
    private int mBooleanProperties;
    private final Rect mBoundsInParent = new Rect();
    private final Rect mBoundsInScreen = new Rect();

    private CharSequence mPackageName;
    private CharSequence mClassName;
    private CharSequence mText;
    private CharSequence mContentDescription;

    private SparseLongArray mChildIds = new SparseLongArray();
    private int mActions;

    private IAccessibilityServiceConnection mConnection;

    /**
     * Hide constructor from clients.
     */
    private AccessibilityNodeInfo() {
        /* do nothing */
    }

    /**
     * Sets the source.
     * <p>
     *   <strong>Note:</strong> Cannot be called from an
     *   {@link android.accessibilityservice.AccessibilityService}.
     *   This class is made immutable before being delivered to an AccessibilityService.
     * </p>
     *
     * @param source The info source.
     */
    public void setSource(View source) {
        setSource(source, View.NO_ID);
    }

    /**
     * Sets the source to be a virtual descendant of the given <code>root</code>.
     * If <code>virtualDescendantId</code> equals to {@link View#NO_ID} the root
     * is set as the source.
     * <p>
     * A virtual descendant is an imaginary View that is reported as a part of the view
     * hierarchy for accessibility purposes. This enables custom views that draw complex
     * content to report them selves as a tree of virtual views, thus conveying their
     * logical structure.
     * </p>
     * <p>
     *   <strong>Note:</strong> Cannot be called from an
     *   {@link android.accessibilityservice.AccessibilityService}.
     *   This class is made immutable before being delivered to an AccessibilityService.
     * </p>
     *
     * @param root The root of the virtual subtree.
     * @param virtualDescendantId The id of the virtual descendant.
     */
    public void setSource(View root, int virtualDescendantId) {
        enforceNotSealed();
        mWindowId = (root != null) ? root.getAccessibilityWindowId() : View.NO_ID;
        final int rootAccessibilityViewId =
            (root != null) ? root.getAccessibilityViewId() : View.NO_ID;
        mSourceNodeId = makeNodeId(rootAccessibilityViewId, virtualDescendantId);
    }

    /**
     * Gets the id of the window from which the info comes from.
     *
     * @return The window id.
     */
    public int getWindowId() {
        return mWindowId;
    }

    /**
     * Gets the number of children.
     *
     * @return The child count.
     */
    public int getChildCount() {
        return mChildIds.size();
    }

    /**
     * Get the child at given index.
     * <p>
     *   <strong>Note:</strong> It is a client responsibility to recycle the
     *     received info by calling {@link AccessibilityNodeInfo#recycle()}
     *     to avoid creating of multiple instances.
     * </p>
     *
     * @param index The child index.
     * @return The child node.
     *
     * @throws IllegalStateException If called outside of an AccessibilityService.
     *
     */
    public AccessibilityNodeInfo getChild(int index) {
        enforceSealed();
        if (!canPerformRequestOverConnection(mSourceNodeId)) {
            return null;
        }
        final long childId = mChildIds.get(index);
        AccessibilityInteractionClient client = AccessibilityInteractionClient.getInstance();
        return client.findAccessibilityNodeInfoByAccessibilityId(mConnection, mWindowId, childId);
    }

    /**
     * Adds a child.
     * <p>
     * <strong>Note:</strong> Cannot be called from an
     * {@link android.accessibilityservice.AccessibilityService}.
     * This class is made immutable before being delivered to an AccessibilityService.
     * </p>
     *
     * @param child The child.
     *
     * @throws IllegalStateException If called from an AccessibilityService.
     */
    public void addChild(View child) {
        addChild(child, View.NO_ID);
    }

    /**
     * Adds a virtual child which is a descendant of the given <code>root</code>.
     * If <code>virtualDescendantId</code> equals to {@link View#NO_ID} the root
     * is added as a child.
     * <p>
     * A virtual descendant is an imaginary View that is reported as a part of the view
     * hierarchy for accessibility purposes. This enables custom views that draw complex
     * content to report them selves as a tree of virtual views, thus conveying their
     * logical structure.
     * </p>
     *
     * @param root The root of the virtual subtree.
     * @param virtualDescendantId The id of the virtual child.
     */
    public void addChild(View root, int virtualDescendantId) {
        enforceNotSealed();
        final int index = mChildIds.size();
        final int rootAccessibilityViewId =
            (root != null) ? root.getAccessibilityViewId() : View.NO_ID;
        final long childNodeId = makeNodeId(rootAccessibilityViewId, virtualDescendantId);
        mChildIds.put(index, childNodeId);
    }

    /**
     * Gets the actions that can be performed on the node.
     *
     * @return The bit mask of with actions.
     *
     * @see AccessibilityNodeInfo#ACTION_FOCUS
     * @see AccessibilityNodeInfo#ACTION_CLEAR_FOCUS
     * @see AccessibilityNodeInfo#ACTION_SELECT
     * @see AccessibilityNodeInfo#ACTION_CLEAR_SELECTION
     */
    public int getActions() {
        return mActions;
    }

    /**
     * Adds an action that can be performed on the node.
     * <p>
     *   <strong>Note:</strong> Cannot be called from an
     *   {@link android.accessibilityservice.AccessibilityService}.
     *   This class is made immutable before being delivered to an AccessibilityService.
     * </p>
     *
     * @param action The action.
     *
     * @throws IllegalStateException If called from an AccessibilityService.
     */
    public void addAction(int action) {
        enforceNotSealed();
        mActions |= action;
    }

    /**
     * Performs an action on the node.
     * <p>
     *   <strong>Note:</strong> An action can be performed only if the request is made
     *   from an {@link android.accessibilityservice.AccessibilityService}.
     * </p>
     *
     * @param action The action to perform.
     * @return True if the action was performed.
     *
     * @throws IllegalStateException If called outside of an AccessibilityService.
     */
    public boolean performAction(int action) {
        enforceSealed();
        if (!canPerformRequestOverConnection(mSourceNodeId)) {
            return false;
        }
        AccessibilityInteractionClient client = AccessibilityInteractionClient.getInstance();
        return client.performAccessibilityAction(mConnection, mWindowId, mSourceNodeId, action);
    }

    /**
     * Finds {@link AccessibilityNodeInfo}s by text. The match is case
     * insensitive containment. The search is relative to this info i.e.
     * this info is the root of the traversed tree.
     *
     * <p>
     *   <strong>Note:</strong> It is a client responsibility to recycle the
     *     received info by calling {@link AccessibilityNodeInfo#recycle()}
     *     to avoid creating of multiple instances.
     * </p>
     *
     * @param text The searched text.
     * @return A list of node info.
     */
    public List<AccessibilityNodeInfo> findAccessibilityNodeInfosByText(String text) {
        enforceSealed();
        if (!canPerformRequestOverConnection(mSourceNodeId)) {
            return Collections.emptyList();
        }
        AccessibilityInteractionClient client = AccessibilityInteractionClient.getInstance();
        return client.findAccessibilityNodeInfosByText(mConnection, text, mWindowId, mSourceNodeId);
    }

    /**
     * Gets the parent.
     * <p>
     *   <strong>Note:</strong> It is a client responsibility to recycle the
     *     received info by calling {@link AccessibilityNodeInfo#recycle()}
     *     to avoid creating of multiple instances.
     * </p>
     *
     * @return The parent.
     */
    public AccessibilityNodeInfo getParent() {
        enforceSealed();
<<<<<<< HEAD
        if (!canPerformRequestOverConnection(mSourceNodeId)) {
=======
        if (!canPerformRequestOverConnection(mParentAccessibilityViewId)) {
>>>>>>> b0267e28
            return null;
        }
        AccessibilityInteractionClient client = AccessibilityInteractionClient.getInstance();
        return client.findAccessibilityNodeInfoByAccessibilityId(mConnection,
                mWindowId, mParentNodeId);
    }

    /**
     * Sets the parent.
     * <p>
     *   <strong>Note:</strong> Cannot be called from an
     *   {@link android.accessibilityservice.AccessibilityService}.
     *   This class is made immutable before being delivered to an AccessibilityService.
     * </p>
     *
     * @param parent The parent.
     *
     * @throws IllegalStateException If called from an AccessibilityService.
     */
    public void setParent(View parent) {
        setParent(parent, View.NO_ID);
    }

    /**
     * Sets the parent to be a virtual descendant of the given <code>root</code>.
     * If <code>virtualDescendantId</code> equals to {@link View#NO_ID} the root
     * is set as the parent.
     * <p>
     * A virtual descendant is an imaginary View that is reported as a part of the view
     * hierarchy for accessibility purposes. This enables custom views that draw complex
     * content to report them selves as a tree of virtual views, thus conveying their
     * logical structure.
     * </p>
     * <p>
     *   <strong>Note:</strong> Cannot be called from an
     *   {@link android.accessibilityservice.AccessibilityService}.
     *   This class is made immutable before being delivered to an AccessibilityService.
     * </p>
     *
     * @param root The root of the virtual subtree.
     * @param virtualDescendantId The id of the virtual descendant.
     */
    public void setParent(View root, int virtualDescendantId) {
        enforceNotSealed();
        final int rootAccessibilityViewId =
            (root != null) ? root.getAccessibilityViewId() : View.NO_ID;
        mParentNodeId = makeNodeId(rootAccessibilityViewId, virtualDescendantId);
    }

    /**
     * Gets the node bounds in parent coordinates.
     *
     * @param outBounds The output node bounds.
     */
    public void getBoundsInParent(Rect outBounds) {
        outBounds.set(mBoundsInParent.left, mBoundsInParent.top,
                mBoundsInParent.right, mBoundsInParent.bottom);
    }

    /**
     * Sets the node bounds in parent coordinates.
     * <p>
     *   <strong>Note:</strong> Cannot be called from an
     *   {@link android.accessibilityservice.AccessibilityService}.
     *   This class is made immutable before being delivered to an AccessibilityService.
     * </p>
     *
     * @param bounds The node bounds.
     *
     * @throws IllegalStateException If called from an AccessibilityService.
     */
    public void setBoundsInParent(Rect bounds) {
        enforceNotSealed();
        mBoundsInParent.set(bounds.left, bounds.top, bounds.right, bounds.bottom);
    }

    /**
     * Gets the node bounds in screen coordinates.
     *
     * @param outBounds The output node bounds.
     */
    public void getBoundsInScreen(Rect outBounds) {
        outBounds.set(mBoundsInScreen.left, mBoundsInScreen.top,
                mBoundsInScreen.right, mBoundsInScreen.bottom);
    }

    /**
     * Sets the node bounds in screen coordinates.
     * <p>
     *   <strong>Note:</strong> Cannot be called from an
     *   {@link android.accessibilityservice.AccessibilityService}.
     *   This class is made immutable before being delivered to an AccessibilityService.
     * </p>
     *
     * @param bounds The node bounds.
     *
     * @throws IllegalStateException If called from an AccessibilityService.
     */
    public void setBoundsInScreen(Rect bounds) {
        enforceNotSealed();
        mBoundsInScreen.set(bounds.left, bounds.top, bounds.right, bounds.bottom);
    }

    /**
     * Gets whether this node is checkable.
     *
     * @return True if the node is checkable.
     */
    public boolean isCheckable() {
        return getBooleanProperty(PROPERTY_CHECKABLE);
    }

    /**
     * Sets whether this node is checkable.
     * <p>
     *   <strong>Note:</strong> Cannot be called from an
     *   {@link android.accessibilityservice.AccessibilityService}.
     *   This class is made immutable before being delivered to an AccessibilityService.
     * </p>
     *
     * @param checkable True if the node is checkable.
     *
     * @throws IllegalStateException If called from an AccessibilityService.
     */
    public void setCheckable(boolean checkable) {
        setBooleanProperty(PROPERTY_CHECKABLE, checkable);
    }

    /**
     * Gets whether this node is checked.
     *
     * @return True if the node is checked.
     */
    public boolean isChecked() {
        return getBooleanProperty(PROPERTY_CHECKED);
    }

    /**
     * Sets whether this node is checked.
     * <p>
     *   <strong>Note:</strong> Cannot be called from an
     *   {@link android.accessibilityservice.AccessibilityService}.
     *   This class is made immutable before being delivered to an AccessibilityService.
     * </p>
     *
     * @param checked True if the node is checked.
     *
     * @throws IllegalStateException If called from an AccessibilityService.
     */
    public void setChecked(boolean checked) {
        setBooleanProperty(PROPERTY_CHECKED, checked);
    }

    /**
     * Gets whether this node is focusable.
     *
     * @return True if the node is focusable.
     */
    public boolean isFocusable() {
        return getBooleanProperty(PROPERTY_FOCUSABLE);
    }

    /**
     * Sets whether this node is focusable.
     * <p>
     *   <strong>Note:</strong> Cannot be called from an
     *   {@link android.accessibilityservice.AccessibilityService}.
     *   This class is made immutable before being delivered to an AccessibilityService.
     * </p>
     *
     * @param focusable True if the node is focusable.
     *
     * @throws IllegalStateException If called from an AccessibilityService.
     */
    public void setFocusable(boolean focusable) {
        setBooleanProperty(PROPERTY_FOCUSABLE, focusable);
    }

    /**
     * Gets whether this node is focused.
     *
     * @return True if the node is focused.
     */
    public boolean isFocused() {
        return getBooleanProperty(PROPERTY_FOCUSED);
    }

    /**
     * Sets whether this node is focused.
     * <p>
     *   <strong>Note:</strong> Cannot be called from an
     *   {@link android.accessibilityservice.AccessibilityService}.
     *   This class is made immutable before being delivered to an AccessibilityService.
     * </p>
     *
     * @param focused True if the node is focused.
     *
     * @throws IllegalStateException If called from an AccessibilityService.
     */
    public void setFocused(boolean focused) {
        setBooleanProperty(PROPERTY_FOCUSED, focused);
    }

    /**
     * Gets whether this node is selected.
     *
     * @return True if the node is selected.
     */
    public boolean isSelected() {
        return getBooleanProperty(PROPERTY_SELECTED);
    }

    /**
     * Sets whether this node is selected.
     * <p>
     *   <strong>Note:</strong> Cannot be called from an
     *   {@link android.accessibilityservice.AccessibilityService}.
     *   This class is made immutable before being delivered to an AccessibilityService.
     * </p>
     *
     * @param selected True if the node is selected.
     *
     * @throws IllegalStateException If called from an AccessibilityService.
     */
    public void setSelected(boolean selected) {
        setBooleanProperty(PROPERTY_SELECTED, selected);
    }

    /**
     * Gets whether this node is clickable.
     *
     * @return True if the node is clickable.
     */
    public boolean isClickable() {
        return getBooleanProperty(PROPERTY_CLICKABLE);
    }

    /**
     * Sets whether this node is clickable.
     * <p>
     *   <strong>Note:</strong> Cannot be called from an
     *   {@link android.accessibilityservice.AccessibilityService}.
     *   This class is made immutable before being delivered to an AccessibilityService.
     * </p>
     *
     * @param clickable True if the node is clickable.
     *
     * @throws IllegalStateException If called from an AccessibilityService.
     */
    public void setClickable(boolean clickable) {
        setBooleanProperty(PROPERTY_CLICKABLE, clickable);
    }

    /**
     * Gets whether this node is long clickable.
     *
     * @return True if the node is long clickable.
     */
    public boolean isLongClickable() {
        return getBooleanProperty(PROPERTY_LONG_CLICKABLE);
    }

    /**
     * Sets whether this node is long clickable.
     * <p>
     *   <strong>Note:</strong> Cannot be called from an
     *   {@link android.accessibilityservice.AccessibilityService}.
     *   This class is made immutable before being delivered to an AccessibilityService.
     * </p>
     *
     * @param longClickable True if the node is long clickable.
     *
     * @throws IllegalStateException If called from an AccessibilityService.
     */
    public void setLongClickable(boolean longClickable) {
        setBooleanProperty(PROPERTY_LONG_CLICKABLE, longClickable);
    }

    /**
     * Gets whether this node is enabled.
     *
     * @return True if the node is enabled.
     */
    public boolean isEnabled() {
        return getBooleanProperty(PROPERTY_ENABLED);
    }

    /**
     * Sets whether this node is enabled.
     * <p>
     *   <strong>Note:</strong> Cannot be called from an
     *   {@link android.accessibilityservice.AccessibilityService}.
     *   This class is made immutable before being delivered to an AccessibilityService.
     * </p>
     *
     * @param enabled True if the node is enabled.
     *
     * @throws IllegalStateException If called from an AccessibilityService.
     */
    public void setEnabled(boolean enabled) {
        setBooleanProperty(PROPERTY_ENABLED, enabled);
    }

    /**
     * Gets whether this node is a password.
     *
     * @return True if the node is a password.
     */
    public boolean isPassword() {
        return getBooleanProperty(PROPERTY_PASSWORD);
    }

    /**
     * Sets whether this node is a password.
     * <p>
     *   <strong>Note:</strong> Cannot be called from an
     *   {@link android.accessibilityservice.AccessibilityService}.
     *   This class is made immutable before being delivered to an AccessibilityService.
     * </p>
     *
     * @param password True if the node is a password.
     *
     * @throws IllegalStateException If called from an AccessibilityService.
     */
    public void setPassword(boolean password) {
        setBooleanProperty(PROPERTY_PASSWORD, password);
    }

    /**
     * Gets if the node is scrollable.
     *
     * @return True if the node is scrollable, false otherwise.
     */
    public boolean isScrollable() {
        return getBooleanProperty(PROPERTY_SCROLLABLE);
    }

    /**
     * Sets if the node is scrollable.
     * <p>
     *   <strong>Note:</strong> Cannot be called from an
     *   {@link android.accessibilityservice.AccessibilityService}.
     *   This class is made immutable before being delivered to an AccessibilityService.
     * </p>
     *
     * @param scrollable True if the node is scrollable, false otherwise.
     *
     * @throws IllegalStateException If called from an AccessibilityService.
     */
    public void setScrollable(boolean scrollable) {
        enforceNotSealed();
        setBooleanProperty(PROPERTY_SCROLLABLE, scrollable);
    }

    /**
     * Gets the package this node comes from.
     *
     * @return The package name.
     */
    public CharSequence getPackageName() {
        return mPackageName;
    }

    /**
     * Sets the package this node comes from.
     * <p>
     *   <strong>Note:</strong> Cannot be called from an
     *   {@link android.accessibilityservice.AccessibilityService}.
     *   This class is made immutable before being delivered to an AccessibilityService.
     * </p>
     *
     * @param packageName The package name.
     *
     * @throws IllegalStateException If called from an AccessibilityService.
     */
    public void setPackageName(CharSequence packageName) {
        enforceNotSealed();
        mPackageName = packageName;
    }

    /**
     * Gets the class this node comes from.
     *
     * @return The class name.
     */
    public CharSequence getClassName() {
        return mClassName;
    }

    /**
     * Sets the class this node comes from.
     * <p>
     *   <strong>Note:</strong> Cannot be called from an
     *   {@link android.accessibilityservice.AccessibilityService}.
     *   This class is made immutable before being delivered to an AccessibilityService.
     * </p>
     *
     * @param className The class name.
     *
     * @throws IllegalStateException If called from an AccessibilityService.
     */
    public void setClassName(CharSequence className) {
        enforceNotSealed();
        mClassName = className;
    }

    /**
     * Gets the text of this node.
     *
     * @return The text.
     */
    public CharSequence getText() {
        return mText;
    }

    /**
     * Sets the text of this node.
     * <p>
     *   <strong>Note:</strong> Cannot be called from an
     *   {@link android.accessibilityservice.AccessibilityService}.
     *   This class is made immutable before being delivered to an AccessibilityService.
     * </p>
     *
     * @param text The text.
     *
     * @throws IllegalStateException If called from an AccessibilityService.
     */
    public void setText(CharSequence text) {
        enforceNotSealed();
        mText = text;
    }

    /**
     * Gets the content description of this node.
     *
     * @return The content description.
     */
    public CharSequence getContentDescription() {
        return mContentDescription;
    }

    /**
     * Sets the content description of this node.
     * <p>
     *   <strong>Note:</strong> Cannot be called from an
     *   {@link android.accessibilityservice.AccessibilityService}.
     *   This class is made immutable before being delivered to an AccessibilityService.
     * </p>
     *
     * @param contentDescription The content description.
     *
     * @throws IllegalStateException If called from an AccessibilityService.
     */
    public void setContentDescription(CharSequence contentDescription) {
        enforceNotSealed();
        mContentDescription = contentDescription;
    }

    /**
     * Gets the value of a boolean property.
     *
     * @param property The property.
     * @return The value.
     */
    private boolean getBooleanProperty(int property) {
        return (mBooleanProperties & property) != 0;
    }

    /**
     * Sets a boolean property.
     *
     * @param property The property.
     * @param value The value.
     *
     * @throws IllegalStateException If called from an AccessibilityService.
     */
    private void setBooleanProperty(int property, boolean value) {
        enforceNotSealed();
        if (value) {
            mBooleanProperties |= property;
        } else {
            mBooleanProperties &= ~property;
        }
    }

    /**
     * Sets the connection for interacting with the system.
     *
     * @param connection The client token.
     *
     * @hide
     */
    public final void setConnection(IAccessibilityServiceConnection connection) {
        enforceNotSealed();
        mConnection = connection;
    }

    /**
     * {@inheritDoc}
     */
    public int describeContents() {
        return 0;
    }

    /**
     * Sets if this instance is sealed.
     *
     * @param sealed Whether is sealed.
     *
     * @hide
     */
    public void setSealed(boolean sealed) {
        mSealed = sealed;
    }

    /**
     * Gets if this instance is sealed.
     *
     * @return Whether is sealed.
     *
     * @hide
     */
    public boolean isSealed() {
        return mSealed;
    }

    /**
     * Enforces that this instance is sealed.
     *
     * @throws IllegalStateException If this instance is not sealed.
     *
     * @hide
     */
    protected void enforceSealed() {
        if (!isSealed()) {
            throw new IllegalStateException("Cannot perform this "
                    + "action on a not sealed instance.");
        }
    }

    /**
     * Enforces that this instance is not sealed.
     *
     * @throws IllegalStateException If this instance is sealed.
     *
     * @hide
     */
    protected void enforceNotSealed() {
        if (isSealed()) {
            throw new IllegalStateException("Cannot perform this "
                    + "action on an sealed instance.");
        }
    }

    /**
     * Returns a cached instance if such is available otherwise a new one
     * and sets the source.
     *
     * @param source The source view.
     * @return An instance.
     *
     * @see #setSource(View)
     */
    public static AccessibilityNodeInfo obtain(View source) {
        AccessibilityNodeInfo info = AccessibilityNodeInfo.obtain();
        info.setSource(source);
        return info;
    }

    /**
     * Returns a cached instance if such is available otherwise a new one
     * and sets the source.
     *
     * @param root The root of the virtual subtree.
     * @param virtualDescendantId The id of the virtual descendant.
     * @return An instance.
     *
     * @see #setSource(View, int)
     */
    public static AccessibilityNodeInfo obtain(View root, int virtualDescendantId) {
        AccessibilityNodeInfo info = AccessibilityNodeInfo.obtain();
        info.setSource(root, virtualDescendantId);
        return info;
    }

    /**
     * Returns a cached instance if such is available otherwise a new one.
     *
     * @return An instance.
     */
    public static AccessibilityNodeInfo obtain() {
        synchronized (sPoolLock) {
            if (sPool != null) {
                AccessibilityNodeInfo info = sPool;
                sPool = sPool.mNext;
                sPoolSize--;
                info.mNext = null;
                info.mIsInPool = false;
                return info;
            }
            return new AccessibilityNodeInfo();
        }
    }

    /**
     * Returns a cached instance if such is available or a new one is
     * create. The returned instance is initialized from the given
     * <code>info</code>.
     *
     * @param info The other info.
     * @return An instance.
     */
    public static AccessibilityNodeInfo obtain(AccessibilityNodeInfo info) {
        AccessibilityNodeInfo infoClone = AccessibilityNodeInfo.obtain();
        infoClone.init(info);
        return infoClone;
    }

    /**
     * Return an instance back to be reused.
     * <p>
     * <strong>Note:</strong> You must not touch the object after calling this function.
     *
     * @throws IllegalStateException If the info is already recycled.
     */
    public void recycle() {
        if (mIsInPool) {
            throw new IllegalStateException("Info already recycled!");
        }
        clear();
        synchronized (sPoolLock) {
            if (sPoolSize <= MAX_POOL_SIZE) {
                mNext = sPool;
                sPool = this;
                mIsInPool = true;
                sPoolSize++;
            }
        }
    }

    /**
     * {@inheritDoc}
     * <p>
     *   <strong>Note:</strong> After the instance is written to a parcel it
     *      is recycled. You must not touch the object after calling this function.
     * </p>
     */
    public void writeToParcel(Parcel parcel, int flags) {
        if (mConnection == null) {
            parcel.writeInt(0);
        } else {
            parcel.writeInt(1);
            parcel.writeStrongBinder(mConnection.asBinder());
        }
        parcel.writeInt(isSealed() ? 1 : 0);
        parcel.writeLong(mSourceNodeId);
        parcel.writeInt(mWindowId);
        parcel.writeLong(mParentNodeId);

        SparseLongArray childIds = mChildIds;
        final int childIdsSize = childIds.size();
        parcel.writeInt(childIdsSize);
        for (int i = 0; i < childIdsSize; i++) {
            parcel.writeLong(childIds.valueAt(i));
        }

        parcel.writeInt(mBoundsInParent.top);
        parcel.writeInt(mBoundsInParent.bottom);
        parcel.writeInt(mBoundsInParent.left);
        parcel.writeInt(mBoundsInParent.right);

        parcel.writeInt(mBoundsInScreen.top);
        parcel.writeInt(mBoundsInScreen.bottom);
        parcel.writeInt(mBoundsInScreen.left);
        parcel.writeInt(mBoundsInScreen.right);

        parcel.writeInt(mActions);

        parcel.writeInt(mBooleanProperties);

        TextUtils.writeToParcel(mPackageName, parcel, flags);
        TextUtils.writeToParcel(mClassName, parcel, flags);
        TextUtils.writeToParcel(mText, parcel, flags);
        TextUtils.writeToParcel(mContentDescription, parcel, flags);

        // Since instances of this class are fetched via synchronous i.e. blocking
        // calls in IPCs we always recycle as soon as the instance is marshaled.
        recycle();
    }

    /**
     * Initializes this instance from another one.
     *
     * @param other The other instance.
     */
    private void init(AccessibilityNodeInfo other) {
        mSealed = other.mSealed;
        mConnection = other.mConnection;
        mSourceNodeId = other.mSourceNodeId;
        mParentNodeId = other.mParentNodeId;
        mWindowId = other.mWindowId;
        mBoundsInParent.set(other.mBoundsInParent);
        mBoundsInScreen.set(other.mBoundsInScreen);
        mPackageName = other.mPackageName;
        mClassName = other.mClassName;
        mText = other.mText;
        mContentDescription = other.mContentDescription;
        mActions= other.mActions;
        mBooleanProperties = other.mBooleanProperties;
        mChildIds = other.mChildIds.clone();
    }

    /**
     * Creates a new instance from a {@link Parcel}.
     *
     * @param parcel A parcel containing the state of a {@link AccessibilityNodeInfo}.
     */
    private void initFromParcel(Parcel parcel) {
        if (parcel.readInt() == 1) {
            mConnection = IAccessibilityServiceConnection.Stub.asInterface(
                    parcel.readStrongBinder());
        }
        mSealed = (parcel.readInt()  == 1);
        mSourceNodeId = parcel.readLong();
        mWindowId = parcel.readInt();
        mParentNodeId = parcel.readLong();

        SparseLongArray childIds = mChildIds;
        final int childrenSize = parcel.readInt();
        for (int i = 0; i < childrenSize; i++) {
            final long childId = parcel.readLong();
            childIds.put(i, childId);
        }

        mBoundsInParent.top = parcel.readInt();
        mBoundsInParent.bottom = parcel.readInt();
        mBoundsInParent.left = parcel.readInt();
        mBoundsInParent.right = parcel.readInt();

        mBoundsInScreen.top = parcel.readInt();
        mBoundsInScreen.bottom = parcel.readInt();
        mBoundsInScreen.left = parcel.readInt();
        mBoundsInScreen.right = parcel.readInt();

        mActions = parcel.readInt();

        mBooleanProperties = parcel.readInt();

        mPackageName = TextUtils.CHAR_SEQUENCE_CREATOR.createFromParcel(parcel);
        mClassName = TextUtils.CHAR_SEQUENCE_CREATOR.createFromParcel(parcel);
        mText = TextUtils.CHAR_SEQUENCE_CREATOR.createFromParcel(parcel);
        mContentDescription = TextUtils.CHAR_SEQUENCE_CREATOR.createFromParcel(parcel);
    }

    /**
     * Clears the state of this instance.
     */
    private void clear() {
        mSealed = false;
        mConnection = null;
        mSourceNodeId = makeNodeId(View.NO_ID, View.NO_ID);
        mParentNodeId = makeNodeId(View.NO_ID, View.NO_ID);
        mWindowId = View.NO_ID;
        mChildIds.clear();
        mBoundsInParent.set(0, 0, 0, 0);
        mBoundsInScreen.set(0, 0, 0, 0);
        mBooleanProperties = 0;
        mPackageName = null;
        mClassName = null;
        mText = null;
        mContentDescription = null;
        mActions = 0;
    }

    /**
     * Gets the human readable action symbolic name.
     *
     * @param action The action.
     * @return The symbolic name.
     */
    private static String getActionSymbolicName(int action) {
        switch (action) {
            case ACTION_FOCUS:
                return "ACTION_FOCUS";
            case ACTION_CLEAR_FOCUS:
                return "ACTION_CLEAR_FOCUS";
            case ACTION_SELECT:
                return "ACTION_SELECT";
            case ACTION_CLEAR_SELECTION:
                return "ACTION_CLEAR_SELECTION";
            default:
                throw new IllegalArgumentException("Unknown action: " + action);
        }
    }

    private boolean canPerformRequestOverConnection(long accessibilityNodeId) {
        return (mWindowId != View.NO_ID
                && getAccessibilityViewId(accessibilityNodeId) != View.NO_ID
                && mConnection != null);
    }

    @Override
    public boolean equals(Object object) {
        if (this == object) {
            return true;
        }
        if (object == null) {
            return false;
        }
        if (getClass() != object.getClass()) {
            return false;
        }
        AccessibilityNodeInfo other = (AccessibilityNodeInfo) object;
        if (mSourceNodeId != other.mSourceNodeId) {
            return false;
        }
        if (mWindowId != other.mWindowId) {
            return false;
        }
        return true;
    }

    @Override
    public int hashCode() {
        final int prime = 31;
        int result = 1;
        result = prime * result + getAccessibilityViewId(mSourceNodeId);
        result = prime * result + getVirtualDescendantId(mSourceNodeId);
        result = prime * result + mWindowId;
        return result;
    }

    @Override
    public String toString() {
        StringBuilder builder = new StringBuilder();
        builder.append(super.toString());

        if (DEBUG) {
            builder.append("; accessibilityViewId: " + getAccessibilityViewId(mSourceNodeId));
            builder.append("; virtualDescendantId: " + getVirtualDescendantId(mSourceNodeId));
            builder.append("; mParentNodeId: " + mParentNodeId);
            SparseLongArray childIds = mChildIds;
            builder.append("; childAccessibilityIds: [");
            for (int i = 0, count = childIds.size(); i < count; i++) {
                builder.append(childIds.valueAt(i));
                if (i < count - 1) {
                    builder.append(", ");
                }
           }
           builder.append("]");
        }

        builder.append("; boundsInParent: " + mBoundsInParent);
        builder.append("; boundsInScreen: " + mBoundsInScreen);

        builder.append("; packageName: ").append(mPackageName);
        builder.append("; className: ").append(mClassName);
        builder.append("; text: ").append(mText);
        builder.append("; contentDescription: ").append(mContentDescription);

        builder.append("; checkable: ").append(isCheckable());
        builder.append("; checked: ").append(isChecked());
        builder.append("; focusable: ").append(isFocusable());
        builder.append("; focused: ").append(isFocused());
        builder.append("; selected: ").append(isSelected());
        builder.append("; clickable: ").append(isClickable());
        builder.append("; longClickable: ").append(isLongClickable());
        builder.append("; enabled: ").append(isEnabled());
        builder.append("; password: ").append(isPassword());
        builder.append("; scrollable: " + isScrollable());

        builder.append("; [");

        for (int actionBits = mActions; actionBits != 0;) {
            final int action = 1 << Integer.numberOfTrailingZeros(actionBits);
            actionBits &= ~action;
            builder.append(getActionSymbolicName(action));
            if (actionBits != 0) {
                builder.append(", ");
            }
        }

        builder.append("]");

        return builder.toString();
    }

    /**
     * @see Parcelable.Creator
     */
    public static final Parcelable.Creator<AccessibilityNodeInfo> CREATOR =
            new Parcelable.Creator<AccessibilityNodeInfo>() {
        public AccessibilityNodeInfo createFromParcel(Parcel parcel) {
            AccessibilityNodeInfo info = AccessibilityNodeInfo.obtain();
            info.initFromParcel(parcel);
            return info;
        }

        public AccessibilityNodeInfo[] newArray(int size) {
            return new AccessibilityNodeInfo[size];
        }
    };
}<|MERGE_RESOLUTION|>--- conflicted
+++ resolved
@@ -393,11 +393,7 @@
      */
     public AccessibilityNodeInfo getParent() {
         enforceSealed();
-<<<<<<< HEAD
-        if (!canPerformRequestOverConnection(mSourceNodeId)) {
-=======
-        if (!canPerformRequestOverConnection(mParentAccessibilityViewId)) {
->>>>>>> b0267e28
+        if (!canPerformRequestOverConnection(mParentNodeId)) {
             return null;
         }
         AccessibilityInteractionClient client = AccessibilityInteractionClient.getInstance();
