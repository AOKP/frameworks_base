--- conflicted
+++ resolved
@@ -5,38 +5,6 @@
 
 @jd:body
 
-<<<<<<< HEAD
-<div class="cols" style=
-"background-color:#f2daf5; padding: 5px 0;margin-bottom:1em; text-align:center;">
-<h3>
-    Developer Preview 3 is now available
-  </h3>
-  <p>Includes final SDK and near-final system images</p>
-   <div style="margin:auto 1em">
- <ul class="dac-section-links">
-    <li class="dac-section-link">
-      <a href="#preview3-notes">
-      <span class="dac-sprite dac-auto-chevron"></span>
-      Read the Notes</a>
-    </li>
-
-    <li class="dac-section-link">
-      <a href="#preview3-get">
-      <span class="dac-sprite dac-auto-chevron"></span>
-      Get the Update</a>
-    </li>
-
-    <li class="dac-section-link">
-      <a href="https://code.google.com/p/android-developer-preview/">
-      <span class="dac-sprite dac-auto-chevron"></span>
-      Report Issues</a>
-    </li>
-  </ul>
-  </div>
-</div>
-
-=======
->>>>>>> 9577d31b
 <p>
   Two primary support channels are available to you when developing and testing
   with the Android N Developer Preview: Please file bugs at <a href=
@@ -49,206 +17,7 @@
 <a href="{@docRoot}preview/dev-community">Developer Preview Google+ community</a>.</p>
 
 
-<<<<<<< HEAD
-<h2 id="preview3-notes">
-  Developer Preview 3
-</h2>
-
-<div class="wrap">
-  <div class="cols">
-    <div class="col-9of16">
-      <p>
-        <em>Date: August 2015<br>
-        Build: MPA44I<br>
-        Hardware support: Nexus 5, 6, 9, Player<br>
-        Emulator support: x86 &amp; ARM 32/64-bit<br>
-        Google Play services: 7.8</em>
-      </p>
-    </div>
-  </div>
-</div>
-
-<p>
-  Developer Preview 3 is the <strong>final incremental update</strong>
-  to the Android M preview platform that was originally released in May 2015.
-  The update includes <strong>final APIs and the official Android 6.0 SDK</strong>,
-  as well as near-final system images for testing your apps. The
-  updated system images bring a variety of fixes and enhancements across
-  the system, including those related to issues reported by developers
-  through the external issue tracker.
-</p>
-
-<p>
-  If you are currently developing or testing on Android M, you should <strong>update
-  your environment</strong> as soon as possible, so that
-  you can begin <strong>final compatibility testing</strong> in preparation for
-  the public release to device manufacturers later this year.</p>
-
-<p class="important">Updating to the Android 6.0 SDK and the latest
-   system images 3 ensures that you are building against final
-   platform APIs in <strong>API level 23</strong> and testing
-   against final behaviors. If you are just getting started,
-   follow the instructions in <a href=
-  "/preview/setup-sdk.html">Set up the Preview SDK</a>.
-</p>
-
-<h3>
-  What's included
-</h3>
-
-<p>
-  Developer Preview 3 includes the official Android 6.0
-  SDK as well as updated preview system images, documentation,
-  and samples for developing against the Android 6.0
-  development platform.
-</p>
-
-<ul>
-  <li>
-    <strong>SDK platform</strong> and <strong>system images</strong> (Nexus and
-    emulator) for building and testing. You can download the Android 6.0 SDK and tools from
-    the SDK Manager, and the system images are available by over-the-air (OTA)
-    update or download (see below).
-  </li>
-
-  <li>
-    <strong>Updated documentation</strong>. The <a href=
-    "{@docRoot}preview/behavior-changes.html">Behavior Changes</a>, <a href=
-    "{@docRoot}preview/api-overview.html">API Overview</a>, and <a href=
-    "{@docRoot}preview/features/runtime-permissions.html">Permissions</a> documents have
-    been updated to reflect the latest changes in the platform. An updated
-    <a href="/preview/download.html">Developer Documentation download
-    package</a> is available, including full reference docs and API diff
-    reports. Reference documentation is also now <a
-    href="{@docRoot}reference/packages.html">available online</a>.
-  </li>
-
-  <li>
-    <strong>Translations</strong> of the documentation are available. Use
-    the language selector at the bottom right corner of any page to switch
-    languages. Note that some of the translated docs are not yet updated for
-    Developer Preview 3.
-  </li>
-
-  <li>The <a href="{@docRoot}preview/samples.html">Android M code samples</a> are also
-  updated to account for API and behavior changes:
-    <ul>
-      <li>
-        <a href=
-        "https://github.com/googlesamples/android-RuntimePermissions">RuntimePermissions</a>
-        and <a href=
-        "https://github.com/googlesamples/android-RuntimePermissionsBasic">RuntimePermissionsBasic</a>
-        are updated to reflect latest permissions API changes, including
-        <code>shouldShowRequestPermissionRationale()</code>.
-      </li>
-      <li>
-        Other samples are updated to support runtime permissions.
-      </li>
-    </ul>
-  </li>
-</ul>
-
-<h3 id="changes">
-  Key changes
-</h3>
-<ul>
-  <li>General
-    <ul>
-      <li>Updated the Fingerprint API to enables better error reporting,
-        better fingerprint enrollment experience, and enumeration support for greater
-        reliability.</li>
-      <li>Modified app access to BLE and Wi-Fi scans to require the location permisssion when they
-        target Android 6.0 (API level 23) or higher. Apps targeting API 22 or earlier can
-        still perform BTLE and WiFi scans, but only when they are in the foreground. While in the background, those apps will get no results from BTLE and WiFi scans.</li>
-    </ul>
-  </li>
-  <li>Permission changes
-    <ul>
-      <li>Updated the user interface for permissions and enhanced some of the permissions
-        behaviors.</li>
-      <li>The {@link android.Manifest.permission#GET_ACCOUNTS} permission is now a member of the
-        {@link android.Manifest.permission_group#CONTACTS} permission group and it has a
-        {@code android:protectionLevel} of {@code dangerous}. This change means that when
-        targeting Android 6.0 (API level 23), you must check for and request this permission if
-        your app requires it.
-      </li>
-
-      <li>The {@code android.permission.READ_PROFILE} and {@code android.permission.WRITE_PROFILE}
-       permissions have been removed from the {@link android.Manifest.permission_group#CONTACTS}
-       permission group.
-      </li>
-    </ul>
-  </li>
-</ul>
-
-<p>
-  For a complete list of changes, including renamed and removed APIs, see the API Diff report for
-  <a href="{@docRoot}sdk/api_diff/23/changes.html">API level 22 to 23</a>.
-</p>
-
-<h3 id="ki">
-  Known issues
-</h3>
-
-<ul>
-  <li>General issues:
-    <ul>
-      <li>On LTE devices, including Nexus 9, GPS is not functioning properly, which may
-        interfere with navigation services.
-      </li>
-      <li>During Hangouts calls, users may experience distorted or low audio on some devices.
-      </li>
-      <li>The Google Apps Device Policy app bundled with MPA44G is unable to set up an Android for
-Work Profile, so you cannot create a new Work Profile with that version of the app. This issue is
-resolved in the Google Apps Device Policy app bundled with MPA44I. Other apps that provide Android
-for Work functionality remain unaffected on either build.
-      </li>
-    </ul>
-  </li>
-</ul>
-
-<p>
-  For a complete list of reported issues, please refer to the <a href=
-  "https://code.google.com/p/android/issues/list">open issues list</a> on the
-  Developer Preview <a href=
-  "https://code.google.com/p/android-developer-preview/">issue tracker</a>.
-</p>
-
-<h3 id="preview3-get">
-  Get Developer Preview 3
-</h3>
-
-<p>
-  You can download the official Android 6.0 SDK platform and
-  Developer Preview 3 emulator images from the SDK Manager.
-</p>
-
-<p>
-  Developer Preview 3 system images for supported Nexus devices are available
-  by download and by over-the-air (OTA) update. The OTA update is available
-  only to supported devices that are currently running a Developer Preview build.
-  If your device is running a Developer Preview build, you should automatically receive
-  the OTA update within a few days of availability.
-</p>
-
-<p>
-  For instructions on how to download and flash your device to the latest Developer
-  Preview, see the links and instructions on the <a href=
-  "{@docRoot}preview/download.html">Downloads</a> page.
-</p>
-
-<p>
-  For instructions on how to start developing and testing with Android 6.0
-  Marshmallow, read <a href="{@docRoot}preview/setup-sdk.html">Setting
-  up the SDK</a>.
-</p>
-
-<h2 id="preview2-notes">
-  Developer Preview 2
-</h2>
-=======
 <h2 id="dp1">Developer Preview 1</h2>
->>>>>>> 9577d31b
 
 <div class="wrap">
   <div class="cols">
@@ -266,19 +35,9 @@
 <h3 id="general">General advisories</h3>
 
 <p>
-<<<<<<< HEAD
-  If you are currently developing or testing on Android M, you should
-  <strong>update your environment</strong> to Developer Preview 2 as soon as
-  possible. This ensures that you are building with the latest platform APIs
-  and testing against the latest behaviors. If you are just getting started
-  with the Android M Developer Preview SDK, follow the instructions in <a href=
-  "{@docRoot}preview/setup-sdk.html">Set up the Preview SDK</a>, then update your
-  environment for Developer Preview 2.
-=======
   This Developer Preview release is for app developers only and is designed for
   use in compatibility testing and early development only. Please be aware of
   these general notes about the release:
->>>>>>> 9577d31b
 </p>
 <ul>
   <li>This release has various stability and performance issues on all devices
@@ -319,20 +78,8 @@
   problems may become more acute with prolonged use.
   </li>
 
-<<<<<<< HEAD
-  <li>
-    <strong>Updated documentation</strong>. The <a href=
-    "{@docRoot}preview/behavior-changes.html">Behavior Changes</a>, <a href=
-    "{@docRoot}preview/api-overview.html">API Overview</a>, and <a href=
-    "{@docRoot}preview/features/runtime-permissions.html">Permissions</a> documents have
-    been updated to reflect the latest changes in the platform. An updated
-    <a href="{@docRoot}preview/download.html">Developer Documentation download
-    package</a> is available, including full reference docs and API diff
-    reports.
-=======
   <li>Battery life may be regressed in this release for screen-on and
   screen-off use cases.
->>>>>>> 9577d31b
   </li>
 </ul>
 <h4 id="dialer">Dialer</h4>
@@ -342,33 +89,6 @@
   N Developer Preview.
   </li>
 
-<<<<<<< HEAD
-  <li>The <a href="{@docRoot}preview/samples.html">Android M code samples</a> are also
-  updated to account for API and behavior changes:
-    <ul>
-      <li>
-        <a href=
-        "https://github.com/googlesamples/android-RuntimePermissions">RuntimePermissions</a>
-        / <a href=
-        "https://github.com/googlesamples/android-RuntimePermissionsBasic">RuntimePermissionsBasic</a>
-        are updated to reflect latest permissions API changes, including
-        <code>shouldShowRequestPermissionRationale()</code>.
-      </li>
-      <li>
-        <a href=
-        "https://github.com/googlesamples/android-FingerprintDialog">FingerprintDialog</a>
-        adds a flow to ask for passwords when new fingerprints are added as
-        well as a preference if the app will use fingerprints as a method of
-        authentication.
-      </li>
-    </ul>
-  </li>
-</ul>
-
-<h3 id="changes-p2">
-  Key changes
-</h3>
-=======
   <li>Voicemail playback does not work.
   </li>
 </ul>
@@ -403,7 +123,6 @@
 </ul>
 
 <h4 id="afw">Android for Work</h4>
->>>>>>> 9577d31b
 
 <ul>
   <li>Work Security Challenge
@@ -419,15 +138,9 @@
       by the device lock screen.
       </li>
 
-<<<<<<< HEAD
-      <li>Remote Bluetooth/Wi-Fi MAC's now require either the
-      <code>android.permission.ACCESS_COARSE_LOCATION</code> or
-      <code>android.permission.ACCESS_FINE_LOCATION</code> permission.
-=======
       <li>When the user enters a wrong password and pin, the system does not
       display any informational message; instead, it only clears the input
       field. This issue does not affect pattern or fingerprint input.
->>>>>>> 9577d31b
       </li>
 
       <li>On a tablet, the background displayed with the work challenge is
@@ -475,18 +188,8 @@
       off. The Launcher also does not show app suspension state.
       </li>
 
-<<<<<<< HEAD
-      <li>Introduces the utility method
-      <code>Activity.shouldShowRequestPermissionRationale(String)</code>, which
-      lets your app see whether users have previously rejected a permission
-      request. This lets you know that your app should explain the the user why
-      it needs that permission. For more information see the <a href=
-      "{@docRoot}preview/features/runtime-permissions.html#explain-need">Permissions</a>
-      developer guide.
-=======
       <li>After the user turns Work Mode off and on, the system no longer shows
       Work profile app widgets, such as Calendar.
->>>>>>> 9577d31b
       </li>
     </ul>
   </li>
@@ -531,17 +234,6 @@
   </li>
 </ul>
 
-<<<<<<< HEAD
-<p>
-  For a complete list of changes, including renamed and removed APIs, please
-  refer to the API Diff Reports included in the <a href=
-  "{@docRoot}preview/download.html#docs">Developer Documentation download package</a>.
-</p>
-
-<h3 id="ki-p2">
-  Known issues
-</h3>
-=======
 <h4 id="keyboard">Keyboard</h4>
 
 <ul>
@@ -568,7 +260,6 @@
 </ul>
 
 <h4 id="direct">Direct boot</h4>
->>>>>>> 9577d31b
 
 <ul>
   <li>NFC doesn't function until first unlock.
@@ -626,45 +317,22 @@
 
 <h4 id="split">Split-screen Multi-window</h4>
 
-<<<<<<< HEAD
-<p>
-  Developer Preview 2 system images for supported Nexus devices are available
-  by download and by over-the-air (OTA) update. The OTA update is available
-  only to supported devices that are currently running Developer Preview 1. If
-  your devices are running Developer Preview 1, you should automatically receive
-  the OTA update within a few days of availability.
-</p>
-=======
 <ul>
   <li>Apps may experience crashes and unexpected UI behavior when put into
   split-screen mode. These are app issues that must be fixed by the app
   developer.
   </li>
->>>>>>> 9577d31b
 
   <li>When an app targets a version of the Android platform earlier than N, the
   App may not work with split-screen toast may appear multiple times.
   </li>
 
-<<<<<<< HEAD
-<p>
-  For instructions on how to download and flash your device to the Developer
-  Preview, see the links and instructions on the <a href=
-  "{@docRoot}preview/download.html">Downloads</a> page.
-</p>
-
-<p>
-  For instructions on how to start developing and testing with Android M, read
-  <a href="{@docRoot}preview/setup-sdk.html">Setting up the SDK</a>.
-</p>
-=======
   <li>Long-pressing the Overview button while using an app with a fixed
   orientation may produce unexpected app behavior.
   </li>
 
   <li>Apps may flicker while resizing.
   </li>
->>>>>>> 9577d31b
 
   <li>Animations are not yet final.
   </li>
