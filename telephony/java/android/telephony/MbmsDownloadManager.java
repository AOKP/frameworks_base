/*
 * Copyright (C) 2016 The Android Open Source Project
 *
 * Licensed under the Apache License, Version 2.0 (the "License");
 * you may not use this file except in compliance with the License.
 * You may obtain a copy of the License at
 *
 *      http://www.apache.org/licenses/LICENSE-2.0
 *
 * Unless required by applicable law or agreed to in writing, software
 * distributed under the License is distributed on an "AS IS" BASIS,
 * WITHOUT WARRANTIES OR CONDITIONS OF ANY KIND, either express or implied.
 * See the License for the specific language governing permissions and
 * limitations under the License.
 */

package android.telephony;

import android.annotation.NonNull;
import android.content.ComponentName;
import android.content.Context;
import android.content.Intent;
import android.content.ServiceConnection;
import android.content.SharedPreferences;
import android.content.pm.ResolveInfo;
import android.net.Uri;
import android.os.IBinder;
import android.os.RemoteException;
import android.telephony.mbms.IDownloadCallback;
import android.telephony.mbms.DownloadRequest;
import android.telephony.mbms.DownloadStatus;
import android.telephony.mbms.IMbmsDownloadManagerCallback;
import android.telephony.mbms.MbmsDownloadManagerCallback;
import android.telephony.mbms.MbmsDownloadReceiver;
import android.telephony.mbms.MbmsException;
import android.telephony.mbms.MbmsTempFileProvider;
import android.telephony.mbms.MbmsUtils;
import android.telephony.mbms.vendor.IMbmsDownloadService;
import android.util.Log;

import java.io.File;
import java.io.IOException;
import java.util.List;
import java.util.concurrent.atomic.AtomicReference;

import static android.telephony.SubscriptionManager.INVALID_SUBSCRIPTION_ID;

/** @hide */
public class MbmsDownloadManager {
    private static final String LOG_TAG = MbmsDownloadManager.class.getSimpleName();

    public static final String MBMS_DOWNLOAD_SERVICE_ACTION =
            "android.telephony.action.EmbmsDownload";
    /**
     * The MBMS middleware should send this when a download of single file has completed or
     * failed. Mandatory extras are
     * {@link #EXTRA_RESULT}
     * {@link #EXTRA_FILE_INFO}
     * {@link #EXTRA_REQUEST}
     * {@link #EXTRA_TEMP_LIST}
     * {@link #EXTRA_FINAL_URI}
     *
     * TODO: future systemapi
     */
    public static final String ACTION_DOWNLOAD_RESULT_INTERNAL =
            "android.telephony.mbms.action.DOWNLOAD_RESULT_INTERNAL";

    /**
     * The MBMS middleware should send this when it wishes to request {@code content://} URIs to
     * serve as temp files for downloads or when it wishes to resume paused downloads. Mandatory
     * extras are
     * {@link #EXTRA_REQUEST}
     *
     * Optional extras are
     * {@link #EXTRA_FD_COUNT} (0 if not present)
     * {@link #EXTRA_PAUSED_LIST} (empty if not present)
     *
     * TODO: future systemapi
     */
    public static final String ACTION_FILE_DESCRIPTOR_REQUEST =
            "android.telephony.mbms.action.FILE_DESCRIPTOR_REQUEST";

    /**
     * The MBMS middleware should send this when it wishes to clean up temp  files in the app's
     * filesystem. Mandatory extras are:
     * {@link #EXTRA_TEMP_FILES_IN_USE}
     *
     * TODO: future systemapi
     */
    public static final String ACTION_CLEANUP =
            "android.telephony.mbms.action.CLEANUP";

    /**
     * Integer extra indicating the result code of the download. One of
     * {@link #RESULT_SUCCESSFUL}, {@link #RESULT_EXPIRED}, or {@link #RESULT_CANCELLED}.
     */
    public static final String EXTRA_RESULT = "android.telephony.mbms.extra.RESULT";

    /**
     * Extra containing the {@link android.telephony.mbms.FileInfo} for which the download result
     * is for. Must not be null.
     * TODO: future systemapi (here and and all extras) except the two for the app intent
     */
    public static final String EXTRA_FILE_INFO = "android.telephony.mbms.extra.FILE_INFO";

    /**
     * Extra containing the {@link DownloadRequest} for which the download result or file
     * descriptor request is for. Must not be null.
     */
    public static final String EXTRA_REQUEST = "android.telephony.mbms.extra.REQUEST";

    /**
     * Extra containing a {@link List} of {@link Uri}s that were used as temp files for this
     * completed file. These {@link Uri}s should have scheme {@code file://}, and the temp
     * files will be deleted upon receipt of the intent.
     * May be null.
     */
    public static final String EXTRA_TEMP_LIST = "android.telephony.mbms.extra.TEMP_LIST";

    /**
     * Extra containing a single {@link Uri} indicating the path to the temp file in which the
     * decoded downloaded file resides. Must not be null.
     */
    public static final String EXTRA_FINAL_URI = "android.telephony.mbms.extra.FINAL_URI";

    /**
     * Extra containing an integer indicating the number of temp files requested.
     */
    public static final String EXTRA_FD_COUNT = "android.telephony.mbms.extra.FD_COUNT";

    /**
     * Extra containing a list of {@link Uri}s that the middleware is requesting access to via
     * {@link #ACTION_FILE_DESCRIPTOR_REQUEST} in order to resume downloading. These {@link Uri}s
     * should have scheme {@code file://}.
     */
    public static final String EXTRA_PAUSED_LIST = "android.telephony.mbms.extra.PAUSED_LIST";

    /**
     * Extra containing a list of {@link android.telephony.mbms.UriPathPair}s, used in the
     * response to {@link #ACTION_FILE_DESCRIPTOR_REQUEST}. These are temp files that are meant
     * to be used for new file downloads.
     */
    public static final String EXTRA_FREE_URI_LIST = "android.telephony.mbms.extra.FREE_URI_LIST";

    /**
     * Extra containing a list of {@link android.telephony.mbms.UriPathPair}s, used in the
     * response to {@link #ACTION_FILE_DESCRIPTOR_REQUEST}. These
     * {@link android.telephony.mbms.UriPathPair}s contain {@code content://} URIs that provide
     * access to previously paused downloads.
     */
    public static final String EXTRA_PAUSED_URI_LIST =
            "android.telephony.mbms.extra.PAUSED_URI_LIST";

    /**
     * Extra containing a string that points to the middleware's knowledge of where the temp file
     * root for the app is. The path should be a canonical path as returned by
     * {@link File#getCanonicalPath()}
     */
    public static final String EXTRA_TEMP_FILE_ROOT =
            "android.telephony.mbms.extra.TEMP_FILE_ROOT";

    /**
     * Extra containing a list of {@link Uri}s indicating temp files which the middleware is
     * still using.
     */
    public static final String EXTRA_TEMP_FILES_IN_USE =
            "android.telephony.mbms.extra.TEMP_FILES_IN_USE";

    /**
     * Extra containing an instance of {@link android.telephony.mbms.ServiceInfo}, used by
     * file-descriptor requests and cleanup requests to specify which service they want to
     * request temp files or clean up temp files for, respectively.
     */
    public static final String EXTRA_SERVICE_INFO =
            "android.telephony.mbms.extra.SERVICE_INFO";

    /**
     * Extra containing a single {@link Uri} indicating the location of the successfully
     * downloaded file. Set on the intent provided via
     * {@link android.telephony.mbms.DownloadRequest.Builder#setAppIntent(Intent)}.
     * Will always be set to a non-null value if {@link #EXTRA_RESULT} is set to
     * {@link #RESULT_SUCCESSFUL}.
     */
    public static final String EXTRA_COMPLETED_FILE_URI =
            "android.telephony.mbms.extra.COMPLETED_FILE_URI";

    public static final int RESULT_SUCCESSFUL = 1;
    public static final int RESULT_CANCELLED  = 2;
    public static final int RESULT_EXPIRED    = 3;
    // TODO - more results!

    private final Context mContext;
    private int mSubscriptionId = INVALID_SUBSCRIPTION_ID;

    private AtomicReference<IMbmsDownloadService> mService = new AtomicReference<>(null);
    private final IMbmsDownloadManagerCallback mCallback;
    private final String mDownloadAppName;

    private MbmsDownloadManager(Context context, IMbmsDownloadManagerCallback callback,
            String downloadAppName, int subId) {
        mContext = context;
        mCallback = callback;
        mDownloadAppName = downloadAppName;
        mSubscriptionId = subId;
    }

    /**
     * Create a new MbmsDownloadManager using the system default data subscription ID.
     * See {@link #create(Context, IMbmsDownloadManagerCallback, String, int)}
     *
     * @hide
     */
    public static MbmsDownloadManager create(Context context,
            IMbmsDownloadManagerCallback listener, String downloadAppName)
            throws MbmsException {
        return create(context, listener, downloadAppName,
                SubscriptionManager.getDefaultSubscriptionId());
    }

    /**
     * Create a new MbmsDownloadManager using the given subscription ID.
     *
     * Note that this call will bind a remote service and that may take a bit. The instance of
     * {@link MbmsDownloadManager} that is returned will not be ready for use until
     * {@link IMbmsDownloadManagerCallback#middlewareReady()} is called on the provided callback.
     * If you attempt to use the manager before it is ready, a {@link MbmsException} will be thrown.
     *
     * This also may throw an {@link IllegalArgumentException} or a {@link MbmsException}.
     *
     * @param context The instance of {@link Context} to use
     * @param listener A callback to get asynchronous error messages and file service updates.
     * @param downloadAppName The app name, as negotiated with the eMBMS provider
     * @param subscriptionId The data subscription ID to use
     * @hide
     */
    public static MbmsDownloadManager create(Context context,
            IMbmsDownloadManagerCallback listener, String downloadAppName, int subscriptionId)
            throws MbmsException {
        MbmsDownloadManager mdm = new MbmsDownloadManager(context, listener, downloadAppName,
                subscriptionId);
        mdm.bindAndInitialize();
        return mdm;
    }

    private void bindAndInitialize() throws MbmsException {
        MbmsUtils.startBinding(mContext, MBMS_DOWNLOAD_SERVICE_ACTION,
                new ServiceConnection() {
                    @Override
                    public void onServiceConnected(ComponentName name, IBinder service) {
                        IMbmsDownloadService downloadService =
                                IMbmsDownloadService.Stub.asInterface(service);
                        try {
                            downloadService.initialize(
                                    mDownloadAppName, mSubscriptionId, mCallback);
                        } catch (RemoteException e) {
                            Log.e(LOG_TAG, "Service died before initialization");
                            return;
                        }
                        mService.set(downloadService);
                    }

                    @Override
                    public void onServiceDisconnected(ComponentName name) {
                        mService.set(null);
                    }
                });
    }

    /**
     * An inspection API to retrieve the list of available
     * {@link android.telephony.mbms.FileServiceInfo}s currently being advertised.
     * The results are returned asynchronously via a call to
     * {@link IMbmsDownloadManagerCallback#fileServicesUpdated(List)}
     *
     * The serviceClasses argument lets the app filter on types of programming and is opaque data
     * negotiated beforehand between the app and the carrier.
     *
     * Multiple calls replace the list of serviceClasses of interest.
     *
     * This may throw an {@link MbmsException} containing one of the following errors:
     * {@link MbmsException#ERROR_MIDDLEWARE_NOT_BOUND}
     * {@link MbmsException#ERROR_CONCURRENT_SERVICE_LIMIT_REACHED}
     * {@link MbmsException#ERROR_SERVICE_LOST}
     *
     * Asynchronous error codes via the {@link MbmsDownloadManagerCallback#error(int, String)}
     * callback can include any of the errors except:
     * {@link MbmsException#ERROR_UNABLE_TO_START_SERVICE}
     * {@link MbmsException#ERROR_END_OF_SESSION}
     */
    public void getFileServices(List<String> classList) throws MbmsException {
        IMbmsDownloadService downloadService = mService.get();
        if (downloadService == null) {
            throw new MbmsException(MbmsException.ERROR_MIDDLEWARE_NOT_BOUND);
        }
        try {
            int returnCode = downloadService.getFileServices(
                    mDownloadAppName, mSubscriptionId, classList);
            if (returnCode != MbmsException.SUCCESS) {
                throw new MbmsException(returnCode);
            }
        } catch (RemoteException e) {
            Log.w(LOG_TAG, "Remote process died");
            mService.set(null);
            throw new MbmsException(MbmsException.ERROR_SERVICE_LOST);
        }
    }

    /**
     * Sets the temp file root for downloads.
     * All temp files created for the middleware to write to will be contained in the specified
     * directory. Applications that wish to specify a location only need to call this method once
     * as long their data is persisted in storage -- the argument will be stored both in a
     * local instance of {@link android.content.SharedPreferences} and by the middleware.
     *
     * If this method is not called at least once before calling
     * {@link #download(DownloadRequest, IDownloadCallback)}, the framework
     * will default to a directory formed by the concatenation of the app's files directory and
     * {@link android.telephony.mbms.MbmsTempFileProvider#DEFAULT_TOP_LEVEL_TEMP_DIRECTORY}.
     *
     * This method may not be called while any download requests are still active. If this is
     * the case, an {@link MbmsException} will be thrown with code
     * {@link MbmsException#ERROR_CANNOT_CHANGE_TEMP_FILE_ROOT}
     *
     * The {@link File} supplied as a root temp file directory must already exist. If not, an
     * {@link IllegalArgumentException} will be thrown.
     * @param tempFileRootDirectory A directory to place temp files in.
     */
    public void setTempFileRootDirectory(@NonNull File tempFileRootDirectory)
            throws MbmsException {
        IMbmsDownloadService downloadService = mService.get();
        if (downloadService == null) {
            throw new MbmsException(MbmsException.ERROR_MIDDLEWARE_NOT_BOUND);
        }
        if (!tempFileRootDirectory.exists()) {
            throw new IllegalArgumentException("Provided directory does not exist");
        }
        if (!tempFileRootDirectory.isDirectory()) {
            throw new IllegalArgumentException("Provided File is not a directory");
        }
        String filePath;
        try {
            filePath = tempFileRootDirectory.getCanonicalPath();
        } catch (IOException e) {
            throw new IllegalArgumentException("Unable to canonicalize the provided path: " + e);
        }

        try {
            int result = downloadService.setTempFileRootDirectory(
                    mDownloadAppName, mSubscriptionId, filePath);
            if (result != MbmsException.SUCCESS) {
                throw new MbmsException(result);
            }
        } catch (RemoteException e) {
            mService.set(null);
            throw new MbmsException(MbmsException.ERROR_SERVICE_LOST);
        }

        SharedPreferences prefs = mContext.getSharedPreferences(
                MbmsTempFileProvider.TEMP_FILE_ROOT_PREF_FILE_NAME, 0);
        prefs.edit().putString(MbmsTempFileProvider.TEMP_FILE_ROOT_PREF_NAME, filePath).apply();
    }

    /**
     * Requests a download of a file that is available via multicast.
     *
     * downloadListener is an optional callback object which can be used to get progress reports
     *     of a currently occuring download.  Note this can only run while the calling app
     *     is running, so future downloads will simply result in resultIntents being sent
     *     for completed or errored-out downloads.  A NULL indicates no callbacks are needed.
     *
     * May throw an {@link IllegalArgumentException}
     *
     * If {@link #setTempFileRootDirectory(File)} has not called after the app has been installed,
     * this method will create a directory at the default location defined at
     * {@link MbmsTempFileProvider#DEFAULT_TOP_LEVEL_TEMP_DIRECTORY} and store that as the temp
     * file root directory.
     *
     * Asynchronous errors through the listener include any of the errors
     *
     * @param request The request that specifies what should be downloaded
     * @param callback Optional callback that will provide progress updates if the app is running.
     */
    public void download(DownloadRequest request, IDownloadCallback callback)
            throws MbmsException {
        IMbmsDownloadService downloadService = mService.get();
        if (downloadService == null) {
            throw new MbmsException(MbmsException.ERROR_MIDDLEWARE_NOT_BOUND);
        }

        // Check to see whether the app's set a temp root dir yet, and set it if not.
        SharedPreferences prefs = mContext.getSharedPreferences(
                MbmsTempFileProvider.TEMP_FILE_ROOT_PREF_FILE_NAME, 0);
        if (prefs.getString(MbmsTempFileProvider.TEMP_FILE_ROOT_PREF_NAME, null) == null) {
            File tempRootDirectory = new File(mContext.getFilesDir(),
                    MbmsTempFileProvider.DEFAULT_TOP_LEVEL_TEMP_DIRECTORY);
            tempRootDirectory.mkdirs();
            setTempFileRootDirectory(tempRootDirectory);
        }
        request.setAppName(mDownloadAppName);

        checkValidDownloadDestination(request);
        writeDownloadRequestToken(request);
        try {
            downloadService.download(request, callback);
        } catch (RemoteException e) {
            mService.set(null);
        }
    }

    /**
     * Returns a list DownloadRequests that originated from this application (UID).
     *
     * May throw a RemoteException.
     *
     * Asynchronous errors through the listener include any of the errors except
     * <li>ERROR_UNABLED_TO_START_SERVICE</li>
     * <li>ERROR_MSDC_INVALID_SERVICE_ID</li>
     * <li>ERROR_MSDC_END_OF_SESSION</li>
     */
    public List<DownloadRequest> listPendingDownloads() {
        return null;
    }

    /**
     * Attempts to cancel the specified DownloadRequest.
     *
     * May throw a RemoteException.
     *
     * Synchronous responses may include
     * <li>SUCCESS</li>
     * <li>ERROR_MSDC_CONCURRENT_SERVICE_LIMIT_REACHED</li>
     * <li>ERROR_MSDC_UNKNOWN_REQUEST</li>
     */
    public int cancelDownload(DownloadRequest downloadRequest) {
        // TODO: don't forget to delete the token
        return 0;
    }

    /**
     * Gets information about current and known upcoming downloads.
     *
     * Current is a straightforward count of the files being downloaded "now"
     * for some definition of now (may be racey).
     * Future downloads include counts of files with pending repair operations, counts of
     * files with future downloads and indication of scheduled download times with unknown
     * file details.
     *
     * May throw an IllegalArgumentException or RemoteException.
     *
     * If the DownloadRequest is unknown the results will be null.
     */
    public DownloadStatus getDownloadStatus(DownloadRequest downloadRequest) {
        return null;
    }

    /**
     * Resets middleware knowledge regarding this download request.
     *
     * This state consists of knowledge of what files have already been downloaded.
     * Normally the middleware won't download files who's hash matches previously downloaded
     * content, even if that content has since been deleted.  If this function is called
     * repeated content will be downloaded again when available.  This does not interrupt
     * in-progress downloads.
     *
     * May throw an IllegalArgumentException or RemoteException.
     *
     * <li>SUCCESS</li>
     * <li>ERROR_MSDC_CONCURRENT_SERVICE_LIMIT_REACHED</li>
     * <li>ERROR_MSDC_UNKNOWN_REQUEST</li>
     */
    public int resetDownloadKnowledge(DownloadRequest downloadRequest) {
        return 0;
    }

    /**
     * Retrieves the {@link ComponentName} for the {@link android.content.BroadcastReceiver} that
     * the various intents from the middleware should be targeted towards.
     * @param uid The uid of the frontend app.
     * @return The component name of the receiver that the middleware should send its intents to,
     * or null if the app didn't declare it in the manifest.
     *
     * @hide
     * future systemapi
     */
    public static ComponentName getAppReceiverFromUid(Context context, int uid) {
        String[] packageNames = context.getPackageManager().getPackagesForUid(uid);
        if (packageNames == null) {
            return null;
        }

        for (String packageName : packageNames) {
            ComponentName candidate = new ComponentName(packageName,
                    MbmsDownloadReceiver.class.getCanonicalName());
            Intent queryIntent = new Intent();
            queryIntent.setComponent(candidate);
            List<ResolveInfo> receivers =
                    context.getPackageManager().queryBroadcastReceivers(queryIntent, 0);
            if (receivers != null && receivers.size() > 0) {
                return candidate;
            }
        }
        return null;
    }

    public void dispose() {
        try {
            IMbmsDownloadService downloadService = mService.get();
            if (downloadService == null) {
                Log.i(LOG_TAG, "Service already dead");
                return;
            }
            downloadService.dispose(mDownloadAppName, mSubscriptionId);
            mService.set(null);
        } catch (RemoteException e) {
            // Ignore
            Log.i(LOG_TAG, "Remote exception while disposing of service");
        }
    }

    private void writeDownloadRequestToken(DownloadRequest request) {
<<<<<<< HEAD
        // TODO: figure out when this token eventually gets deleted
        File tempFileLocation = MbmsUtils.getEmbmsTempFileDirForRequest(mContext, request);
=======
        File tempFileLocation = MbmsUtils.getEmbmsTempFileDirForService(mContext,
                request.getFileServiceInfo());
>>>>>>> c2f33f18
        if (!tempFileLocation.exists()) {
            tempFileLocation.mkdirs();
        }
        String downloadTokenFileName = request.getHash()
                + MbmsDownloadReceiver.DOWNLOAD_TOKEN_SUFFIX;
        File token = new File(tempFileLocation, downloadTokenFileName);
        if (token.exists()) {
            Log.w(LOG_TAG, "Download token " + downloadTokenFileName + " already exists");
            return;
        }
        try {
            if (!token.createNewFile()) {
                throw new RuntimeException("Failed to create download token for request "
                        + request);
            }
        } catch (IOException e) {
            throw new RuntimeException("Failed to create download token for request " + request
                    + " due to IOException " + e);
        }
    }

    /**
     * Verifies the following:
     * If a request is multi-part,
     *     1. Destination Uri must exist and be a directory
     *     2. Directory specified must contain no files.
     * Otherwise
     *     1. The file specified by the destination Uri must not exist.
     */
    private void checkValidDownloadDestination(DownloadRequest request) {
        File toFile = new File(request.getDestinationUri().getSchemeSpecificPart());
        if (request.isMultipartDownload()) {
            if (!toFile.isDirectory()) {
                throw new IllegalArgumentException("Multipart download must specify valid " +
                        "destination directory.");
            }
            if (toFile.listFiles().length > 0) {
                throw new IllegalArgumentException("Destination directory must be clear of all " +
                        "files.");
            }
        } else {
            if (toFile.exists()) {
                throw new IllegalArgumentException("Destination file must not exist.");
            }
        }
    }
}<|MERGE_RESOLUTION|>--- conflicted
+++ resolved
@@ -518,13 +518,8 @@
     }
 
     private void writeDownloadRequestToken(DownloadRequest request) {
-<<<<<<< HEAD
-        // TODO: figure out when this token eventually gets deleted
-        File tempFileLocation = MbmsUtils.getEmbmsTempFileDirForRequest(mContext, request);
-=======
         File tempFileLocation = MbmsUtils.getEmbmsTempFileDirForService(mContext,
                 request.getFileServiceInfo());
->>>>>>> c2f33f18
         if (!tempFileLocation.exists()) {
             tempFileLocation.mkdirs();
         }
