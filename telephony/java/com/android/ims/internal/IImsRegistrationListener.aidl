--- conflicted
+++ resolved
@@ -78,17 +78,12 @@
      * @param disabledFeatures features disabled as defined in com.android.ims.ImsConfig#FeatureConstants.
      */
     void registrationFeatureCapabilityChanged(int serviceClass,
-<<<<<<< HEAD
-            out int[] enabledFeatures, out int[] disabledFeatures) = 6;
-=======
-            in int[] enabledFeatures, in int[] disabledFeatures);
->>>>>>> 25b5096f
+            in int[] enabledFeatures, in int[] disabledFeatures) = 6;
 
     /**
      * Updates the application with the waiting voice message count.
      * @param count The number of waiting voice messages.
      */
-<<<<<<< HEAD
     void voiceMessageCountUpdate(int count) = 7;
 
     /**
@@ -96,7 +91,4 @@
      */
     void registrationConnected() = 8;
     void registrationProgressing() = 9;
-=======
-    void voiceMessageCountUpdate(int count);
->>>>>>> 25b5096f
 }