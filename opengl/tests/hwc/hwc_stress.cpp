--- conflicted
+++ resolved
@@ -207,16 +207,6 @@
     const char *desc;
     unsigned int wMod, hMod; // Width/height mod this value must equal zero
 } graphicFormat[] = {
-<<<<<<< HEAD
-    {HAL_PIXEL_FORMAT_RGBA_8888, "RGBA8888"},
-    {HAL_PIXEL_FORMAT_RGBX_8888, "RGBX8888"},
-    {HAL_PIXEL_FORMAT_RGB_888, "RGB888"},
-    {HAL_PIXEL_FORMAT_RGB_565, "RGB565"},
-    {HAL_PIXEL_FORMAT_BGRA_8888, "BGRA8888"},
-    {HAL_PIXEL_FORMAT_RGBA_5551, "RGBA5551"},
-    {HAL_PIXEL_FORMAT_RGBA_4444, "RGBA4444"},
-    {HAL_PIXEL_FORMAT_YV12, "YV12"},
-=======
     {HAL_PIXEL_FORMAT_RGBA_8888, "RGBA8888", 1, 1},
     {HAL_PIXEL_FORMAT_RGBX_8888, "RGBX8888", 1, 1},
     {HAL_PIXEL_FORMAT_RGB_888, "RGB888", 1, 1},
@@ -225,7 +215,6 @@
     {HAL_PIXEL_FORMAT_RGBA_5551, "RGBA5551", 1, 1},
     {HAL_PIXEL_FORMAT_RGBA_4444, "RGBA4444", 1, 1},
     {HAL_PIXEL_FORMAT_YV12, "YV12", 2, 2},
->>>>>>> 1eb9f161
 };
 const unsigned int blendingOps[] = {
     HWC_BLENDING_NONE,
