--- conflicted
+++ resolved
@@ -599,13 +599,9 @@
         public static int toKeymaster(@UserAuthenticatorEnum int userAuthenticator) {
             switch (userAuthenticator) {
                 case LOCK_SCREEN:
-<<<<<<< HEAD
-                    return LOCK_SCREEN;
+                    return KeymasterDefs.HW_AUTH_PASSWORD;
                 case FINGERPRINT_READER:
-                    return FINGERPRINT_READER;
-=======
-                    return KeymasterDefs.HW_AUTH_PASSWORD;
->>>>>>> 06adabdb
+                    return KeymasterDefs.HW_AUTH_FINGERPRINT;
                 default:
                     throw new IllegalArgumentException(
                             "Unknown user authenticator: " + userAuthenticator);
